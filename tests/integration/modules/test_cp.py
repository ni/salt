--- conflicted
+++ resolved
@@ -397,11 +397,8 @@
             ])
         self.assertEqual(ret, False)
 
-<<<<<<< HEAD
     @flaky
-=======
     @skipIf(not SSL3_SUPPORT, 'Requires python with SSL3 support')
->>>>>>> 8b628a17
     def test_get_file_str_https(self):
         '''
         cp.get_file_str with https:// source given
