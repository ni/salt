--- conflicted
+++ resolved
@@ -317,11 +317,8 @@
 
     @destructiveTest
     @skip_if_not_root
-<<<<<<< HEAD
-=======
     @skipIf(salt.utils.platform.is_darwin(), 'Test is flaky on macosx')
     @skipIf(not CAN_RUNAS, 'Runas support required')
->>>>>>> bb1dcdf3
     @with_system_user('issue-6912', on_existing='delete', delete=True,
                       password='PassWord1!')
     @with_tempdir()
