import logging

import pytest
from tests.support.case import ModuleCase, ShellCase

log = logging.getLogger(__name__)


class ExecutorTest(ModuleCase, ShellCase):
    def setup(self):
        self.run_function("saltutil.sync_all")

    @pytest.mark.slow_test
    def test_executor(self):
        """
        test that dunders are set
<<<<<<< HEAD
        '''
        data = self.run_call('test.arg --module-executors=arg')
        self.assertIn('test.arg fired', "".join(data))

    def test_executor_with_multijob(self):
        '''
        test that executor is fired when sending a multifunction job
        '''
        data = self.run_salt('"*" test.arg,test.arg foo,bar --module-executors=arg')
        self.assertIn('test.arg fired', "".join(data))
=======
        """
        data = self.run_call("test.arg --module-executors=arg")
        self.assertIn("test.arg fired", "".join(data))

    @pytest.mark.slow_test
    def test_executor_with_multijob(self):
        """
        test that executor is fired when sending a multifunction job
        """
        data = self.run_salt("'*' test.arg,test.arg foo,bar --module-executors=arg")
        self.assertIn("test.arg fired", "".join(data))
>>>>>>> 2ecd8678
<|MERGE_RESOLUTION|>--- conflicted
+++ resolved
@@ -14,18 +14,6 @@
     def test_executor(self):
         """
         test that dunders are set
-<<<<<<< HEAD
-        '''
-        data = self.run_call('test.arg --module-executors=arg')
-        self.assertIn('test.arg fired', "".join(data))
-
-    def test_executor_with_multijob(self):
-        '''
-        test that executor is fired when sending a multifunction job
-        '''
-        data = self.run_salt('"*" test.arg,test.arg foo,bar --module-executors=arg')
-        self.assertIn('test.arg fired', "".join(data))
-=======
         """
         data = self.run_call("test.arg --module-executors=arg")
         self.assertIn("test.arg fired", "".join(data))
@@ -36,5 +24,4 @@
         test that executor is fired when sending a multifunction job
         """
         data = self.run_salt("'*' test.arg,test.arg foo,bar --module-executors=arg")
-        self.assertIn("test.arg fired", "".join(data))
->>>>>>> 2ecd8678
+        self.assertIn("test.arg fired", "".join(data))