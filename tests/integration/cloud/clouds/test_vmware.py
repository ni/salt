"""
    :codeauthor: Megan Wilhite <mwilhite@saltstack.com>
"""
<<<<<<< HEAD

import socket

=======
# Create the cloud instance name to be used throughout the tests
>>>>>>> ee4824df
from tests.integration.cloud.helpers.cloud_test_base import TIMEOUT, CloudTest


class VMWareTest(CloudTest):
    """
    Integration tests for the vmware cloud provider in Salt-Cloud
    """

    PROVIDER = "vmware"
    REQUIRED_PROVIDER_CONFIG_ITEMS = ("password", "user", "url")

    def setUp(self):
        super().setUp()
        test_host = self.provider_config["url"]
        try:
            socket.gethostbyname_ex(test_host)
        except OSError as exc:
            self.skipTest(
                "The required vmware host at {} is not available: {}".format(
                    test_host, exc
                )
            )

    def test_instance(self):
        """
        Tests creating and deleting an instance on vmware and installing salt
        """
        # create the instance
        disk_datastore = self.config["vmware-test"]["devices"]["disk"]["Hard disk 2"][
            "datastore"
        ]

        ret_val = self.run_cloud(
            "-p vmware-test {}".format(self.instance_name), timeout=TIMEOUT
        )
        disk_datastore_str = "                [{}] {}/Hard disk 2-flat.vmdk".format(
            disk_datastore, self.instance_name
        )

        # check if instance returned with salt installed
        self.assertInstanceExists(ret_val)
        self.assertIn(
            disk_datastore_str,
            ret_val,
            msg="Hard Disk 2 did not use the Datastore {} ".format(disk_datastore),
        )

        self.assertDestroyInstance()

    def test_snapshot(self):
        """
        Tests creating snapshot and creating vm with --no-deploy
        """
        # create the instance
        ret_val = self.run_cloud(
            "-p vmware-test {} --no-deploy".format(self.instance_name), timeout=TIMEOUT
        )

        # check if instance returned with salt installed
        self.assertInstanceExists(ret_val)

        create_snapshot = self.run_cloud(
<<<<<<< HEAD
            "-a create_snapshot {} snapshot_name='Test Cloud' memdump=True -y".format(
=======
            "-a create_snapshot {} \
                                         snapshot_name='Test Cloud' \
                                         memdump=True -y".format(
>>>>>>> ee4824df
                self.instance_name
            ),
            timeout=TIMEOUT,
        )
        s_ret_str = "Snapshot created successfully"

        self.assertIn(s_ret_str, str(create_snapshot))

        self.assertDestroyInstance()

    def test_verify_ssl_false(self):
        """
        Tests creating and deleting an instance on vmware when using
        verify_ssl: False
        """
        profile_name = "vmware_verify_ssl"
        self.add_profile_config(
            "vmware-test", {"verify_ssl": False}, "vmware.conf", profile_name
        )
        # create the instance
        ret_val = self.run_cloud(
            "-p {} {}".format(profile_name, self.instance_name), timeout=TIMEOUT
        )
        # check if instance returned with salt installed
        self.assertInstanceExists(ret_val)
        self.assertDestroyInstance()<|MERGE_RESOLUTION|>--- conflicted
+++ resolved
@@ -1,13 +1,9 @@
 """
     :codeauthor: Megan Wilhite <mwilhite@saltstack.com>
 """
-<<<<<<< HEAD
 
 import socket
 
-=======
-# Create the cloud instance name to be used throughout the tests
->>>>>>> ee4824df
 from tests.integration.cloud.helpers.cloud_test_base import TIMEOUT, CloudTest
 
 
@@ -70,13 +66,7 @@
         self.assertInstanceExists(ret_val)
 
         create_snapshot = self.run_cloud(
-<<<<<<< HEAD
             "-a create_snapshot {} snapshot_name='Test Cloud' memdump=True -y".format(
-=======
-            "-a create_snapshot {} \
-                                         snapshot_name='Test Cloud' \
-                                         memdump=True -y".format(
->>>>>>> ee4824df
                 self.instance_name
             ),
             timeout=TIMEOUT,
