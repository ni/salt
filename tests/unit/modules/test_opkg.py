"""
    :synopsis: Unit Tests for Package Management module 'module.opkg'
    :platform: Linux
"""

import collections
import copy
import os
import textwrap

<<<<<<< HEAD
# Import Salt Testing Libs
from tests.support.mixins import LoaderModuleMockMixin
from tests.support.unit import TestCase, skipIf
from tests.support.mock import (
    MagicMock,
    patch,
    NO_MOCK,
    NO_MOCK_REASON
)

# Import Salt Libs
from salt.ext import six
=======
>>>>>>> 2ecd8678
import salt.modules.opkg as opkg
import salt.utils.platform
from tests.support.mixins import LoaderModuleMockMixin
from tests.support.mock import MagicMock, mock_open, patch
from tests.support.unit import TestCase, skipIf


<<<<<<< HEAD
@skipIf(NO_MOCK, NO_MOCK_REASON)
=======
@skipIf(not salt.utils.platform.is_linux(), "Must be on Linux!")
>>>>>>> 2ecd8678
class OpkgTestCase(TestCase, LoaderModuleMockMixin):
    """
    Test cases for salt.modules.opkg
    """

    @classmethod
    def setUpClass(cls):
        cls.opkg_vim_info = {
            "vim": {
                "Package": "vim",
                "Version": "7.4.769-r0.31",
                "Status": "install ok installed",
            }
        }
        cls.opkg_vim_files = {
            "errors": [],
            "packages": {
                "vim": [
                    "/usr/bin/view",
                    "/usr/bin/vim.vim",
                    "/usr/bin/xxd",
                    "/usr/bin/vimdiff",
                    "/usr/bin/rview",
                    "/usr/bin/rvim",
                    "/usr/bin/ex",
                ]
            },
        }
        cls.installed = {"vim": {"new": "7.4", "old": ""}}
        cls.removed = {"vim": {"new": "", "old": "7.4"}}
        cls.packages = {"vim": "7.4"}

    @classmethod
    def tearDownClass(cls):
        cls.opkg_vim_info = (
            cls.opkg_vim_files
        ) = cls.installed = cls.removed = cls.packages = None

    def setup_loader_modules(self):  # pylint: disable=no-self-use
        """
        Tested modules
        """
        return {opkg: {}}

    def test_virtual_ni_linux_rt_system(self):
        """
        Test - Module virtual name on NI Linux RT
        """
        with patch.dict(opkg.__grains__, {"os_family": "NILinuxRT"}):
            with patch.object(os, "makedirs", MagicMock(return_value=True)):
                with patch.object(os, "listdir", MagicMock(return_value=[])):
                    with patch.object(opkg, "_update_nilrt_restart_state", MagicMock()):
                        self.assertEqual("pkg", opkg.__virtual__())

    def test_virtual_open_embedded_system(self):
        """
        Test - Module virtual name on Open Embedded
        """
        with patch.object(os.path, "isdir", MagicMock(return_value=True)):
            self.assertEqual("pkg", opkg.__virtual__())

    def test_virtual_not_supported_system(self):
        """
        Test - Module not supported
        """
        with patch.object(os.path, "isdir", MagicMock(return_value=False)):
            expected = (False, "Module opkg only works on OpenEmbedded based systems")
            self.assertEqual(expected, opkg.__virtual__())

    def test_virtual_update_restart_state_called(self):
        """
        Test - Update restart state is called when empty dir
        """
        mock_cmd = MagicMock()
        with patch.dict(opkg.__grains__, {"os_family": "NILinuxRT"}):
            with patch.object(os, "makedirs", MagicMock(return_value=True)):
                with patch.object(os, "listdir", MagicMock(return_value=[])):
                    with patch.object(opkg, "_update_nilrt_restart_state", mock_cmd):
                        opkg.__virtual__()
                        mock_cmd.assert_called_once()

    def test_virtual_update_restart_state_not_called(self):
        """
        Test - Update restart state is not called when dir contains files
        """
        mock_cmd = MagicMock()
        with patch.dict(opkg.__grains__, {"os_family": "NILinuxRT"}):
            with patch.object(os, "makedirs", MagicMock(return_value=True)):
                with patch.object(os, "listdir", MagicMock(return_value=["test"])):
                    with patch.object(opkg, "_update_nilrt_restart_state", mock_cmd):
                        opkg.__virtual__()
                        mock_cmd.assert_not_called()

    def test_version(self):
        """
        Test - Returns a string representing the package version or an empty string if
        not installed.
        """
        version = self.opkg_vim_info["vim"]["Version"]
        mock = MagicMock(return_value=version)
        with patch.dict(opkg.__salt__, {"pkg_resource.version": mock}):
            self.assertEqual(opkg.version(*["vim"]), version)

    def test_upgrade_available(self):
        """
        Test - Check whether or not an upgrade is available for a given package.
        """
        with patch("salt.modules.opkg.latest_version", MagicMock(return_value="")):
            self.assertFalse(opkg.upgrade_available("vim"))

    def test_file_dict(self):
        """
        Test - List the files that belong to a package, grouped by package.
        """
        std_out = "\n".join(self.opkg_vim_files["packages"]["vim"])
        ret_value = {"stdout": std_out}
        mock = MagicMock(return_value=ret_value)
        with patch.dict(opkg.__salt__, {"cmd.run_all": mock}):
            self.assertEqual(opkg.file_dict("vim"), self.opkg_vim_files)

    def test_file_list(self):
        """
        Test - List the files that belong to a package.
        """
        std_out = "\n".join(self.opkg_vim_files["packages"]["vim"])
        ret_value = {"stdout": std_out}
        mock = MagicMock(return_value=ret_value)
        files = {
            "errors": self.opkg_vim_files["errors"],
            "files": self.opkg_vim_files["packages"]["vim"],
        }
        with patch.dict(opkg.__salt__, {"cmd.run_all": mock}):
            self.assertEqual(opkg.file_list("vim"), files)

    def test_owner(self):
        """
        Test - Return the name of the package that owns the file.
        """
        paths = ["/usr/bin/vimdiff"]
        mock = MagicMock(return_value="vim - version - info")
        with patch.dict(opkg.__salt__, {"cmd.run_stdout": mock}):
            self.assertEqual(opkg.owner(*paths), "vim")

    def test_install(self):
        """
        Test - Install packages.
        """
        with patch(
            "salt.modules.opkg.list_pkgs", MagicMock(side_effect=[{}, self.packages])
        ):
            ret_value = {"retcode": 0}
            mock = MagicMock(return_value=ret_value)
            patch_kwargs = {
                "__salt__": {
                    "cmd.run_all": mock,
                    "pkg_resource.parse_targets": MagicMock(
                        return_value=({"vim": "7.4"}, "repository")
                    ),
                    "restartcheck.restartcheck": MagicMock(
                        return_value="No packages seem to need to be restarted"
                    ),
                }
            }
            with patch.multiple(opkg, **patch_kwargs):
                self.assertEqual(opkg.install("vim:7.4"), self.installed)

    def test_install_noaction(self):
        """
        Test - Install packages.
<<<<<<< HEAD
        '''
        with patch('salt.modules.opkg.list_pkgs', MagicMock(side_effect=({}, {}))):
            std_out = 'Downloading http://feedserver/feeds/test/vim_7.4_arch.ipk.\n\nInstalling vim (7.4) on root\n'
            ret_value = {'retcode': 0, 'stdout': std_out}
=======
        """
        with patch("salt.modules.opkg.list_pkgs", MagicMock(side_effect=({}, {}))):
            std_out = "Downloading http://feedserver/feeds/test/vim_7.4_arch.ipk.\n\nInstalling vim (7.4) on root\n"
            ret_value = {"retcode": 0, "stdout": std_out}
>>>>>>> 2ecd8678
            mock = MagicMock(return_value=ret_value)
            patch_kwargs = {
                "__salt__": {
                    "cmd.run_all": mock,
                    "pkg_resource.parse_targets": MagicMock(
                        return_value=({"vim": "7.4"}, "repository")
                    ),
                    "restartcheck.restartcheck": MagicMock(
                        return_value="No packages seem to need to be restarted"
                    ),
                }
            }
            with patch.multiple(opkg, **patch_kwargs):
<<<<<<< HEAD
                self.assertEqual(opkg.install('vim:7.4', test=True), INSTALLED)
=======
                self.assertEqual(opkg.install("vim:7.4", test=True), self.installed)
>>>>>>> 2ecd8678

    def test_remove(self):
        """
        Test - Remove packages.
        """
        with patch(
            "salt.modules.opkg.list_pkgs", MagicMock(side_effect=[self.packages, {}])
        ):
            ret_value = {"retcode": 0}
            mock = MagicMock(return_value=ret_value)
            patch_kwargs = {
                "__salt__": {
                    "cmd.run_all": mock,
                    "pkg_resource.parse_targets": MagicMock(
                        return_value=({"vim": "7.4"}, "repository")
                    ),
                    "restartcheck.restartcheck": MagicMock(
                        return_value="No packages seem to need to be restarted"
                    ),
                }
            }
            with patch.multiple(opkg, **patch_kwargs):
                self.assertEqual(opkg.remove("vim"), self.removed)

    def test_remove_noaction(self):
        """
        Test - Remove packages.
<<<<<<< HEAD
        '''
        with patch('salt.modules.opkg.list_pkgs', MagicMock(side_effect=[PACKAGES, PACKAGES])):
            std_out = '\nRemoving vim (7.4) from root...\n'
            ret_value = {'retcode': 0, 'stdout': std_out}
=======
        """
        with patch(
            "salt.modules.opkg.list_pkgs",
            MagicMock(side_effect=[self.packages, self.packages]),
        ):
            std_out = "\nRemoving vim (7.4) from root...\n"
            ret_value = {"retcode": 0, "stdout": std_out}
>>>>>>> 2ecd8678
            mock = MagicMock(return_value=ret_value)
            patch_kwargs = {
                "__salt__": {
                    "cmd.run_all": mock,
                    "pkg_resource.parse_targets": MagicMock(
                        return_value=({"vim": "7.4"}, "repository")
                    ),
                    "restartcheck.restartcheck": MagicMock(
                        return_value="No packages seem to need to be restarted"
                    ),
                }
            }
            with patch.multiple(opkg, **patch_kwargs):
<<<<<<< HEAD
                self.assertEqual(opkg.remove('vim:7.4', test=True), REMOVED)
=======
                self.assertEqual(opkg.remove("vim:7.4", test=True), self.removed)
>>>>>>> 2ecd8678

    def test_info_installed(self):
        """
        Test - Return the information of the named package(s) installed on the system.
        """
        installed = copy.deepcopy(self.opkg_vim_info["vim"])
        del installed["Package"]
        ordered_info = collections.OrderedDict(sorted(installed.items()))
        expected_dict = {"vim": {k.lower(): v for k, v in ordered_info.items()}}
        std_out = "\n".join(
            [k + ": " + v for k, v in self.opkg_vim_info["vim"].items()]
        )
        ret_value = {"stdout": std_out, "retcode": 0}
        mock = MagicMock(return_value=ret_value)
        with patch.dict(opkg.__salt__, {"cmd.run_all": mock}):
            self.assertEqual(opkg.info_installed("vim"), expected_dict)

    def test_version_clean(self):
        """
        Test - Return the information of version_clean
        """
        self.assertEqual(opkg.version_clean("1.0.1"), "1.0.1")

    def test_check_extra_requirements(self):
        """
        Test - Return the information of check_extra_requirements
        """
        self.assertEqual(opkg.check_extra_requirements("vim", "1.0.1"), True)

    def _get_repo(self, enabled, compressed, name, uri, file, trusted=None):
        feed = {
            "enabled": enabled,
            "compressed": compressed,
            "name": name,
            "uri": uri,
            "file": file,
        }
        if trusted is not None:
            feed["trusted"] = trusted
        return feed

    def test_list_repos(self):
        feeds_content = textwrap.dedent(
            """\
            src/gz   name1     url1
            src   name2     url2
            #src/gz   name3     url3
            src/gz   name4     url4 [trusted=yes]
            src/gz   "name5 space"    url5 [trusted=no]
            """
        )
        expected_feed1 = self._get_repo(
            True, True, "name1", "url1", "/etc/opkg/test.conf"
        )
        expected_feed2 = self._get_repo(
            True, False, "name2", "url2", "/etc/opkg/test.conf"
        )
        expected_feed3 = self._get_repo(
            False, True, "name3", "url3", "/etc/opkg/test.conf"
        )
        expected_feed4 = self._get_repo(
            True, True, "name4", "url4", "/etc/opkg/test.conf", True
        )
        expected_feed5 = self._get_repo(
            True, True, "name5 space", "url5", "/etc/opkg/test.conf", False
        )

        file_mock = mock_open(read_data={"/etc/opkg/test.conf": feeds_content})
        with patch.object(
            opkg.os, "listdir", MagicMock(return_value=["test.conf", "test"])
        ):
            with patch.object(opkg.salt.utils.files, "fopen", file_mock):
                repos = opkg.list_repos()
                self.assertDictEqual(expected_feed1, repos["url1"][0])
                self.assertDictEqual(expected_feed2, repos["url2"][0])
                self.assertDictEqual(expected_feed3, repos["url3"][0])
                self.assertDictEqual(expected_feed4, repos["url4"][0])
                self.assertDictEqual(expected_feed5, repos["url5"][0])

    def test_mod_repo_add_new_repo(self):
        kwargs = {"uri": "url", "compressed": True, "enabled": True, "trusted": True}
        file_mock = mock_open()
        expected = "src/gz repo url [trusted=yes]\n"
        with patch.object(opkg, "list_repos", MagicMock(return_value=[])):
            with patch.object(opkg.salt.utils.files, "fopen", file_mock):
                opkg.mod_repo("repo", **kwargs)
                handle = file_mock.filehandles["/etc/opkg/repo.conf"][0]
                handle.write.assert_called_once_with(expected)

    def test_mod_repo_set_trusted(self):
        file_content = textwrap.dedent(
            """\
            src/gz   repo     url
            """
        )
        file_mock = mock_open(read_data={"/etc/opkg/repo.conf": file_content})
        kwargs = {"trusted": True}
        expected = "src/gz repo url [trusted=yes]\n"
        with patch.object(opkg.os, "listdir", MagicMock(return_value=["repo.conf"])):
            with patch.object(opkg.salt.utils.files, "fopen", file_mock):
                opkg.mod_repo("repo", **kwargs)
                handle = file_mock.filehandles["/etc/opkg/repo.conf"][2]
                handle.writelines.assert_called_once_with([expected])

    def test_mod_repo_repo_exists(self):
        file_content = textwrap.dedent(
            """\
            src/gz   repo     url
            """
        )
        file_mock = mock_open(read_data={"/etc/opkg/repo.conf": file_content})
        kwargs = {"uri": "url"}
        expected = "Repository 'url' already exists as 'repo'."
        with patch.object(opkg.os, "listdir", MagicMock(return_value=["repo.conf"])):
            with patch.object(opkg.salt.utils.files, "fopen", file_mock):
                with self.assertRaisesRegex(opkg.CommandExecutionError, expected):
                    opkg.mod_repo("repo2", **kwargs)

    def test_mod_repo_uri_not_provided(self):
        expected = "Repository 'repo' not found and no URI passed to create one."
        with patch.object(opkg, "list_repos", MagicMock(return_value=[])):
            with self.assertRaisesRegex(opkg.CommandExecutionError, expected):
                opkg.mod_repo("repo")<|MERGE_RESOLUTION|>--- conflicted
+++ resolved
@@ -8,21 +8,6 @@
 import os
 import textwrap
 
-<<<<<<< HEAD
-# Import Salt Testing Libs
-from tests.support.mixins import LoaderModuleMockMixin
-from tests.support.unit import TestCase, skipIf
-from tests.support.mock import (
-    MagicMock,
-    patch,
-    NO_MOCK,
-    NO_MOCK_REASON
-)
-
-# Import Salt Libs
-from salt.ext import six
-=======
->>>>>>> 2ecd8678
 import salt.modules.opkg as opkg
 import salt.utils.platform
 from tests.support.mixins import LoaderModuleMockMixin
@@ -30,11 +15,7 @@
 from tests.support.unit import TestCase, skipIf
 
 
-<<<<<<< HEAD
-@skipIf(NO_MOCK, NO_MOCK_REASON)
-=======
 @skipIf(not salt.utils.platform.is_linux(), "Must be on Linux!")
->>>>>>> 2ecd8678
 class OpkgTestCase(TestCase, LoaderModuleMockMixin):
     """
     Test cases for salt.modules.opkg
@@ -204,17 +185,10 @@
     def test_install_noaction(self):
         """
         Test - Install packages.
-<<<<<<< HEAD
-        '''
-        with patch('salt.modules.opkg.list_pkgs', MagicMock(side_effect=({}, {}))):
-            std_out = 'Downloading http://feedserver/feeds/test/vim_7.4_arch.ipk.\n\nInstalling vim (7.4) on root\n'
-            ret_value = {'retcode': 0, 'stdout': std_out}
-=======
         """
         with patch("salt.modules.opkg.list_pkgs", MagicMock(side_effect=({}, {}))):
             std_out = "Downloading http://feedserver/feeds/test/vim_7.4_arch.ipk.\n\nInstalling vim (7.4) on root\n"
             ret_value = {"retcode": 0, "stdout": std_out}
->>>>>>> 2ecd8678
             mock = MagicMock(return_value=ret_value)
             patch_kwargs = {
                 "__salt__": {
@@ -228,11 +202,7 @@
                 }
             }
             with patch.multiple(opkg, **patch_kwargs):
-<<<<<<< HEAD
-                self.assertEqual(opkg.install('vim:7.4', test=True), INSTALLED)
-=======
                 self.assertEqual(opkg.install("vim:7.4", test=True), self.installed)
->>>>>>> 2ecd8678
 
     def test_remove(self):
         """
@@ -260,12 +230,6 @@
     def test_remove_noaction(self):
         """
         Test - Remove packages.
-<<<<<<< HEAD
-        '''
-        with patch('salt.modules.opkg.list_pkgs', MagicMock(side_effect=[PACKAGES, PACKAGES])):
-            std_out = '\nRemoving vim (7.4) from root...\n'
-            ret_value = {'retcode': 0, 'stdout': std_out}
-=======
         """
         with patch(
             "salt.modules.opkg.list_pkgs",
@@ -273,7 +237,6 @@
         ):
             std_out = "\nRemoving vim (7.4) from root...\n"
             ret_value = {"retcode": 0, "stdout": std_out}
->>>>>>> 2ecd8678
             mock = MagicMock(return_value=ret_value)
             patch_kwargs = {
                 "__salt__": {
@@ -287,11 +250,7 @@
                 }
             }
             with patch.multiple(opkg, **patch_kwargs):
-<<<<<<< HEAD
-                self.assertEqual(opkg.remove('vim:7.4', test=True), REMOVED)
-=======
                 self.assertEqual(opkg.remove("vim:7.4", test=True), self.removed)
->>>>>>> 2ecd8678
 
     def test_info_installed(self):
         """
