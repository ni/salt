--- conflicted
+++ resolved
@@ -5,12 +5,9 @@
 
 # Import Python libs
 from __future__ import absolute_import
-<<<<<<< HEAD
+import logging
+import os
 import socket
-=======
-import logging
->>>>>>> 296cda8e
-import os
 
 # Import Salt Testing Libs
 from tests.support.mixins import LoaderModuleMockMixin
