# -*- coding: utf-8 -*-
'''

'''
from __future__ import absolute_import, print_function, unicode_literals

# Python
import socket
import textwrap
from salt.ext.six.moves import zip  # pylint: disable=redefined-builtin

# Salt
from salt._compat import ipaddress
from salt.utils.odict import OrderedDict
import salt.utils.dns
from salt.utils.dns import _to_port, _tree, _weighted_order, _data2rec, _data2rec_group
from salt.utils.dns import _lookup_gai, _lookup_dig, _lookup_drill, _lookup_host, _lookup_nslookup
from salt.utils.dns import lookup
import salt.modules.cmdmod

# Testing
from tests.support.unit import skipIf, TestCase
from tests.support.mock import NO_MOCK, NO_MOCK_REASON, MagicMock, patch


class DNShelpersCase(TestCase):
    '''
    Tests for the parser helpers
    '''
    def test_port(self):
        for right in (1, 42, '123', 65535):
            self.assertEqual(_to_port(right), int(right))

        for wrong in (0, 65536, 100000, 'not-a-port'):
            self.assertRaises(ValueError, _to_port, wrong)

    def test_tree(self):
        test_map = (
            'ex1.nl',
            'o.1.example.eu',
            'a1a.b2b.c3c.example.com',
            'c3c.example.co.uk',
            'c3c.example.mil.ng',
        )

        res_map = (
            ['ex1.nl'],
            ['o.1.example.eu', '1.example.eu', 'example.eu'],
            ['a1a.b2b.c3c.example.com', 'b2b.c3c.example.com', 'c3c.example.com', 'example.com'],
            ['c3c.example.co.uk', 'example.co.uk'],
            ['c3c.example.mil.ng', 'example.mil.ng']
        )

        for domain, result in zip(test_map, res_map):
            self.assertEqual(_tree(domain), result)

    def test_weight(self):
        recs = [
            [],
            [{'weight': 100, 'name': 'nescio'}],
            [
                {'weight': 100, 'name': 'nescio1'},
                {'weight': 100, 'name': 'nescio2'},
                {'weight': 100, 'name': 'nescio3'},
                {'weight': 100, 'name': 'nescio4'},
                {'weight': 100, 'name': 'nescio5'},
                {'weight': 100, 'name': 'nescio6'},
                {'weight': 100, 'name': 'nescio7'},
                {'weight': 100, 'name': 'nescio8'}
            ]
        ]

        # What are the odds of this tripping over a build
        # 1/(8!^4) builds?
        self.assertNotEqual(
            _weighted_order(list(recs[-1])),
            _weighted_order(list(recs[-1])),
            _weighted_order(list(recs[-1]))
        )

        for recset in recs:
            rs_res = _weighted_order(list(recset))
            self.assertTrue(all(rec['name'] in rs_res for rec in recset))

    def test_data2rec(self):
        right = [
            '10.0.0.1',
            '10 mbox.example.com',
            '10 20 30 example.com',
        ]
        schemas = [
            OrderedDict((
                ('address', ipaddress.IPv4Address),
            )),
            OrderedDict((
                ('preference', int),
                ('name', str),
            )),
            OrderedDict((
                ('prio', int),
                ('weight', int),
                ('port', _to_port),
                ('name', str),
            ))
        ]

        results = [
            ipaddress.IPv4Address(right[0]),
            {'preference': 10, 'name': 'mbox.example.com'},
            {'prio': 10, 'weight': 20, 'port': 30, 'name': 'example.com'}
        ]

        for rdata, rschema, res in zip(right, schemas, results):
            self.assertEqual(_data2rec(rschema, rdata), res)

        wrong = [
            'not-an-ip',
            'hundred 20 30 interror.example.com',
            '10 toolittle.example.com',
        ]

        for rdata, rschema in zip(wrong, schemas):
            self.assertRaises(ValueError, _data2rec, rschema, rdata)

    def test_data2group(self):
        right = [
            ['10 mbox.example.com'],
            [
                '10 mbox1.example.com',
                '20 mbox2.example.com',
                '20 mbox3.example.com',
                '30 mbox4.example.com',
                '30 mbox5.example.com',
                '30 mbox6.example.com',
            ],
        ]
        rschema = OrderedDict((
                ('prio', int),
                ('srvr', str),
            ))

        results = [
            OrderedDict([(10, ['mbox.example.com'])]),
            OrderedDict([
                (10, ['mbox1.example.com']),
                (20, ['mbox2.example.com', 'mbox3.example.com']),
                (30, ['mbox4.example.com', 'mbox5.example.com', 'mbox6.example.com'])]
            ),
        ]

        for rdata, res in zip(right, results):
            group = _data2rec_group(rschema, rdata, 'prio')
            self.assertEqual(group, res)


@skipIf(NO_MOCK, NO_MOCK_REASON)
class DNSlookupsCase(TestCase):
    '''
    Test the lookup result parsers

    Note that by far and large the parsers actually
    completely ignore the input name or output content
    only nslookup is bad enough to be an exception to that

    a lookup function
    - raises ValueError when an incorrect DNS type is given
    - returns False upon error
    - returns [*record-data] upon succes/no records

    '''
    CMD_RET = {
        'pid': 12345,
        'retcode': 0,
        'stderr': '',
        'stdout': ''
    }

    RESULTS = {
        'A': [
            ['10.1.1.1'],                          # one-match
            ['10.1.1.1', '10.2.2.2', '10.3.3.3'],  # multi-match
        ],
        'AAAA': [
            ['2a00:a00:b01:c02:d03:e04:f05:111'],  # one-match
            ['2a00:a00:b01:c02:d03:e04:f05:111',
             '2a00:a00:b01:c02:d03:e04:f05:222',
             '2a00:a00:b01:c02:d03:e04:f05:333']   # multi-match
        ],
        'CAA': [
            ['0 issue "exampleca.com"', '0 iodef "mailto:sslabuse@example.com"'],
        ],
        'CNAME': [
            ['web.example.com.']
        ],
        'MX': [
            ['10 mx1.example.com.'],
            ['10 mx1.example.com.', '20 mx2.example.eu.', '30 mx3.example.nl.']
        ],
        'SSHFP': [
            [
              '1 1 0aabda8af5418108e8a5d3f90f207226b2c89fbe',
              '1 2 500ca871d8e255e01f1261a2370c4e5406b8712f19916d3ab9f86344a67e5597',
              '3 1 a3b605ce6f044617c6077c46a7cd5d17a767f0d5',
              '4 2 0360d0a5a2fa550f972259e7374533add7ac8e5f303322a5b8e208bbc859ab1b'
            ]
        ],
        'TXT': [
            ['v=spf1 a include:_spf4.example.com include:mail.example.eu ip4:10.0.0.0/8 ip6:2a00:a00:b01::/48 ~all']
        ]
    }

    def _mock_cmd_ret(self, delta_res):
        '''
        Take CMD_RET and update it w/(a list of ) delta_res
        Mock cmd.run_all w/it
        :param delta_res: list or dict
        :return: patched cmd.run_all
        '''
        if isinstance(delta_res, (list, tuple)):
            test_res = []
            for dres in delta_res:
                tres = self.CMD_RET.copy()
                tres.update(dres)
                test_res.append(tres)

            cmd_mock = MagicMock(
                side_effect=test_res
            )
        else:
            test_res = self.CMD_RET.copy()
            test_res.update(delta_res)
            cmd_mock = MagicMock(
                return_value=test_res
            )
        return patch.dict(salt.utils.dns.__salt__, {'cmd.run_all': cmd_mock}, clear=True)

    def _test_cmd_lookup(self, lookup_cb, wrong_type, wrong, right, empty=None, secure=None):
        '''
        Perform a given battery of tests against a given lookup utilizing cmd.run_all
        :param wrong_type: delta cmd.run_all output for an incorrect DNS type
        :param wrong: delta cmd.run_all output for any error
        :param right: delta cmd.run_all output for outputs in RESULTS
        :param empty: delta cmd.run_all output for anything that won't return matches
        :param secure: delta cmd.run_all output for secured RESULTS
        '''
        # wrong
        for wrong in wrong:
            with self._mock_cmd_ret(wrong):
                self.assertEqual(lookup_cb('mockq', 'A'), False)

        # empty response
        if empty is None:
            empty = {}
        with self._mock_cmd_ret(empty):
            self.assertEqual(lookup_cb('mockq', 'AAAA'), [])

        # wrong types
        with self._mock_cmd_ret(wrong_type):
            self.assertRaises(ValueError, lookup_cb, 'mockq', 'WRONG')

        # Regular outputs
        for rec_t, tests in right.items():
            with self._mock_cmd_ret([dict([('stdout', dres)]) for dres in tests]):
                for test_res in self.RESULTS[rec_t]:
                    if rec_t in ('A', 'AAAA', 'CNAME', 'SSHFP'):
                        rec = 'mocksrvr.example.com'
                    else:
                        rec = 'example.com'

                    lookup_res = lookup_cb(rec, rec_t)
                    if rec_t == 'SSHFP':
                        # Some resolvers 'split' the output and/or capitalize differently.
                        # So we need to workaround that here as well
                        lookup_res = [res[:4] + res[4:].replace(' ', '').lower() for res in lookup_res]

                    self.assertEqual(
                        lookup_res, test_res,
                        # msg='Error parsing {0} returns'.format(rec_t)
                    )

        if not secure:
            return

        # Regular outputs are insecure outputs (e.g. False)
        for rec_t, tests in right.items():
            with self._mock_cmd_ret([dict([('stdout', dres)]) for dres in tests]):
                for _ in self.RESULTS[rec_t]:
                    self.assertEqual(
                        lookup_cb('mocksrvr.example.com', rec_t, secure=True), False,
                        msg='Insecure {0} returns should not be returned'.format(rec_t)
                    )

        for rec_t, tests in secure.items():
            with self._mock_cmd_ret([dict([('stdout', dres)]) for dres in tests]):
                for test_res in self.RESULTS[rec_t]:
                    self.assertEqual(
                        lookup_cb('mocksrvr.example.com', rec_t, secure=True), test_res,
                        msg='Error parsing DNSSEC\'d {0} returns'.format(rec_t)
                    )

    def test_lookup_with_servers(self):
        rights = {
            'A': [
                'Name:\tmocksrvr.example.com\nAddress: 10.1.1.1',
                'Name:\tmocksrvr.example.com\nAddress: 10.1.1.1\n'
                'Name:\tweb.example.com\nAddress: 10.2.2.2\n'
                'Name:\tweb.example.com\nAddress: 10.3.3.3'
            ],
            'AAAA': [
                'mocksrvr.example.com\thas AAAA address 2a00:a00:b01:c02:d03:e04:f05:111',
                'mocksrvr.example.com\tcanonical name = web.example.com.\n'
                'web.example.com\thas AAAA address 2a00:a00:b01:c02:d03:e04:f05:111\n'
                'web.example.com\thas AAAA address 2a00:a00:b01:c02:d03:e04:f05:222\n'
                'web.example.com\thas AAAA address 2a00:a00:b01:c02:d03:e04:f05:333'
            ],
            'CNAME': [
                'mocksrvr.example.com\tcanonical name = web.example.com.'
            ],
            'MX':    [
                'example.com\tmail exchanger = 10 mx1.example.com.',
                'example.com\tmail exchanger = 10 mx1.example.com.\n'
                'example.com\tmail exchanger = 20 mx2.example.eu.\n'
                'example.com\tmail exchanger = 30 mx3.example.nl.'
            ],
            'TXT':   [
                'example.com\ttext = "v=spf1 a include:_spf4.example.com include:mail.example.eu ip4:10.0.0.0/8 ip6:2a00:a00:b01::/48 ~all"'
            ]
        }

        for rec_t, tests in rights.items():
            with self._mock_cmd_ret([dict([('stdout', dres)]) for dres in tests]):
                for test_res in self.RESULTS[rec_t]:
                    if rec_t in ('A', 'AAAA', 'CNAME'):
                        rec = 'mocksrvr.example.com'
                    else:
                        rec = 'example.com'
                    self.assertEqual(
                        lookup(rec, rec_t, method='nslookup', servers='8.8.8.8'), test_res,
                    )

    @skipIf(not salt.utils.dns.HAS_DIG, 'dig is not available')
    def test_dig_options(self):
        cmd = 'dig {0} -v'.format(salt.utils.dns.DIG_OPTIONS)
        cmd = salt.modules.cmdmod.retcode(cmd, python_shell=False, output_loglevel='quiet')
        self.assertEqual(cmd, 0)

    def test_dig(self):
        wrong_type = {'retcode': 0, 'stderr':  ';; Warning, ignoring invalid type ABC'}

        wrongs = [
            {'retcode': 9, 'stderr':  ';; connection timed out; no servers could be reached'},
        ]

        # example returns for dig +search +fail +noall +answer +noclass +nosplit +nottl -t {rtype} {name}
        rights = {
            'A': [
                'mocksrvr.example.com.\tA\t10.1.1.1',
                'web.example.com.\t\tA\t10.1.1.1\n'
                'web.example.com.\t\tA\t10.2.2.2\n'
                'web.example.com.\t\tA\t10.3.3.3'
            ],
            'AAAA': [
                'mocksrvr.example.com.\tA\t2a00:a00:b01:c02:d03:e04:f05:111',
                'mocksrvr.example.com.\tCNAME\tweb.example.com.\n'
                'web.example.com.\t\tAAAA\t2a00:a00:b01:c02:d03:e04:f05:111\n'
                'web.example.com.\t\tAAAA\t2a00:a00:b01:c02:d03:e04:f05:222\n'
                'web.example.com.\t\tAAAA\t2a00:a00:b01:c02:d03:e04:f05:333'
            ],
            'CAA': [
                'example.com.\t\tCAA\t0 issue "exampleca.com"\n'
                'example.com.\t\tCAA\t0 iodef "mailto:sslabuse@example.com"'
            ],
            'CNAME': [
                'mocksrvr.example.com.\tCNAME\tweb.example.com.'
            ],
            'MX': [
                'example.com.\t\tMX\t10 mx1.example.com.',
                'example.com.\t\tMX\t10 mx1.example.com.\nexample.com.\t\tMX\t20 mx2.example.eu.\nexample.com.\t\tMX\t30 mx3.example.nl.'
            ],
            'SSHFP': [
                'mocksrvr.example.com.\tSSHFP\t1 1 0AABDA8AF5418108E8A5D3F90F207226B2C89FBE\n'
                'mocksrvr.example.com.\tSSHFP\t1 2 500CA871D8E255E01F1261A2370C4E5406B8712F19916D3AB9F86344A67E5597\n'
                'mocksrvr.example.com.\tSSHFP\t3 1 A3B605CE6F044617C6077C46A7CD5D17A767F0D5\n'
                'mocksrvr.example.com.\tSSHFP\t4 2 0360D0A5A2FA550F972259E7374533ADD7AC8E5F303322A5B8E208BBC859AB1B'
            ],
            'TXT': [
                'example.com.\tTXT\t"v=spf1 a include:_spf4.example.com include:mail.example.eu ip4:10.0.0.0/8 ip6:2a00:a00:b01::/48 ~all"'
            ]
        }

        secure = {
            'A': [
                'mocksrvr.example.com.\tA\t10.1.1.1\n'
                'mocksrvr.example.com.\tRRSIG\tA 8 3 7200 20170420000000 20170330000000 1629 example.com. Hv4p37EF55LKBxUNYpnhWiEYqfmMct0z0WgDJyG5reqYfl+z4HX/kaoi Wr2iCYuYeB4Le7BgnMSb77UGHPWE7lCQ8z5gkgJ9rCDrooJzSTVdnHfw 1JQ7txRSp8Rj2GLf/L3Ytuo6nNZTV7bWUkfhOs61DAcOPHYZiX8rVhIh UAE=',
                'web.example.com.\t\tA\t10.1.1.1\n'
                'web.example.com.\t\tA\t10.2.2.2\n'
                'web.example.com.\t\tA\t10.3.3.3\n'
                'web.example.com.\tRRSIG\tA 8 3 7200 20170420000000 20170330000000 1629 example.com. Hv4p37EF55LKBxUNYpnhWiEYqfmMct0z0WgDJyG5reqYfl+z4HX/kaoi Wr2iCYuYeB4Le7BgnMSb77UGHPWE7lCQ8z5gkgJ9rCDrooJzSTVdnHfw 1JQ7txRSp8Rj2GLf/L3Ytuo6nNZTV7bWUkfhOs61DAcOPHYZiX8rVhIh UAE='
            ]
        }

        self._test_cmd_lookup(_lookup_dig, wrong=wrongs, right=rights, wrong_type=wrong_type, secure=secure)

    def test_drill(self):
        # all Drill returns look like this
        RES_TMPL = textwrap.dedent('''\
            ;; ->>HEADER<<- opcode: QUERY, rcode: NOERROR, id: 58233
            ;; flags: qr rd ra ; QUERY: 1, ANSWER: 1, AUTHORITY: 0, ADDITIONAL: 0
            ;; QUESTION SECTION:
            ;; mocksrvr.example.com.\tIN\tA

            ;; ANSWER SECTION:
            {}

            ;; AUTHORITY SECTION:

            ;; ADDITIONAL SECTION:

            ;; Query time: 37 msec
            ;; SERVER: 10.100.150.129
            ;; WHEN: Tue Apr  4 19:03:51 2017
            ;; MSG SIZE  rcvd: 50
        ''')

        # Not even a different retcode!?
        wrong_type = {'stdout': RES_TMPL.format('mocksrvr.example.com.\t4404\tIN\tA\t10.1.1.1\n')}

        wrongs = [
            {'retcode': 1, 'stderr':  'Error: error sending query: No (valid) nameservers defined in the resolver'}
        ]

        # example returns for drill {rtype} {name}
        rights = {
            'A': [
                'mocksrvr.example.com.\t4404\tIN\tA\t10.1.1.1\n',
                'web.example.com.\t4404\tIN\tA\t10.1.1.1\n'
                'web.example.com.\t4404\tIN\tA\t10.2.2.2\n'
                'web.example.com.\t4404\tIN\tA\t10.3.3.3',
            ],
            'AAAA': [
                'mocksrvr.example.com.\t4404\tIN\tAAAA\t2a00:a00:b01:c02:d03:e04:f05:111',
                'mocksrvr.example.com.\t4404\tIN\tCNAME\tweb.example.com.\n'
                'web.example.com.\t4404\tIN\tAAAA\t2a00:a00:b01:c02:d03:e04:f05:111\n'
                'web.example.com.\t4404\tIN\tAAAA\t2a00:a00:b01:c02:d03:e04:f05:222\n'
                'web.example.com.\t4404\tIN\tAAAA\t2a00:a00:b01:c02:d03:e04:f05:333'
            ],
            'CAA': [
                'example.com.\t1144\tIN\tCAA\t0 issue "exampleca.com"\n'
                'example.com.\t1144\tIN\tCAA\t0 iodef "mailto:sslabuse@example.com"'
            ],
            'CNAME': [
                'mocksrvr.example.com.\t4404\tIN\tCNAME\tweb.example.com.'
            ],
            'MX': [
                'example.com.\t4404\tIN\tMX\t10 mx1.example.com.',
                'example.com.\t4404\tIN\tMX\t10 mx1.example.com.\n'
                'example.com.\t4404\tIN\tMX\t20 mx2.example.eu.\n'
                'example.com.\t4404\tIN\tMX\t30 mx3.example.nl.'
            ],
            'SSHFP': [
                'mocksrvr.example.com.\t3339\tIN\tSSHFP\t1 1 0aabda8af5418108e8a5d3f90f207226b2c89fbe\n'
                'mocksrvr.example.com.\t3339\tIN\tSSHFP\t1 2 500ca871d8e255e01f1261a2370c4e5406b8712f19916d3ab9f86344a67e5597\n'
                'mocksrvr.example.com.\t3339\tIN\tSSHFP\t3 1 a3b605ce6f044617c6077c46a7cd5d17a767f0d5\n'
                'mocksrvr.example.com.\t3339\tIN\tSSHFP\t4 2 0360d0a5a2fa550f972259e7374533add7ac8e5f303322a5b8e208bbc859ab1b'
            ],
            'TXT': [
                'example.com.\t4404\tIN\tTXT\t"v=spf1 a include:_spf4.example.com include:mail.example.eu ip4:10.0.0.0/8 ip6:2a00:a00:b01::/48 ~all"'
            ]
        }

        secure = {
            'A': [
                'mocksrvr.example.com.\t4404\tIN\tA\t10.1.1.1\n'
                'mocksrvr.example.com.\t4404\tIN\tRRSIG\tA 8 3 7200 20170420000000 20170330000000 1629 example.com. Hv4p37EF55LKBxUNYpnhWiEYqfmMct0z0WgDJyG5reqYfl+z4HX/kaoi Wr2iCYuYeB4Le7BgnMSb77UGHPWE7lCQ8z5gkgJ9rCDrooJzSTVdnHfw 1JQ7txRSp8Rj2GLf/L3Ytuo6nNZTV7bWUkfhOs61DAcOPHYZiX8rVhIh UAE=',
                'web.example.com.\t4404\tIN\tA\t10.1.1.1\n'
                'web.example.com.\t4404\tIN\tA\t10.2.2.2\n'
                'web.example.com.\t4404\tIN\tA\t10.3.3.3\n'
                'web.example.com.\t4404\tIN\tRRSIG\tA 8 3 7200 20170420000000 20170330000000 1629 example.com. Hv4p37EF55LKBxUNYpnhWiEYqfmMct0z0WgDJyG5reqYfl+z4HX/kaoi Wr2iCYuYeB4Le7BgnMSb77UGHPWE7lCQ8z5gkgJ9rCDrooJzSTVdnHfw 1JQ7txRSp8Rj2GLf/L3Ytuo6nNZTV7bWUkfhOs61DAcOPHYZiX8rVhIh UAE='

            ]
        }

        for rec_d in rights, secure:
            for rec_t, tests in rec_d.items():
                for idx, test in enumerate(tests):
                    rec_d[rec_t][idx] = RES_TMPL.format(test)

        self._test_cmd_lookup(_lookup_drill, wrong_type=wrong_type, wrong=wrongs, right=rights, secure=secure)

    def test_gai(self):
        # wrong type
        self.assertRaises(ValueError, _lookup_gai, 'mockq', 'WRONG')

        # wrong
        with patch.object(socket, 'getaddrinfo', MagicMock(side_effect=socket.gaierror)):
            for rec_t in ('A', 'AAAA'):
                self.assertEqual(False, _lookup_gai('mockq', rec_t))

        # example returns from getaddrinfo
        right = {
            'A': [
                [(2, 3, 3, '', ('10.1.1.1', 0))],
                [(2, 3, 3, '', ('10.1.1.1', 0)),
                 (2, 3, 3, '', ('10.2.2.2', 0)),
                 (2, 3, 3, '', ('10.3.3.3', 0))]
            ],
            'AAAA': [
                [(10, 3, 3, '', ('2a00:a00:b01:c02:d03:e04:f05:111', 0, 0, 0))],
                [(10, 3, 3, '', ('2a00:a00:b01:c02:d03:e04:f05:111', 0, 0, 0)),
                 (10, 3, 3, '', ('2a00:a00:b01:c02:d03:e04:f05:222', 0, 0, 0)),
                 (10, 3, 3, '', ('2a00:a00:b01:c02:d03:e04:f05:333', 0, 0, 0))]
            ]
        }

        for rec_t, tests in right.items():
            with patch.object(socket, 'getaddrinfo', MagicMock(side_effect=tests)):
                for test_res in self.RESULTS[rec_t]:
                    self.assertEqual(
                        _lookup_gai('mockq', rec_t), test_res,
                        msg='Error parsing {0} returns'.format(rec_t)
                    )

    def test_host(self):
        wrong_type = {'retcode': 9, 'stderr': 'host: invalid type: WRONG'}

        wrongs = [
            {'retcode': 9, 'stderr': ';; connection timed out; no servers could be reached'}
        ]

        empty = {'stdout': 'www.example.com has no MX record'}

<<<<<<< HEAD
        # example returns for host -t {rdtype} {name}
=======
        # example returns for host
>>>>>>> 41e25a66
        rights = {
            'A':     [
                'mocksrvr.example.com has address 10.1.1.1',
                'web.example.com has address 10.1.1.1\n'
                'web.example.com has address 10.2.2.2\n'
                'web.example.com has address 10.3.3.3'
<<<<<<< HEAD
=======

>>>>>>> 41e25a66
            ],
            'AAAA':  [
                'mocksrvr.example.com has IPv6 address 2a00:a00:b01:c02:d03:e04:f05:111',
                'mocksrvr.example.com is an alias for web.example.com.\n'
                'web.example.com has IPv6 address 2a00:a00:b01:c02:d03:e04:f05:111\n'
                'web.example.com has IPv6 address 2a00:a00:b01:c02:d03:e04:f05:222\n'
                'web.example.com has IPv6 address 2a00:a00:b01:c02:d03:e04:f05:333'
            ],
            'CAA': [
                'example.com has CAA record 0 issue "exampleca.com"\n'
                'example.com has CAA record 0 iodef "mailto:sslabuse@example.com"'
            ],
            'CNAME': [
                'mocksrvr.example.com is an alias for web.example.com.'
            ],
            'MX':    [
                'example.com mail is handled by 10 mx1.example.com.',
                'example.com mail is handled by 10 mx1.example.com.\n'
                'example.com mail is handled by 20 mx2.example.eu.\n'
                'example.com mail is handled by 30 mx3.example.nl.'
            ],
            'SSHFP': [
                'mocksrvr.example.com has SSHFP record 1 1 0AABDA8AF5418108E8A5D3F90F207226B2C89FBE\n'
                'mocksrvr.example.com has SSHFP record 1 2 500CA871D8E255E01F1261A2370C4E5406B8712F19916D3AB9F86344 A67E5597\n'
                'mocksrvr.example.com has SSHFP record 3 1 A3B605CE6F044617C6077C46A7CD5D17A767F0D5\n'
                'mocksrvr.example.com has SSHFP record 4 2 0360D0A5A2FA550F972259E7374533ADD7AC8E5F303322A5B8E208BB C859AB1B'
            ],
            'TXT':   [
                'example.com descriptive text "v=spf1 a include:_spf4.example.com include:mail.example.eu ip4:10.0.0.0/8 ip6:2a00:a00:b01::/48 ~all"'
            ]
        }

        self._test_cmd_lookup(_lookup_host, wrong_type=wrong_type, wrong=wrongs, right=rights, empty=empty)

    def test_nslookup(self):
        # all nslookup returns look like this
        RES_TMPL = textwrap.dedent('''\
            Server:\t\t10.11.12.13
            Address:\t10.11.12.13#53

            Non-authoritative answer:
            {}

            Authoritative answers can be found from:
        ''')

        wrong_type = {'stdout': 'unknown query type: WRONG' +
                                RES_TMPL.format('Name:\tmocksrvr.example.com\nAddress: 10.1.1.1')}

        wrongs = [
            {'retcode': 1, 'stdout': ';; connection timed out; no servers could be reached'}
        ]

        empty = {'stdout': RES_TMPL.format(
            "*** Can't find www.google.com: No answer")}

        # Example returns of nslookup -query={rdype} {name}
        rights = {
            'A': [
                'Name:\tmocksrvr.example.com\nAddress: 10.1.1.1',
                'Name:\tmocksrvr.example.com\nAddress: 10.1.1.1\n'
                'Name:\tweb.example.com\nAddress: 10.2.2.2\n'
                'Name:\tweb.example.com\nAddress: 10.3.3.3'
            ],
            'AAAA': [
                'mocksrvr.example.com\thas AAAA address 2a00:a00:b01:c02:d03:e04:f05:111',
                'mocksrvr.example.com\tcanonical name = web.example.com.\n'
                'web.example.com\thas AAAA address 2a00:a00:b01:c02:d03:e04:f05:111\n'
                'web.example.com\thas AAAA address 2a00:a00:b01:c02:d03:e04:f05:222\n'
                'web.example.com\thas AAAA address 2a00:a00:b01:c02:d03:e04:f05:333'
            ],
            'CAA': [
                'example.com\trdata_257 = 0 issue "exampleca.com"\n'
                'example.com\trdata_257 = 0 iodef "mailto:sslabuse@example.com"'
            ],
            'CNAME': [
                'mocksrvr.example.com\tcanonical name = web.example.com.'
            ],
            'MX':    [
                'example.com\tmail exchanger = 10 mx1.example.com.',
                'example.com\tmail exchanger = 10 mx1.example.com.\n'
                'example.com\tmail exchanger = 20 mx2.example.eu.\n'
                'example.com\tmail exchanger = 30 mx3.example.nl.'
            ],
            'SSHFP': [
                'mocksrvr.example.com\trdata_44 = 1 1 0AABDA8AF5418108E8A5D3F90F207226B2C89FBE\n'
                'mocksrvr.example.com\trdata_44 = 1 2 500CA871D8E255E01F1261A2370C4E5406B8712F19916D3AB9F86344 A67E5597\n'
                'mocksrvr.example.com\trdata_44 = 3 1 A3B605CE6F044617C6077C46A7CD5D17A767F0D5\n'
                'mocksrvr.example.com\trdata_44 = 4 2 0360D0A5A2FA550F972259E7374533ADD7AC8E5F303322A5B8E208BB C859AB1B'
            ],
            'TXT': [
                'example.com\ttext = "v=spf1 a include:_spf4.example.com include:mail.example.eu ip4:10.0.0.0/8 ip6:2a00:a00:b01::/48 ~all"'
            ]
        }

        for rec_t, tests in rights.items():
            for idx, test in enumerate(tests):
                rights[rec_t][idx] = RES_TMPL.format(test)

        self._test_cmd_lookup(_lookup_nslookup, wrong_type=wrong_type, wrong=wrongs, right=rights, empty=empty)<|MERGE_RESOLUTION|>--- conflicted
+++ resolved
@@ -529,21 +529,13 @@
 
         empty = {'stdout': 'www.example.com has no MX record'}
 
-<<<<<<< HEAD
         # example returns for host -t {rdtype} {name}
-=======
-        # example returns for host
->>>>>>> 41e25a66
         rights = {
             'A':     [
                 'mocksrvr.example.com has address 10.1.1.1',
                 'web.example.com has address 10.1.1.1\n'
                 'web.example.com has address 10.2.2.2\n'
                 'web.example.com has address 10.3.3.3'
-<<<<<<< HEAD
-=======
-
->>>>>>> 41e25a66
             ],
             'AAAA':  [
                 'mocksrvr.example.com has IPv6 address 2a00:a00:b01:c02:d03:e04:f05:111',
