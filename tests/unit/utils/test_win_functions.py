--- conflicted
+++ resolved
@@ -14,17 +14,6 @@
 
 except ImportError:
     HAS_WIN32 = False
-
-try:
-    import pywintypes
-
-    HAS_PYWIN = True
-
-    class PyWinError(pywintypes.error):
-        pywinerror = 0
-
-except ImportError:
-    HAS_PYWIN = False
 
 
 class WinFunctionsTestCase(TestCase):
@@ -134,29 +123,4 @@
         mock_error = MagicMock(side_effect=win_error)
         with patch("win32net.NetUserGetLocalGroups", side_effect=mock_error):
             with self.assertRaises(WinError):
-<<<<<<< HEAD
-                win_functions.get_user_groups("Administrator")
-
-    @skipIf(not salt.utils.platform.is_windows(), "WinDLL only available on Windows")
-    @skipIf(not HAS_WIN32, "Requires pywin32 libraries")
-    def test_get_user_groups_local_pywin_error(self):
-        win_error = PyWinError()
-        win_error.winerror = 1355
-        mock_error = MagicMock(side_effect=win_error)
-        with patch("win32net.NetUserGetLocalGroups", side_effect=mock_error):
-            with self.assertRaises(PyWinError):
-                win_functions.get_user_groups("Administrator")
-
-    @skipIf(not salt.utils.platform.is_windows(), "WinDLL only available on Windows")
-    @skipIf(not HAS_WIN32, "Requires pywin32 libraries")
-    def test_get_user_groups_pywin_error(self):
-        win_error = PyWinError()
-        win_error.winerror = 1355
-        mock_error = MagicMock(side_effect=win_error)
-        with patch("win32net.NetUserGetLocalGroups", side_effect=mock_error):
-            with patch("win32net.NetUserGetGroups", side_effect=mock_error):
-                with self.assertRaises(PyWinError):
-                    win_functions.get_user_groups("Administrator")
-=======
-                win_functions.get_user_groups("Administrator")
->>>>>>> 2ecd8678
+                win_functions.get_user_groups("Administrator")