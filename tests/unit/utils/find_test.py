--- conflicted
+++ resolved
@@ -368,16 +368,6 @@
             'acbd18db4cc2f85cedef654fccc4a4d8'
         )
 
-<<<<<<< HEAD
-        @skipIf(sys.platform.startswith('Windows'), "no /dev/null on windows")
-        def _test_print_md5():
-            option = salt.utils.find.PrintOption('print', 'md5')
-            self.assertEqual(
-                option.execute('/dev/null', os.stat('/dev/null')), ''
-            )
-
-=======
->>>>>>> 6f62bb7d
         option = salt.utils.find.PrintOption('print', 'path name')
         self.assertEqual(
             option.execute('test_name', [0] * 9), ['test_name', 'test_name']
@@ -493,24 +483,17 @@
             str(finder.criteria[0].__class__)[-13:-2], 'OwnerOption'
         )
 
-<<<<<<< HEAD
-        finder = salt.utils.find.Finder({'group': 'root'})
-        self.assertEqual(
-            str(finder.actions[0].__class__)[-13:-2], 'PrintOption'
-        )
-        self.assertEqual(
-            str(finder.criteria[0].__class__)[-13:-2], 'GroupOption'
-        )
-=======
         if sys.platform == 'darwin':
             group_name = 'wheel'
         else:
             group_name = 'root'
         finder = salt.utils.find.Finder({'group': group_name})
-        self.assertEqual(str(finder.actions[0].__class__)[-13:-2],
-                    'PrintOption')
-        self.assertEqual(str(finder.criteria[0].__class__)[-13:-2], 'GroupOption')
->>>>>>> 6f62bb7d
+        self.assertEqual(
+            str(finder.actions[0].__class__)[-13:-2], 'PrintOption'
+        )
+        self.assertEqual(
+            str(finder.criteria[0].__class__)[-13:-2], 'GroupOption'
+        )
 
         finder = salt.utils.find.Finder({'size': '+1G'})
         self.assertEqual(
