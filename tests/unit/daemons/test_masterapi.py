# -*- coding: utf-8 -*-

# Import Python libs
<<<<<<< HEAD
from __future__ import absolute_import, print_function, unicode_literals
from functools import wraps
import io
import stat
=======
from __future__ import absolute_import
import os
>>>>>>> ffee3576

# Import Salt libs
import salt.config
import salt.daemons.masterapi as masterapi
import salt.utils.platform

# Import Salt Testing Libs
<<<<<<< HEAD
from tests.support.unit import TestCase, skipIf
=======
from tests.support.paths import TMP_CONF_DIR
from tests.support.unit import TestCase
>>>>>>> ffee3576
from tests.support.mock import (
    patch,
    MagicMock,
    NO_MOCK,
    NO_MOCK_REASON
)


def gen_permissions(owner='', group='', others=''):
    '''
    Helper method to generate file permission bits
    Usage: gen_permissions('rw', 'r', 'r')
    '''
    ret = 0
    for c in owner:
        ret |= getattr(stat, 'S_I{}USR'.format(c.upper()), 0)
    for c in group:
        ret |= getattr(stat, 'S_I{}GRP'.format(c.upper()), 0)
    for c in others:
        ret |= getattr(stat, 'S_I{}OTH'.format(c.upper()), 0)
    return ret


def patch_check_permissions(uid=1, groups=None, is_windows=False, permissive_pki=False):
    if not groups:
        groups = [uid]

    def decorator(func):
        @wraps(func)
        def wrapper(self):
            self.auto_key.opts['permissive_pki_access'] = permissive_pki
            if salt.utils.platform.is_windows():
                with patch('salt.utils.platform.is_windows', MagicMock(return_value=True)):
                    func(self)
            else:
                with patch('os.stat', self.os_stat_mock), \
                     patch('os.getuid', MagicMock(return_value=uid)), \
                     patch('salt.utils.user.get_gid_list', MagicMock(return_value=groups)), \
                     patch('salt.utils.platform.is_windows', MagicMock(return_value=is_windows)):
                    func(self)
        return wrapper
    return decorator


@skipIf(NO_MOCK, NO_MOCK_REASON)
class AutoKeyTest(TestCase):
    '''
    Tests for the salt.daemons.masterapi.AutoKey class
    '''

    def setUp(self):
        opts = salt.config.master_config(None)
        opts['user'] = 'test_user'
        self.auto_key = masterapi.AutoKey(opts)
        self.stats = {}

    def os_stat_mock(self, filename):
        fmode = MagicMock()
        fstats = self.stats.get(filename, {})
        fmode.st_mode = fstats.get('mode', 0)
        fmode.st_gid = fstats.get('gid', 0)
        return fmode

    @patch_check_permissions(uid=0, is_windows=True)
    def test_check_permissions_windows(self):
        '''
        Assert that all files are accepted on windows
        '''
        self.stats['testfile'] = {'mode': gen_permissions('rwx', 'rwx', 'rwx'), 'gid': 2}
        self.assertTrue(self.auto_key.check_permissions('testfile'))

    @patch_check_permissions(permissive_pki=True)
    def test_check_permissions_others_can_write(self):
        '''
        Assert that no file is accepted, when others can write to it
        '''
        self.stats['testfile'] = {'mode': gen_permissions('', '', 'w'), 'gid': 1}
        if salt.utils.platform.is_windows():
            self.assertTrue(self.auto_key.check_permissions('testfile'))
        else:
            self.assertFalse(self.auto_key.check_permissions('testfile'))

    @patch_check_permissions()
    def test_check_permissions_group_can_write_not_permissive(self):
        '''
        Assert that a file is accepted, when group can write to it and perkissive_pki_access=False
        '''
        self.stats['testfile'] = {'mode': gen_permissions('w', 'w', ''), 'gid': 1}
        if salt.utils.platform.is_windows():
            self.assertTrue(self.auto_key.check_permissions('testfile'))
        else:
            self.assertFalse(self.auto_key.check_permissions('testfile'))

    @patch_check_permissions(permissive_pki=True)
    def test_check_permissions_group_can_write_permissive(self):
        '''
        Assert that a file is accepted, when group can write to it and perkissive_pki_access=True
        '''
        self.stats['testfile'] = {'mode': gen_permissions('w', 'w', ''), 'gid': 1}
        self.assertTrue(self.auto_key.check_permissions('testfile'))

    @patch_check_permissions(uid=0, permissive_pki=True)
    def test_check_permissions_group_can_write_permissive_root_in_group(self):
        '''
        Assert that a file is accepted, when group can write to it, perkissive_pki_access=False,
        salt is root and in the file owning group
        '''
        self.stats['testfile'] = {'mode': gen_permissions('w', 'w', ''), 'gid': 0}
        self.assertTrue(self.auto_key.check_permissions('testfile'))

    @patch_check_permissions(uid=0, permissive_pki=True)
    def test_check_permissions_group_can_write_permissive_root_not_in_group(self):
        '''
        Assert that no file is accepted, when group can write to it, perkissive_pki_access=False,
        salt is root and **not** in the file owning group
        '''
        self.stats['testfile'] = {'mode': gen_permissions('w', 'w', ''), 'gid': 1}
        if salt.utils.platform.is_windows():
            self.assertTrue(self.auto_key.check_permissions('testfile'))
        else:
            self.assertFalse(self.auto_key.check_permissions('testfile'))

    @patch_check_permissions()
    def test_check_permissions_only_owner_can_write(self):
        '''
        Assert that a file is accepted, when only the owner can write to it
        '''
        self.stats['testfile'] = {'mode': gen_permissions('w', '', ''), 'gid': 1}
        self.assertTrue(self.auto_key.check_permissions('testfile'))

    @patch_check_permissions(uid=0)
    def test_check_permissions_only_owner_can_write_root(self):
        '''
        Assert that a file is accepted, when only the owner can write to it and salt is root
        '''
        self.stats['testfile'] = {'mode': gen_permissions('w', '', ''), 'gid': 0}
        self.assertTrue(self.auto_key.check_permissions('testfile'))

    def _test_check_autosign_grains(self,
                                    test_func,
                                    file_content='test_value',
                                    file_name='test_grain',
                                    autosign_grains_dir='test_dir',
                                    permissions_ret=True):
        '''
        Helper function for testing autosign_grains().

        Patches ``os.walk`` to return only ``file_name`` and ``salt.utils.files.fopen`` to open a
        mock file with ``file_content`` as content. Optionally sets ``opts`` values.
        Then executes test_func. The ``os.walk`` and ``salt.utils.files.fopen`` mock objects
        are passed to the function as arguments.
        '''
        if autosign_grains_dir:
            self.auto_key.opts['autosign_grains_dir'] = autosign_grains_dir
        mock_file = io.StringIO(file_content)
        mock_dirs = [(None, None, [file_name])]

        with patch('os.walk', MagicMock(return_value=mock_dirs)) as mock_walk, \
             patch('salt.utils.files.fopen', MagicMock(return_value=mock_file)) as mock_open, \
             patch('salt.daemons.masterapi.AutoKey.check_permissions',
                MagicMock(return_value=permissions_ret)) as mock_permissions:
            test_func(mock_walk, mock_open, mock_permissions)

    def test_check_autosign_grains_no_grains(self):
        '''
        Asserts that autosigning from grains fails when no grain values are passed.
        '''
        def test_func(mock_walk, mock_open, mock_permissions):
            self.assertFalse(self.auto_key.check_autosign_grains(None))
            self.assertEqual(mock_walk.call_count, 0)
            self.assertEqual(mock_open.call_count, 0)
            self.assertEqual(mock_permissions.call_count, 0)

            self.assertFalse(self.auto_key.check_autosign_grains({}))
            self.assertEqual(mock_walk.call_count, 0)
            self.assertEqual(mock_open.call_count, 0)
            self.assertEqual(mock_permissions.call_count, 0)

        self._test_check_autosign_grains(test_func)

    def test_check_autosign_grains_no_autosign_grains_dir(self):
        '''
        Asserts that autosigning from grains fails when the \'autosign_grains_dir\' config option
        is undefined.
        '''
        def test_func(mock_walk, mock_open, mock_permissions):
            self.assertFalse(self.auto_key.check_autosign_grains({'test_grain': 'test_value'}))
            self.assertEqual(mock_walk.call_count, 0)
            self.assertEqual(mock_open.call_count, 0)
            self.assertEqual(mock_permissions.call_count, 0)

        self._test_check_autosign_grains(test_func, autosign_grains_dir=None)

    def test_check_autosign_grains_accept(self):
        '''
        Asserts that autosigning from grains passes when a matching grain value is in an
        autosign_grain file.
        '''
        def test_func(*args):
            self.assertTrue(self.auto_key.check_autosign_grains({'test_grain': 'test_value'}))

        file_content = '#test_ignore\ntest_value'
        self._test_check_autosign_grains(test_func, file_content=file_content)

    def test_check_autosign_grains_accept_not(self):
        '''
        Asserts that autosigning from grains fails when the grain value is not in the
        autosign_grain files.
        '''
        def test_func(*args):
            self.assertFalse(self.auto_key.check_autosign_grains({'test_grain': 'test_invalid'}))

        file_content = '#test_invalid\ntest_value'
        self._test_check_autosign_grains(test_func, file_content=file_content)

    def test_check_autosign_grains_invalid_file_permissions(self):
        '''
        Asserts that autosigning from grains fails when the grain file has the wrong permissions.
        '''
        def test_func(*args):
            self.assertFalse(self.auto_key.check_autosign_grains({'test_grain': 'test_value'}))

        file_content = '#test_ignore\ntest_value'
        self._test_check_autosign_grains(test_func, file_content=file_content, permissions_ret=False)


@skipIf(NO_MOCK, NO_MOCK_REASON)
class LocalFuncsTestCase(TestCase):
    '''
    TestCase for salt.daemons.masterapi.LocalFuncs class
    '''

    def setUp(self):
        opts = salt.config.master_config(None)
        self.local_funcs = masterapi.LocalFuncs(opts, 'test-key')

    # runner tests

    def test_runner_token_not_authenticated(self):
        '''
        Asserts that a TokenAuthenticationError is returned when the token can't authenticate.
        '''
        mock_ret = {'error': {'name': 'TokenAuthenticationError',
                              'message': 'Authentication failure of type "token" occurred.'}}
        ret = self.local_funcs.runner({'token': 'asdfasdfasdfasdf'})
        self.assertDictEqual(mock_ret, ret)

    def test_runner_token_authorization_error(self):
        '''
        Asserts that a TokenAuthenticationError is returned when the token authenticates, but is
        not authorized.
        '''
        token = 'asdfasdfasdfasdf'
        load = {'token': token, 'fun': 'test.arg', 'kwarg': {}}
        mock_token = {'token': token, 'eauth': 'foo', 'name': 'test'}
        mock_ret = {'error': {'name': 'TokenAuthenticationError',
                              'message': 'Authentication failure of type "token" occurred '
                                         'for user test.'}}

        with patch('salt.auth.LoadAuth.authenticate_token', MagicMock(return_value=mock_token)), \
             patch('salt.auth.LoadAuth.get_auth_list', MagicMock(return_value=[])):
            ret = self.local_funcs.runner(load)

        self.assertDictEqual(mock_ret, ret)

    def test_runner_token_salt_invocation_error(self):
        '''
        Asserts that a SaltInvocationError is returned when the token authenticates, but the
        command is malformed.
        '''
        token = 'asdfasdfasdfasdf'
        load = {'token': token, 'fun': 'badtestarg', 'kwarg': {}}
        mock_token = {'token': token, 'eauth': 'foo', 'name': 'test'}
        mock_ret = {'error': {'name': 'SaltInvocationError',
                              'message': 'A command invocation error occurred: Check syntax.'}}

        with patch('salt.auth.LoadAuth.authenticate_token', MagicMock(return_value=mock_token)), \
             patch('salt.auth.LoadAuth.get_auth_list', MagicMock(return_value=['testing'])):
            ret = self.local_funcs.runner(load)

        self.assertDictEqual(mock_ret, ret)

    def test_runner_eauth_not_authenticated(self):
        '''
        Asserts that an EauthAuthenticationError is returned when the user can't authenticate.
        '''
        mock_ret = {'error': {'name': 'EauthAuthenticationError',
                              'message': 'Authentication failure of type "eauth" occurred for '
                                         'user UNKNOWN.'}}
        ret = self.local_funcs.runner({'eauth': 'foo'})
        self.assertDictEqual(mock_ret, ret)

    def test_runner_eauth_authorization_error(self):
        '''
        Asserts that an EauthAuthenticationError is returned when the user authenticates, but is
        not authorized.
        '''
        load = {'eauth': 'foo', 'username': 'test', 'fun': 'test.arg', 'kwarg': {}}
        mock_ret = {'error': {'name': 'EauthAuthenticationError',
                              'message': 'Authentication failure of type "eauth" occurred for '
                                         'user test.'}}
        with patch('salt.auth.LoadAuth.authenticate_eauth', MagicMock(return_value=True)), \
             patch('salt.auth.LoadAuth.get_auth_list', MagicMock(return_value=[])):
            ret = self.local_funcs.runner(load)

        self.assertDictEqual(mock_ret, ret)

    def test_runner_eauth_salt_invocation_error(self):
        '''
        Asserts that an EauthAuthenticationError is returned when the user authenticates, but the
        command is malformed.
        '''
        load = {'eauth': 'foo', 'username': 'test', 'fun': 'bad.test.arg.func', 'kwarg': {}}
        mock_ret = {'error': {'name': 'SaltInvocationError',
                              'message': 'A command invocation error occurred: Check syntax.'}}
        with patch('salt.auth.LoadAuth.authenticate_eauth', MagicMock(return_value=True)), \
             patch('salt.auth.LoadAuth.get_auth_list', MagicMock(return_value=['testing'])):
            ret = self.local_funcs.runner(load)

        self.assertDictEqual(mock_ret, ret)

    # wheel tests

    def test_wheel_token_not_authenticated(self):
        '''
        Asserts that a TokenAuthenticationError is returned when the token can't authenticate.
        '''
        mock_ret = {'error': {'name': 'TokenAuthenticationError',
                              'message': 'Authentication failure of type "token" occurred.'}}
        ret = self.local_funcs.wheel({'token': 'asdfasdfasdfasdf'})
        self.assertDictEqual(mock_ret, ret)

    def test_wheel_token_authorization_error(self):
        '''
        Asserts that a TokenAuthenticationError is returned when the token authenticates, but is
        not authorized.
        '''
        token = 'asdfasdfasdfasdf'
        load = {'token': token, 'fun': 'test.arg', 'kwarg': {}}
        mock_token = {'token': token, 'eauth': 'foo', 'name': 'test'}
        mock_ret = {'error': {'name': 'TokenAuthenticationError',
                              'message': 'Authentication failure of type "token" occurred '
                                         'for user test.'}}

        with patch('salt.auth.LoadAuth.authenticate_token', MagicMock(return_value=mock_token)), \
             patch('salt.auth.LoadAuth.get_auth_list', MagicMock(return_value=[])):
            ret = self.local_funcs.wheel(load)

        self.assertDictEqual(mock_ret, ret)

    def test_wheel_token_salt_invocation_error(self):
        '''
        Asserts that a SaltInvocationError is returned when the token authenticates, but the
        command is malformed.
        '''
        token = 'asdfasdfasdfasdf'
        load = {'token': token, 'fun': 'badtestarg', 'kwarg': {}}
        mock_token = {'token': token, 'eauth': 'foo', 'name': 'test'}
        mock_ret = {'error': {'name': 'SaltInvocationError',
                              'message': 'A command invocation error occurred: Check syntax.'}}

        with patch('salt.auth.LoadAuth.authenticate_token', MagicMock(return_value=mock_token)), \
             patch('salt.auth.LoadAuth.get_auth_list', MagicMock(return_value=['testing'])):
            ret = self.local_funcs.wheel(load)

        self.assertDictEqual(mock_ret, ret)

    def test_wheel_eauth_not_authenticated(self):
        '''
        Asserts that an EauthAuthenticationError is returned when the user can't authenticate.
        '''
        mock_ret = {'error': {'name': 'EauthAuthenticationError',
                              'message': 'Authentication failure of type "eauth" occurred for '
                                         'user UNKNOWN.'}}
        ret = self.local_funcs.wheel({'eauth': 'foo'})
        self.assertDictEqual(mock_ret, ret)

    def test_wheel_eauth_authorization_error(self):
        '''
        Asserts that an EauthAuthenticationError is returned when the user authenticates, but is
        not authorized.
        '''
        load = {'eauth': 'foo', 'username': 'test', 'fun': 'test.arg', 'kwarg': {}}
        mock_ret = {'error': {'name': 'EauthAuthenticationError',
                              'message': 'Authentication failure of type "eauth" occurred for '
                                         'user test.'}}
        with patch('salt.auth.LoadAuth.authenticate_eauth', MagicMock(return_value=True)), \
             patch('salt.auth.LoadAuth.get_auth_list', MagicMock(return_value=[])):
            ret = self.local_funcs.wheel(load)

        self.assertDictEqual(mock_ret, ret)

    def test_wheel_eauth_salt_invocation_error(self):
        '''
        Asserts that an EauthAuthenticationError is returned when the user authenticates, but the
        command is malformed.
        '''
        load = {'eauth': 'foo', 'username': 'test', 'fun': 'bad.test.arg.func', 'kwarg': {}}
        mock_ret = {'error': {'name': 'SaltInvocationError',
                              'message': 'A command invocation error occurred: Check syntax.'}}
        with patch('salt.auth.LoadAuth.authenticate_eauth', MagicMock(return_value=True)), \
             patch('salt.auth.LoadAuth.get_auth_list', MagicMock(return_value=['testing'])):
            ret = self.local_funcs.wheel(load)

        self.assertDictEqual(mock_ret, ret)

    def test_wheel_user_not_authenticated(self):
        '''
        Asserts that an UserAuthenticationError is returned when the user can't authenticate.
        '''
        mock_ret = {'error': {'name': 'UserAuthenticationError',
                              'message': 'Authentication failure of type "user" occurred for '
                                         'user UNKNOWN.'}}
        ret = self.local_funcs.wheel({})
        self.assertDictEqual(mock_ret, ret)

    # publish tests

    def test_publish_user_is_blacklisted(self):
        '''
        Asserts that an AuthorizationError is returned when the user has been blacklisted.
        '''
        mock_ret = {'error': {'name': 'AuthorizationError',
                              'message': 'Authorization error occurred.'}}
        with patch('salt.acl.PublisherACL.user_is_blacklisted', MagicMock(return_value=True)):
            self.assertEqual(mock_ret, self.local_funcs.publish({'user': 'foo', 'fun': 'test.arg'}))

    def test_publish_cmd_blacklisted(self):
        '''
        Asserts that an AuthorizationError is returned when the command has been blacklisted.
        '''
        mock_ret = {'error': {'name': 'AuthorizationError',
                              'message': 'Authorization error occurred.'}}
        with patch('salt.acl.PublisherACL.user_is_blacklisted', MagicMock(return_value=False)), \
                patch('salt.acl.PublisherACL.cmd_is_blacklisted', MagicMock(return_value=True)):
            self.assertEqual(mock_ret, self.local_funcs.publish({'user': 'foo', 'fun': 'test.arg'}))

    def test_publish_token_not_authenticated(self):
        '''
        Asserts that an AuthenticationError is returned when the token can't authenticate.
        '''
        load = {'user': 'foo', 'fun': 'test.arg', 'tgt': 'test_minion',
                'kwargs': {'token': 'asdfasdfasdfasdf'}}
        mock_ret = {'error': {'name': 'AuthenticationError',
                              'message': 'Authentication error occurred.'}}
        with patch('salt.acl.PublisherACL.user_is_blacklisted', MagicMock(return_value=False)), \
                patch('salt.acl.PublisherACL.cmd_is_blacklisted', MagicMock(return_value=False)):
            self.assertEqual(mock_ret, self.local_funcs.publish(load))

    def test_publish_token_authorization_error(self):
        '''
        Asserts that an AuthorizationError is returned when the token authenticates, but is not
        authorized.
        '''
        token = 'asdfasdfasdfasdf'
        load = {'user': 'foo', 'fun': 'test.arg', 'tgt': 'test_minion',
                'arg': 'bar', 'kwargs': {'token': token}}
        mock_token = {'token': token, 'eauth': 'foo', 'name': 'test'}
        mock_ret = {'error': {'name': 'AuthorizationError',
                              'message': 'Authorization error occurred.'}}

        with patch('salt.acl.PublisherACL.user_is_blacklisted', MagicMock(return_value=False)), \
                patch('salt.acl.PublisherACL.cmd_is_blacklisted', MagicMock(return_value=False)), \
                patch('salt.auth.LoadAuth.authenticate_token', MagicMock(return_value=mock_token)), \
                patch('salt.auth.LoadAuth.get_auth_list', MagicMock(return_value=[])):
            self.assertEqual(mock_ret, self.local_funcs.publish(load))

    def test_publish_eauth_not_authenticated(self):
        '''
        Asserts that an AuthenticationError is returned when the user can't authenticate.
        '''
        load = {'user': 'test', 'fun': 'test.arg', 'tgt': 'test_minion',
                'kwargs': {'eauth': 'foo'}}
        mock_ret = {'error': {'name': 'AuthenticationError',
                              'message': 'Authentication error occurred.'}}
        with patch('salt.acl.PublisherACL.user_is_blacklisted', MagicMock(return_value=False)), \
                patch('salt.acl.PublisherACL.cmd_is_blacklisted', MagicMock(return_value=False)):
            self.assertEqual(mock_ret, self.local_funcs.publish(load))

    def test_publish_eauth_authorization_error(self):
        '''
        Asserts that an AuthorizationError is returned when the user authenticates, but is not
        authorized.
        '''
        load = {'user': 'test', 'fun': 'test.arg', 'tgt': 'test_minion',
                'kwargs': {'eauth': 'foo'}, 'arg': 'bar'}
        mock_ret = {'error': {'name': 'AuthorizationError',
                              'message': 'Authorization error occurred.'}}
        with patch('salt.acl.PublisherACL.user_is_blacklisted', MagicMock(return_value=False)), \
                patch('salt.acl.PublisherACL.cmd_is_blacklisted', MagicMock(return_value=False)), \
                patch('salt.auth.LoadAuth.authenticate_eauth', MagicMock(return_value=True)), \
                patch('salt.auth.LoadAuth.get_auth_list', MagicMock(return_value=[])):
            self.assertEqual(mock_ret, self.local_funcs.publish(load))

    def test_publish_user_not_authenticated(self):
        '''
        Asserts that an AuthenticationError is returned when the user can't authenticate.
        '''
        load = {'user': 'test', 'fun': 'test.arg', 'tgt': 'test_minion'}
        mock_ret = {'error': {'name': 'AuthenticationError',
                              'message': 'Authentication error occurred.'}}
        with patch('salt.acl.PublisherACL.user_is_blacklisted', MagicMock(return_value=False)), \
                patch('salt.acl.PublisherACL.cmd_is_blacklisted', MagicMock(return_value=False)):
            self.assertEqual(mock_ret, self.local_funcs.publish(load))

    def test_publish_user_authenticated_missing_auth_list(self):
        '''
        Asserts that an AuthenticationError is returned when the user has an effective user id and is
        authenticated, but the auth_list is empty.
        '''
        load = {'user': 'test', 'fun': 'test.arg', 'tgt': 'test_minion',
                'kwargs': {'user': 'test'}, 'arg': 'foo'}
        mock_ret = {'error': {'name': 'AuthenticationError',
                              'message': 'Authentication error occurred.'}}
        with patch('salt.acl.PublisherACL.user_is_blacklisted', MagicMock(return_value=False)), \
                patch('salt.acl.PublisherACL.cmd_is_blacklisted', MagicMock(return_value=False)), \
                patch('salt.auth.LoadAuth.authenticate_key', MagicMock(return_value='fake-user-key')), \
                patch('salt.utils.master.get_values_of_matching_keys', MagicMock(return_value=[])):
            self.assertEqual(mock_ret, self.local_funcs.publish(load))

    def test_publish_user_authorization_error(self):
        '''
        Asserts that an AuthorizationError is returned when the user authenticates, but is not
        authorized.
        '''
        load = {'user': 'test', 'fun': 'test.arg', 'tgt': 'test_minion',
                'kwargs': {'user': 'test'}, 'arg': 'foo'}
        mock_ret = {'error': {'name': 'AuthorizationError',
                              'message': 'Authorization error occurred.'}}
        with patch('salt.acl.PublisherACL.user_is_blacklisted', MagicMock(return_value=False)), \
                patch('salt.acl.PublisherACL.cmd_is_blacklisted', MagicMock(return_value=False)), \
                patch('salt.auth.LoadAuth.authenticate_key', MagicMock(return_value='fake-user-key')), \
                patch('salt.utils.master.get_values_of_matching_keys', MagicMock(return_value=['test'])), \
                patch('salt.utils.minions.CkMinions.auth_check', MagicMock(return_value=False)):
            self.assertEqual(mock_ret, self.local_funcs.publish(load))


class FakeCache(object):

    def __init__(self):
        self.data = {}

    def store(self, bank, key, value):
        self.data[bank, key] = value

    def fetch(self, bank, key):
        return self.data[bank, key]


class RemoteFuncsTestCase(TestCase):
    '''
    TestCase for salt.daemons.masterapi.RemoteFuncs class
    '''

    def setUp(self):
        opts = salt.config.master_config(os.path.join(TMP_CONF_DIR, 'master'))
        self.funcs = masterapi.RemoteFuncs(opts)
        self.funcs.cache = FakeCache()

    def test_mine_get(self, tgt_type_key='tgt_type'):
        '''
        Asserts that ``mine_get`` gives the expected results.

        Actually this only tests that:

        - the correct check minions method is called
        - the correct cache key is subsequently used
        '''
        self.funcs.cache.store('minions/webserver', 'mine',
                               dict(ip_addr='2001:db8::1:3'))
        with patch('salt.utils.minions.CkMinions._check_compound_minions',
                   MagicMock(return_value=(dict(
                       minions=['webserver'],
                       missing=[])))):
            ret = self.funcs._mine_get(
                {
                    'id': 'requester_minion',
                    'tgt': 'G@roles:web',
                    'fun': 'ip_addr',
                    tgt_type_key: 'compound',
                }
            )
        self.assertDictEqual(ret, dict(webserver='2001:db8::1:3'))

    def test_mine_get_pre_nitrogen_compat(self):
        '''
        Asserts that pre-Nitrogen API key ``expr_form`` is still accepted.

        This is what minions before Nitrogen would issue.
        '''
        self.test_mine_get(tgt_type_key='expr_form')<|MERGE_RESOLUTION|>--- conflicted
+++ resolved
@@ -1,15 +1,11 @@
 # -*- coding: utf-8 -*-
 
 # Import Python libs
-<<<<<<< HEAD
 from __future__ import absolute_import, print_function, unicode_literals
 from functools import wraps
+import os
 import io
 import stat
-=======
-from __future__ import absolute_import
-import os
->>>>>>> ffee3576
 
 # Import Salt libs
 import salt.config
@@ -17,12 +13,8 @@
 import salt.utils.platform
 
 # Import Salt Testing Libs
-<<<<<<< HEAD
+from tests.support.paths import TMP_CONF_DIR
 from tests.support.unit import TestCase, skipIf
-=======
-from tests.support.paths import TMP_CONF_DIR
-from tests.support.unit import TestCase
->>>>>>> ffee3576
 from tests.support.mock import (
     patch,
     MagicMock,
