# -*- coding: utf-8 -*-

# Import Python libs
from __future__ import absolute_import, print_function, unicode_literals
import collections

# Import Salt Testing Libs
from tests.support.mock import (
    mock_open,
    NO_MOCK,
    NO_MOCK_REASON,
    patch
)
from tests.support import mixins
from tests.support.unit import skipIf, TestCase

# Import Salt Libs
import salt.roster.sshconfig as sshconfig

_SAMPLE_SSH_CONFIG = """
Host *
    User user.mcuserface

Host abc*
    IdentityFile ~/.ssh/id_rsa_abc

Host def*
    IdentityFile ~/.ssh/id_rsa_def

Host abc.asdfgfdhgjkl.com
    HostName 123.123.123.123

Host abc123.asdfgfdhgjkl.com
    HostName 123.123.123.124

Host def.asdfgfdhgjkl.com
    HostName 234.234.234.234
"""

_TARGET_ABC = collections.OrderedDict([
    ('user', 'user.mcuserface'),
    ('priv', '~/.ssh/id_rsa_abc'),
    ('host', 'abc.asdfgfdhgjkl.com')
])

_TARGET_ABC123 = collections.OrderedDict([
    ('user', 'user.mcuserface'),
    ('priv', '~/.ssh/id_rsa_abc'),
    ('host', 'abc123.asdfgfdhgjkl.com')
])

_TARGET_DEF = collections.OrderedDict([
    ('user', 'user.mcuserface'),
    ('priv', '~/.ssh/id_rsa_def'),
    ('host', 'def.asdfgfdhgjkl.com')
])

_ALL = {
    'abc.asdfgfdhgjkl.com': _TARGET_ABC,
    'abc123.asdfgfdhgjkl.com': _TARGET_ABC123,
    'def.asdfgfdhgjkl.com': _TARGET_DEF
}

_ABC_GLOB = {
    'abc.asdfgfdhgjkl.com': _TARGET_ABC,
    'abc123.asdfgfdhgjkl.com': _TARGET_ABC123
}


@skipIf(NO_MOCK, NO_MOCK_REASON)
class SSHConfigRosterTestCase(TestCase, mixins.LoaderModuleMockMixin):

    def setUp(self):
        self.mock_fp = mock_open(read_data=_SAMPLE_SSH_CONFIG)

    def setup_loader_modules(self):
        return {sshconfig: {}}

    def test_all(self):
<<<<<<< HEAD
        with patch('salt.utils.files.fopen', self.mock_fp):
            with patch('salt.roster.sshconfig._get_ssh_config_file'):
                self.mock_fp.return_value.__iter__.return_value = _SAMPLE_SSH_CONFIG.splitlines()
=======
        with mock.patch('salt.utils.files.fopen', self.mock_fp):
            with mock.patch('salt.roster.sshconfig._get_ssh_config_file'):
>>>>>>> d5265da9
                targets = sshconfig.targets('*')
        self.assertEqual(targets, _ALL)

    def test_abc_glob(self):
<<<<<<< HEAD
        with patch('salt.utils.files.fopen', self.mock_fp):
            with patch('salt.roster.sshconfig._get_ssh_config_file'):
                self.mock_fp.return_value.__iter__.return_value = _SAMPLE_SSH_CONFIG.splitlines()
=======
        with mock.patch('salt.utils.files.fopen', self.mock_fp):
            with mock.patch('salt.roster.sshconfig._get_ssh_config_file'):
>>>>>>> d5265da9
                targets = sshconfig.targets('abc*')
        self.assertEqual(targets, _ABC_GLOB)<|MERGE_RESOLUTION|>--- conflicted
+++ resolved
@@ -77,25 +77,13 @@
         return {sshconfig: {}}
 
     def test_all(self):
-<<<<<<< HEAD
         with patch('salt.utils.files.fopen', self.mock_fp):
             with patch('salt.roster.sshconfig._get_ssh_config_file'):
-                self.mock_fp.return_value.__iter__.return_value = _SAMPLE_SSH_CONFIG.splitlines()
-=======
-        with mock.patch('salt.utils.files.fopen', self.mock_fp):
-            with mock.patch('salt.roster.sshconfig._get_ssh_config_file'):
->>>>>>> d5265da9
                 targets = sshconfig.targets('*')
         self.assertEqual(targets, _ALL)
 
     def test_abc_glob(self):
-<<<<<<< HEAD
         with patch('salt.utils.files.fopen', self.mock_fp):
             with patch('salt.roster.sshconfig._get_ssh_config_file'):
-                self.mock_fp.return_value.__iter__.return_value = _SAMPLE_SSH_CONFIG.splitlines()
-=======
-        with mock.patch('salt.utils.files.fopen', self.mock_fp):
-            with mock.patch('salt.roster.sshconfig._get_ssh_config_file'):
->>>>>>> d5265da9
                 targets = sshconfig.targets('abc*')
         self.assertEqual(targets, _ABC_GLOB)