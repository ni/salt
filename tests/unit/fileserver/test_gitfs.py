--- conflicted
+++ resolved
@@ -400,14 +400,9 @@
                 raise
 
         shutil.copytree(
-<<<<<<< HEAD
-             salt.ext.six.text_type(RUNTIME_VARS.BASE_FILES),
-             salt.ext.six.text_type(cls.tmp_repo_dir + '/'),
-             symlinks=True
-=======
             salt.ext.six.text_type(RUNTIME_VARS.BASE_FILES),
-            salt.ext.six.text_type(cls.tmp_repo_dir + '/')
->>>>>>> 6693180c
+            salt.ext.six.text_type(cls.tmp_repo_dir + '/'),
+            symlinks=True
         )
 
         repo = git.Repo.init(cls.tmp_repo_dir)
