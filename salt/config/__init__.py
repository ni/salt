--- conflicted
+++ resolved
@@ -1909,13 +1909,8 @@
 def _read_conf_file(path):
     """
     Read in a config file from a given path and process it into a dictionary
-<<<<<<< HEAD
-    '''
-    log.debug('Reading configuration from %s', path)
-=======
     """
     log.debug("Reading configuration from %s", path)
->>>>>>> 2ecd8678
     append_file_suffix_YAMLError = False
     with salt.utils.files.fopen(path, "r") as conf_file:
         try:
