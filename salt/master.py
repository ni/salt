--- conflicted
+++ resolved
@@ -78,26 +78,12 @@
     # resource is not available on windows
     HAS_RESOURCE = False
 
-<<<<<<< HEAD
 try:
     import win32file
     HAS_WIN32FILE = True
 except ImportError:
     HAS_WIN32FILE = False
 
-# Import halite libs
-try:
-    import halite  # pylint: disable=import-error
-    HAS_HALITE = True
-except ImportError:
-    HAS_HALITE = False
-
-from salt.ext.tornado.stack_context import StackContext
-from salt.utils.ctx import RequestContext
-
-
-=======
->>>>>>> 2ecd8678
 log = logging.getLogger(__name__)
 
 
@@ -1124,19 +1110,6 @@
         :param dict load: Cleartext payload
         :return: The result of passing the load to a function in ClearFuncs corresponding to
                  the command specified in the load's 'cmd' key.
-<<<<<<< HEAD
-        '''
-        log.trace('Clear payload received with command %s', load['cmd'])
-        cmd = load['cmd']
-        method = self.clear_funcs.get_method(cmd)
-        if not method:
-            return {}, {'fun': 'send_clear'}
-        if self.opts['master_stats']:
-            start = time.time()
-            self.stats[cmd]['runs'] += 1
-        ret = method(load), {'fun': 'send_clear'}
-        if self.opts['master_stats']:
-=======
         """
         log.trace("Clear payload received with command %s", load["cmd"])
         cmd = load["cmd"]
@@ -1148,7 +1121,6 @@
             self.stats[cmd]["runs"] += 1
         ret = method(load), {"fun": "send_clear"}
         if self.opts["master_stats"]:
->>>>>>> 2ecd8678
             self._post_stats(start, cmd)
         return ret
 
@@ -1163,21 +1135,12 @@
         if "cmd" not in data:
             log.error("Received malformed command %s", data)
             return {}
-<<<<<<< HEAD
-        cmd = data['cmd']
-        log.trace('AES payload received with command %s', data['cmd'])
-        method = self.aes_funcs.get_method(cmd)
-        if not method:
-            return {}, {'fun': 'send'}
-        if self.opts['master_stats']:
-=======
         cmd = data["cmd"]
         log.trace("AES payload received with command %s", data["cmd"])
         method = self.aes_funcs.get_method(cmd)
         if not method:
             return {}, {"fun": "send"}
         if self.opts["master_stats"]:
->>>>>>> 2ecd8678
             start = time.time()
             self.stats[cmd]["runs"] += 1
 
@@ -1231,34 +1194,19 @@
         self.__bind()
 
 
-<<<<<<< HEAD
-class TransportMethods(object):
-    '''
-    Expose methods to the transport layer, methods with their names found in
-    the class attribute 'expose_methods' will be exposed to the transport layer
-    via 'get_method'.
-    '''
-=======
 class TransportMethods:
     """
     Expose methods to the transport layer, methods with their names found in
     the class attribute 'expose_methods' will be exposed to the transport layer
     via 'get_method'.
     """
->>>>>>> 2ecd8678
 
     expose_methods = ()
 
     def get_method(self, name):
-<<<<<<< HEAD
-        '''
+        """
         Get a method which should be exposed to the transport layer
-        '''
-=======
-        """
-        Get a method which should be exposed to the transport layer
-        """
->>>>>>> 2ecd8678
+        """
         if name in self.expose_methods:
             try:
                 return getattr(self, name)
@@ -1270,20 +1218,6 @@
 
 # TODO: rename? No longer tied to "AES", just "encrypted" or "private" requests
 class AESFuncs(TransportMethods):
-<<<<<<< HEAD
-    '''
-    Set up functions that are available when the load is encrypted with AES
-    '''
-
-    expose_methods = (
-        'verify_minion', '_master_tops', '_ext_nodes', '_master_opts',
-        '_mine_get', '_mine', '_mine_delete', '_mine_flush', '_file_recv',
-        '_pillar', '_minion_event', '_handle_minion_event', '_return',
-        '_syndic_return', 'minion_runner', 'pub_ret', 'minion_pub',
-        'minion_publish', 'revoke_auth', '_serve_file', '_file_find',
-        '_file_hash', '_file_hash_and_stat', '_file_list',
-        '_file_list_emptydirs', '_dir_list', '_symlink_list', '_file_envs',
-=======
     """
     Set up functions that are available when the load is encrypted with AES
     """
@@ -1316,7 +1250,6 @@
         "_dir_list",
         "_symlink_list",
         "_file_envs",
->>>>>>> 2ecd8678
     )
 
     def __init__(self, opts):
@@ -2054,31 +1987,20 @@
 
 
 class ClearFuncs(TransportMethods):
-<<<<<<< HEAD
-    '''
-    Set up functions that are safe to execute when commands sent to the master
-    without encryption and authentication
-    '''
-=======
     """
     Set up functions that are safe to execute when commands sent to the master
     without encryption and authentication
     """
->>>>>>> 2ecd8678
 
     # These methods will be exposed to the transport layer by
     # MWorker._handle_clear
     expose_methods = (
-<<<<<<< HEAD
-        'ping', 'publish', 'get_token', 'mk_token', 'wheel', 'runner',
-=======
         "ping",
         "publish",
         "get_token",
         "mk_token",
         "wheel",
         "runner",
->>>>>>> 2ecd8678
     )
 
     # The ClearFuncs object encapsulates the functions that can be executed in
@@ -2157,16 +2079,9 @@
         try:
             fun = clear_load.pop("fun")
             runner_client = salt.runner.RunnerClient(self.opts)
-<<<<<<< HEAD
-            return runner_client.asynchronous(fun,
-                                              clear_load.get('kwarg', {}),
-                                              username,
-                                              local=True)
-=======
             return runner_client.asynchronous(
                 fun, clear_load.get("kwarg", {}), username, local=True
             )
->>>>>>> 2ecd8678
         except Exception as exc:  # pylint: disable=broad-except
             log.error("Exception occurred while introspecting %s: %s", fun, exc)
             return {
@@ -2180,12 +2095,7 @@
     def wheel(self, clear_load):
         """
         Send a master control function back to the wheel system
-<<<<<<< HEAD
-        '''
-        jid = clear_load.get('__jid__', salt.utils.jid.gen_jid(self.opts))
-=======
-        """
->>>>>>> 2ecd8678
+        """
         # All wheel ops pass through eauth
         auth_type, err_name, key, sensitive_load_keys = self._prep_auth_info(clear_load)
 
@@ -2195,13 +2105,7 @@
 
         if error:
             # Authentication error occurred: do not continue.
-<<<<<<< HEAD
-            data = {'error': error, 'jid': jid}
-            self.event.fire_event(data, tagify([jid, "new"], "wheel"))
-            return {'error': error}
-=======
             return {"error": error}
->>>>>>> 2ecd8678
 
         # Authorize
         username = auth_check.get("username")
@@ -2212,17 +2116,6 @@
                 clear_load.get("kwarg", {}),
             )
             if not wheel_check:
-<<<<<<< HEAD
-                err_data = {
-                    'name': err_name,
-                    'message': 'Authentication failure of type "{0}" occurred for '
-                    'user {1}.'.format(auth_type, username)
-                }
-                data = {'error': err_data, 'jid': jid}
-                self.event.fire_event(data, tagify([jid, "new"], "wheel"))
-                return {'error': err_data}
-            elif isinstance(wheel_check, dict) and 'error' in wheel_check:
-=======
                 return {
                     "error": {
                         "name": err_name,
@@ -2231,7 +2124,6 @@
                     }
                 }
             elif isinstance(wheel_check, dict) and "error" in wheel_check:
->>>>>>> 2ecd8678
                 # A dictionary with an error name/message was handled by ckminions.wheel_check
                 return wheel_check
 
@@ -2248,16 +2140,6 @@
 
         # Authorized. Do the job!
         try:
-<<<<<<< HEAD
-            fun = clear_load.pop('fun')
-            tag = tagify(jid, prefix='wheel')
-            data = {'fun': "wheel.{0}".format(fun),
-                    'jid': jid,
-                    'tag': tag,
-                    'user': username}
-
-            self.event.fire_event(data, tagify([jid, 'new'], 'wheel'))
-=======
             jid = salt.utils.jid.gen_jid(self.opts)
             fun = clear_load.pop("fun")
             tag = tagify(jid, prefix="wheel")
@@ -2269,7 +2151,6 @@
             }
 
             self.event.fire_event(data, tagify([jid, "new"], "wheel"))
->>>>>>> 2ecd8678
             ret = self.wheel_.call_func(fun, full_return=True, **clear_load)
             data["return"] = ret["return"]
             data["success"] = ret["success"]
