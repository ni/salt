--- conflicted
+++ resolved
@@ -2083,11 +2083,8 @@
         Append a newline to the content block. For more information see:
         https://github.com/saltstack/salt/issues/33686
 
-<<<<<<< HEAD
-=======
         .. versionadded:: 2016.3.4
 
->>>>>>> 6a3019bb
     CLI Example:
 
     .. code-block:: bash
