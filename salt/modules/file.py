--- conflicted
+++ resolved
@@ -164,38 +164,6 @@
     return lines
 
 
-<<<<<<< HEAD
-def _get_chattr_man():
-    '''
-    Get the contents of the chattr man page
-    '''
-    return subprocess.check_output(['man', 'chattr'])
-
-
-def _parse_chattr_man(man):
-    '''
-    Parse the contents of a chattr man page to find the E2fsprogs version
-    '''
-    match = re.search(
-        r'E2fsprogs version [0-9\.]+',
-        salt.utils.stringutils.to_str(man),
-    )
-    if match:
-        version = match.group().strip('E2fsprogs version ')
-    else:
-        version = None
-    return version
-
-
-def _chattr_version():
-    '''
-    Return the version of chattr installed
-    '''
-    return _parse_chattr_man(_get_chattr_man())
-=======
-# This should cause a merge conflict when it's merged forward into
-# develop. This version is the correct approach. (Remove this comment
-# when this is merged into develop)
 def _chattr_version():
     '''
     Return the version of chattr installed
@@ -239,7 +207,6 @@
     needed_version = salt.utils.versions.LooseVersion('1.41.12')
     chattr_version = salt.utils.versions.LooseVersion(ver)
     return chattr_version > needed_version
->>>>>>> 926c3a10
 
 
 def gid_to_group(gid):
@@ -655,24 +622,12 @@
     results = {}
     for line in result.splitlines():
         if not line.startswith('lsattr: '):
-<<<<<<< HEAD
-            vals = line.split(None, 1)
-            needed_version = salt.utils.versions.LooseVersion('1.41.12')
-            chattr_version = salt.utils.versions.LooseVersion(_chattr_version())
-            # The version of chattr on Centos 6 does not support extended
-            # attributes.
-            if chattr_version > needed_version:
-                results[vals[1]] = re.findall(r"[aAcCdDeijPsStTu]", vals[0])
-            else:
-                results[vals[1]] = re.findall(r"[acdijstuADST]", vals[0])
-=======
             attrs, file = line.split(None, 1)
             if _chattr_has_extended_attrs():
                 pattern = r"[aAcCdDeijPsStTu]"
             else:
                 pattern = r"[acdijstuADST]"
             results[file] = re.findall(pattern, attrs)
->>>>>>> 926c3a10
 
     return results
 
