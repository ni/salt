"""
Module for managing Windows Updates using the Windows Update Agent.

List updates on the system using the following functions:

- :py:func:`win_wua.available <salt.modules.win_wua.available>`
- :py:func:`win_wua.list <salt.modules.win_wua.list_>`

This is an easy way to find additional information about updates available to
to the system, such as the GUID, KB number, or description.

Once you have the GUID or a KB number for the update you can get information
about the update, download, install, or uninstall it using these functions:

- :py:func:`win_wua.get <salt.modules.win_wua.get>`
- :py:func:`win_wua.download <salt.modules.win_wua.download>`
- :py:func:`win_wua.install <salt.modules.win_wua.install>`
- :py:func:`win_wua.uninstall <salt.modules.win_wua.uninstall>`

The get function expects a name in the form of a GUID, KB, or Title and should
return information about a single update. The other functions accept either a
single item or a list of items for downloading/installing/uninstalling a
specific list of items.

The :py:func:`win_wua.list <salt.modules.win_wua.list_>` and
:py:func:`win_wua.get <salt.modules.win_wua.get>` functions are utility
functions. In addition to returning information about updates they can also
download and install updates by setting ``download=True`` or ``install=True``.
So, with py:func:`win_wua.list <salt.modules.win_wua.list_>` for example, you
could run the function with the filters you want to see what is available. Then
just add ``install=True`` to install everything on that list.

If you want to download, install, or uninstall specific updates, use
:py:func:`win_wua.download <salt.modules.win_wua.download>`,
:py:func:`win_wua.install <salt.modules.win_wua.install>`, or
:py:func:`win_wua.uninstall <salt.modules.win_wua.uninstall>`. To update your
system with the latest updates use :py:func:`win_wua.list
<salt.modules.win_wua.list_>` and set ``install=True``

You can also adjust the Windows Update settings using the
:py:func:`win_wua.set_wu_settings <salt.modules.win_wua.set_wu_settings>`
function. This function is only supported on the following operating systems:

- Windows Vista / Server 2008
- Windows 7 / Server 2008R2
- Windows 8 / Server 2012
- Windows 8.1 / Server 2012R2

As of Windows 10 and Windows Server 2016, the ability to modify the Windows
Update settings has been restricted. The settings can be modified in the Local
Group Policy using the ``lgpo`` module.

.. versionadded:: 2015.8.0

:depends: salt.utils.win_update
"""
import logging

import salt.utils.platform
import salt.utils.win_service
import salt.utils.win_update
from salt.exceptions import CommandExecutionError

try:
    import pythoncom
    import win32com.client

    HAS_PYWIN32 = True
except ImportError:
    HAS_PYWIN32 = False

log = logging.getLogger(__name__)

__func_alias__ = {
    "list_": "list",
}


def __virtual__():
    """
    Only works on Windows systems with PyWin32
    """
    if not salt.utils.platform.is_windows():
        return False, "WUA: Only available on Windows systems"

    if not HAS_PYWIN32:
        return False, "WUA: Requires PyWin32 libraries"

    if not salt.utils.win_update.HAS_PYWIN32:
        return False, "WUA: Missing Libraries required by salt.utils.win_update"

    if salt.utils.win_service.info("wuauserv")["StartType"] == "Disabled":
        return (
            False,
            "WUA: The Windows Update service (wuauserv) must not be disabled",
        )

    if salt.utils.win_service.info("msiserver")["StartType"] == "Disabled":
        return (
            False,
            "WUA: The Windows Installer service (msiserver) must not be disabled",
        )

    if salt.utils.win_service.info("BITS")["StartType"] == "Disabled":
        return (
            False,
            "WUA: The Background Intelligent Transfer service (bits) must not "
            "be disabled",
        )

    if not salt.utils.win_service.info("CryptSvc")["StartType"] == "Auto":
        return (
            False,
            "WUA: The Cryptographic Services service (CryptSvc) must not be "
            "disabled",
        )

    if salt.utils.win_service.info("TrustedInstaller")["StartType"] == "Disabled":
        return (
            False,
            "WUA: The Windows Module Installer service (TrustedInstaller) must "
            "not be disabled",
        )

    return True


def available(
    software=True,
    drivers=True,
    summary=False,
    skip_installed=True,
    skip_hidden=True,
    skip_mandatory=False,
    skip_reboot=False,
    categories=None,
    severities=None,
    online=True,
):
    """
    .. versionadded:: 2017.7.0

    List updates that match the passed criteria. This allows for more filter
    options than :func:`list`. Good for finding a specific GUID or KB.

    Args:

        software (bool):
            Include software updates in the results. Default is ``True``

        drivers (bool):
            Include driver updates in the results. Default is ``True``

        summary (bool):
            - ``True``: Return a summary of updates available for each category.
            - ``False`` (default): Return a detailed list of available updates.

        skip_installed (bool):
            Skip updates that are already installed. Default is ``True``

        skip_hidden (bool):
            Skip updates that have been hidden. Default is ``True``

        skip_mandatory (bool):
            Skip mandatory updates. Default is ``False``

        skip_reboot (bool):
            Skip updates that require a reboot. Default is ``False``

        categories (list):
            Specify the categories to list. Must be passed as a list. All
            categories returned by default.

            Categories include the following:

            * Critical Updates
            * Definition Updates
            * Drivers (make sure you set ``drivers=True``)
            * Feature Packs
            * Security Updates
            * Update Rollups
            * Updates
            * Update Rollups
            * Windows 7
            * Windows 8.1
            * Windows 8.1 drivers
            * Windows 8.1 and later drivers
            * Windows Defender

        severities (list):
            Specify the severities to include. Must be passed as a list. All
            severities returned by default.

            Severities include the following:

            * Critical
            * Important

        online (bool):
            Tells the Windows Update Agent go online to update its local update
            database. ``True`` will go online. ``False`` will use the local
            update database as is. Default is ``True``

            .. versionadded:: 3001

    Returns:

        dict: Returns a dict containing either a summary or a list of updates:

        .. code-block:: cfg

            Dict of Updates:
            {'<GUID>': {
                'Title': <title>,
                'KB': <KB>,
                'GUID': <the globally unique identifier for the update>,
                'Description': <description>,
                'Downloaded': <has the update been downloaded>,
                'Installed': <has the update been installed>,
                'Mandatory': <is the update mandatory>,
                'UserInput': <is user input required>,
                'EULAAccepted': <has the EULA been accepted>,
                'Severity': <update severity>,
                'NeedsReboot': <is the update installed and awaiting reboot>,
                'RebootBehavior': <will the update require a reboot>,
                'Categories': [
                    '<category 1>',
                    '<category 2>',
                    ... ]
            }}

            Summary of Updates:
            {'Total': <total number of updates returned>,
             'Available': <updates that are not downloaded or installed>,
             'Downloaded': <updates that are downloaded but not installed>,
             'Installed': <updates installed (usually 0 unless installed=True)>,
             'Categories': {
                <category 1>: <total for that category>,
                <category 2>: <total for category 2>,
                ... }
            }

    CLI Examples:

    .. code-block:: bash

        # Normal Usage (list all software updates)
        salt '*' win_wua.available

        # List all updates with categories of Critical Updates and Drivers
        salt '*' win_wua.available categories=["Critical Updates","Drivers"]

        # List all Critical Security Updates
        salt '*' win_wua.available categories=["Security Updates"] severities=["Critical"]

        # List all updates with a severity of Critical
        salt '*' win_wua.available severities=["Critical"]

        # A summary of all available updates
        salt '*' win_wua.available summary=True

        # A summary of all Feature Packs and Windows 8.1 Updates
        salt '*' win_wua.available categories=["Feature Packs","Windows 8.1"] summary=True
    """

    # Create a Windows Update Agent instance
    wua = salt.utils.win_update.WindowsUpdateAgent(online=online)

    # Look for available
    updates = wua.available(
        skip_hidden=skip_hidden,
        skip_installed=skip_installed,
        skip_mandatory=skip_mandatory,
        skip_reboot=skip_reboot,
        software=software,
        drivers=drivers,
        categories=categories,
        severities=severities,
    )

    # Return results as Summary or Details
    return updates.summary() if summary else updates.list()


def get(name, download=False, install=False, online=True):
    """
    .. versionadded:: 2017.7.0

    Returns details for the named update

    Args:

        name (str):
            The name of the update you're searching for. This can be the GUID, a
            KB number, or any part of the name of the update. GUIDs and KBs are
            preferred. Run ``list`` to get the GUID for the update you're
            looking for.

        download (bool):
            Download the update returned by this function. Run this function
            first to see if the update exists, then set ``download=True`` to
            download the update.

        install (bool):
            Install the update returned by this function. Run this function
            first to see if the update exists, then set ``install=True`` to
            install the update.

        online (bool):
            Tells the Windows Update Agent go online to update its local update
            database. ``True`` will go online. ``False`` will use the local
            update database as is. Default is ``True``

            .. versionadded:: 3001

    Returns:

        dict:
            Returns a dict containing a list of updates that match the name if
            download and install are both set to False. Should usually be a
            single update, but can return multiple if a partial name is given.

        If download or install is set to true it will return the results of the
        operation.

        .. code-block:: cfg

            Dict of Updates:
            {'<GUID>': {
                'Title': <title>,
                'KB': <KB>,
                'GUID': <the globally unique identifier for the update>,
                'Description': <description>,
                'Downloaded': <has the update been downloaded>,
                'Installed': <has the update been installed>,
                'Mandatory': <is the update mandatory>,
                'UserInput': <is user input required>,
                'EULAAccepted': <has the EULA been accepted>,
                'Severity': <update severity>,
                'NeedsReboot': <is the update installed and awaiting reboot>,
                'RebootBehavior': <will the update require a reboot>,
                'Categories': [
                    '<category 1>',
                    '<category 2>',
                    ... ]
            }}

    CLI Examples:

    .. code-block:: bash

        # Recommended Usage using GUID without braces
        # Use this to find the status of a specific update
        salt '*' win_wua.get 12345678-abcd-1234-abcd-1234567890ab

        # Use the following if you don't know the GUID:

        # Using a KB number
        # Not all updates have an associated KB
        salt '*' win_wua.get KB3030298

        # Using part or all of the name of the update
        # Could possibly return multiple results
        # Not all updates have an associated KB
        salt '*' win_wua.get 'Microsoft Camera Codec Pack'
    """
    # Create a Windows Update Agent instance
    wua = salt.utils.win_update.WindowsUpdateAgent(online=online)

    # Search for Update
    updates = wua.search(name)

    ret = {}

    # Download
    if download or install:
        ret["Download"] = wua.download(updates)

    # Install
    if install:
        ret["Install"] = wua.install(updates)

    return ret if ret else updates.list()


def list(
    software=True,
    drivers=False,
    summary=False,
    skip_installed=True,
    categories=None,
    severities=None,
    download=False,
    install=False,
    online=True,
):
    """
    .. versionadded:: 2017.7.0

    Returns a detailed list of available updates or a summary. If ``download``
    or ``install`` is ``True`` the same list will be downloaded and/or
    installed.

    Args:

        software (bool):
            Include software updates in the results. Default is ``True``

        drivers (bool):
            Include driver updates in the results. Default is ``False``

        summary (bool):
            - ``True``: Return a summary of updates available for each category.
            - ``False`` (default): Return a detailed list of available updates.

        skip_installed (bool):
            Skip installed updates in the results. Default is ``True``

        download (bool):
            (Overrides reporting functionality) Download the list of updates
            returned by this function. Run this function first with
            ``download=False`` to see what will be downloaded, then set
            ``download=True`` to download the updates. Default is ``False``

        install (bool):
            (Overrides reporting functionality) Install the list of updates
            returned by this function. Run this function first with
            ``install=False`` to see what will be installed, then set
            ``install=True`` to install the updates. Default is ``False``

        categories (list):
            Specify the categories to list. Must be passed as a list. All
            categories returned by default.

            Categories include the following:

            * Critical Updates
            * Definition Updates
            * Drivers (make sure you set ``drivers=True``)
            * Feature Packs
            * Security Updates
            * Update Rollups
            * Updates
            * Update Rollups
            * Windows 7
            * Windows 8.1
            * Windows 8.1 drivers
            * Windows 8.1 and later drivers
            * Windows Defender

        severities (list):
            Specify the severities to include. Must be passed as a list. All
            severities returned by default.

            Severities include the following:

            * Critical
            * Important

        online (bool):
            Tells the Windows Update Agent go online to update its local update
            database. ``True`` will go online. ``False`` will use the local
            update database as is. Default is ``True``

            .. versionadded:: 3001

    Returns:

        dict: Returns a dict containing either a summary or a list of updates:

        .. code-block:: cfg

            Dict of Updates:
            {'<GUID>': {
                'Title': <title>,
                'KB': <KB>,
                'GUID': <the globally unique identifier for the update>,
                'Description': <description>,
                'Downloaded': <has the update been downloaded>,
                'Installed': <has the update been installed>,
                'Mandatory': <is the update mandatory>,
                'UserInput': <is user input required>,
                'EULAAccepted': <has the EULA been accepted>,
                'Severity': <update severity>,
                'NeedsReboot': <is the update installed and awaiting reboot>,
                'RebootBehavior': <will the update require a reboot>,
                'Categories': [
                    '<category 1>',
                    '<category 2>',
                    ... ]
            }}

            Summary of Updates:
            {'Total': <total number of updates returned>,
             'Available': <updates that are not downloaded or installed>,
             'Downloaded': <updates that are downloaded but not installed>,
             'Installed': <updates installed (usually 0 unless installed=True)>,
             'Categories': {
                <category 1>: <total for that category>,
                <category 2>: <total for category 2>,
                ... }
            }

    CLI Examples:

    .. code-block:: bash

        # Normal Usage (list all software updates)
        salt '*' win_wua.list

        # List all updates with categories of Critical Updates and Drivers
        salt '*' win_wua.list categories=['Critical Updates','Drivers']

        # List all Critical Security Updates
        salt '*' win_wua.list categories=['Security Updates'] severities=['Critical']

        # List all updates with a severity of Critical
        salt '*' win_wua.list severities=['Critical']

        # A summary of all available updates
        salt '*' win_wua.list summary=True

        # A summary of all Feature Packs and Windows 8.1 Updates
        salt '*' win_wua.list categories=['Feature Packs','Windows 8.1'] summary=True
    """
    # Create a Windows Update Agent instance
    wua = salt.utils.win_update.WindowsUpdateAgent(online=online)

    # Search for Update
    updates = wua.available(
        skip_installed=skip_installed,
        software=software,
        drivers=drivers,
        categories=categories,
        severities=severities,
    )

    ret = {}

    # Download
    if download or install:
        ret["Download"] = wua.download(updates)

    # Install
    if install:
        ret["Install"] = wua.install(updates)

    if not ret:
        return updates.summary() if summary else updates.list()

    return ret


def installed(summary=False, kbs_only=False):
    """
    .. versionadded:: 3001

    Get a list of all updates that are currently installed on the system.

    .. note::

        This list may not necessarily match the Update History on the machine.
        This will only show the updates that apply to the current build of
        Windows. So, for example, the system may have shipped with Windows 10
        Build 1607. That machine received updates to the 1607 build. Later the
        machine was upgraded to a newer feature release, 1803 for example. Then
        more updates were applied. This will only return the updates applied to
        the 1803 build and not those applied when the system was at the 1607
        build.

    Args:

        summary (bool):
            Return a summary instead of a detailed list of updates. ``True``
            will return a Summary, ``False`` will return a detailed list of
            installed updates. Default is ``False``

        kbs_only (bool):
            Only return a list of KBs installed on the system. If this parameter
            is passed, the ``summary`` parameter will be ignored. Default is
            ``False``

    Returns:
        dict:
            Returns a dictionary of either a Summary or a detailed list of
            updates installed on the system when ``kbs_only=False``

        list:
            Returns a list of KBs installed on the system when ``kbs_only=True``

    CLI Examples:

    .. code-block:: bash

        # Get a detailed list of all applicable updates installed on the system
        salt '*' win_wua.installed

        # Get a summary of all applicable updates installed on the system
        salt '*' win_wua.installed summary=True

        # Get a simple list of KBs installed on the system
        salt '*' win_wua.installed kbs_only=True
    """
    # Create a Windows Update Agent instance. Since we're only listing installed
    # updates, there's no need to go online to update the Windows Update db
    wua = salt.utils.win_update.WindowsUpdateAgent(online=False)
    updates = wua.installed()  # Get installed Updates objects
    results = updates.list()  # Convert to list

    if kbs_only:
        list_kbs = set()
        for item in results:
            list_kbs.update(results[item]["KBs"])
        return sorted(list_kbs)

    return updates.summary() if summary else results


def download(names):
    """
    .. versionadded:: 2017.7.0

    Downloads updates that match the list of passed identifiers. It's easier to
    use this function by using list_updates and setting ``download=True``.

    Args:

        names (str, list):
            A single update or a list of updates to download. This can be any
            combination of GUIDs, KB numbers, or names. GUIDs or KBs are
            preferred.

            .. note::

                An error will be raised if there are more results than there are
                items in the names parameter

    Returns:

        dict: A dictionary containing the details about the downloaded updates

    CLI Example:

    .. code-block:: bash

        # Normal Usage
        salt '*' win_wua.download names=['12345678-abcd-1234-abcd-1234567890ab', 'KB2131233']
    """
    # Create a Windows Update Agent instance
    wua = salt.utils.win_update.WindowsUpdateAgent()

    # Search for Update
    updates = wua.search(names)

    if updates.count() == 0:
        raise CommandExecutionError("No updates found")

    # Make sure it's a list so count comparison is correct
    if isinstance(names, str):
        names = [names]

    if isinstance(names, int):
        names = [str(names)]

    if updates.count() > len(names):
        raise CommandExecutionError(
            "Multiple updates found, names need to be more specific"
        )

    return wua.download(updates)


def install(names):
    """
    .. versionadded:: 2017.7.0

    Installs updates that match the list of identifiers. It may be easier to use
    the list_updates function and set ``install=True``.

    Args:

        names (str, list):
            A single update or a list of updates to install. This can be any
            combination of GUIDs, KB numbers, or names. GUIDs or KBs are
            preferred.

    .. note::

        An error will be raised if there are more results than there are items
        in the names parameter

    Returns:

        dict: A dictionary containing the details about the installed updates

    CLI Examples:

    .. code-block:: bash

        # Normal Usage
        salt '*' win_wua.install KB12323211
    """
    # Create a Windows Update Agent instance
    wua = salt.utils.win_update.WindowsUpdateAgent()

    # Search for Updates
    updates = wua.search(names)

    if updates.count() == 0:
        raise CommandExecutionError("No updates found")

    # Make sure it's a list so count comparison is correct
    if isinstance(names, str):
        names = [names]

    if isinstance(names, int):
        names = [str(names)]

    if updates.count() > len(names):
        raise CommandExecutionError(
            "Multiple updates found, names need to be more specific"
        )

    return wua.install(updates)


def uninstall(names):
    """
    .. versionadded:: 2017.7.0

    Uninstall updates.

    Args:

        names (str, list):
            A single update or a list of updates to uninstall. This can be any
            combination of GUIDs, KB numbers, or names. GUIDs or KBs are
            preferred.

    Returns:

        dict: A dictionary containing the details about the uninstalled updates

    CLI Examples:

    .. code-block:: bash

        # Normal Usage
        salt '*' win_wua.uninstall KB3121212

        # As a list
        salt '*' win_wua.uninstall guid=['12345678-abcd-1234-abcd-1234567890ab', 'KB1231231']
    """
    # Create a Windows Update Agent instance
    wua = salt.utils.win_update.WindowsUpdateAgent()

    # Search for Updates
    updates = wua.search(names)

    if updates.count() == 0:
        raise CommandExecutionError("No updates found")

    return wua.uninstall(updates)


def set_wu_settings(
    level=None,
    recommended=None,
    featured=None,
    elevated=None,
    msupdate=None,
    day=None,
    time=None,
):
    """
    Change Windows Update settings. If no parameters are passed, the current
    value will be returned.

    Supported:
        - Windows Vista / Server 2008
        - Windows 7 / Server 2008R2
        - Windows 8 / Server 2012
        - Windows 8.1 / Server 2012R2

    .. note:
        Microsoft began using the Unified Update Platform (UUP) starting with
        Windows 10 / Server 2016. The Windows Update settings have changed and
        the ability to 'Save' Windows Update settings has been removed. Windows
        Update settings are read-only. See MSDN documentation:
        https://msdn.microsoft.com/en-us/library/aa385829(v=vs.85).aspx

    Args:

        level (int):
            Number from 1 to 4 indicating the update level:

            1. Never check for updates
            2. Check for updates but let me choose whether to download and
               install them
            3. Download updates but let me choose whether to install them
            4. Install updates automatically

        recommended (bool):
            Boolean value that indicates whether to include optional or
            recommended updates when a search for updates and installation of
            updates is performed.

        featured (bool):
            Boolean value that indicates whether to display notifications for
            featured updates.

        elevated (bool):
            Boolean value that indicates whether non-administrators can perform
            some update-related actions without administrator approval.

        msupdate (bool):
            Boolean value that indicates whether to turn on Microsoft Update for
            other Microsoft products

        day (str):
            Days of the week on which Automatic Updates installs or uninstalls
            updates. Accepted values:

            - Everyday
            - Monday
            - Tuesday
            - Wednesday
            - Thursday
            - Friday
            - Saturday

        time (str):
            Time at which Automatic Updates installs or uninstalls updates. Must
            be in the ##:## 24hr format, eg. 3:00 PM would be 15:00. Must be in
            1 hour increments.

    Returns:

        dict: Returns a dictionary containing the results.

    CLI Examples:

    .. code-block:: bash

        salt '*' win_wua.set_wu_settings level=4 recommended=True featured=False
    """
    # The AutomaticUpdateSettings.Save() method used in this function does not
    # work on Windows 10 / Server 2016. It is called in throughout this function
    # like this:
    #
    #     obj_au = win32com.client.Dispatch('Microsoft.Update.AutoUpdate')
    #     obj_au_settings = obj_au.Settings
    #     obj_au_settings.Save()
    #
    # The `Save()` method reports success but doesn't actually change anything.
    # Windows Update settings are read-only in Windows 10 / Server 2016. There's
    # a little blurb on MSDN that mentions this, but gives no alternative for
    # changing these settings in Windows 10 / Server 2016.
    #
    # https://msdn.microsoft.com/en-us/library/aa385829(v=vs.85).aspx
    #
    # Apparently the Windows Update framework in Windows Vista - Windows 8.1 has
    # been changed quite a bit in Windows 10 / Server 2016. It is now called the
    # Unified Update Platform (UUP). I haven't found an API or a Powershell
    # commandlet for working with the UUP. Perhaps there will be something
    # forthcoming. The `win_lgpo` module might be an option for changing the
    # Windows Update settings using local group policy.
    ret = {"Success": True}

    # Initialize the PyCom system
    pythoncom.CoInitialize()

<<<<<<< HEAD
    # Create an AutoUpdate object
    obj_au = win32com.client.Dispatch('Microsoft.Update.AutoUpdate')
=======
        # Create an AutoUpdate object
        obj_au = win32com.client.Dispatch("Microsoft.Update.AutoUpdate")
>>>>>>> 2ecd8678

        # Create an AutoUpdate Settings Object
        obj_au_settings = obj_au.Settings

    # Only change the setting if it's passed
    if level is not None:
        obj_au_settings.NotificationLevel = int(level)
        result = obj_au_settings.Save()
        if result is None:
            ret["Level"] = level
        else:
            ret["Comment"] = "Settings failed to save. Check permissions."
            ret["Success"] = False

    if recommended is not None:
        obj_au_settings.IncludeRecommendedUpdates = recommended
        result = obj_au_settings.Save()
        if result is None:
            ret["Recommended"] = recommended
        else:
            ret["Comment"] = "Settings failed to save. Check permissions."
            ret["Success"] = False

    if featured is not None:
        obj_au_settings.FeaturedUpdatesEnabled = featured
        result = obj_au_settings.Save()
        if result is None:
            ret["Featured"] = featured
        else:
            ret["Comment"] = "Settings failed to save. Check permissions."
            ret["Success"] = False

    if elevated is not None:
        obj_au_settings.NonAdministratorsElevated = elevated
        result = obj_au_settings.Save()
        if result is None:
            ret["Elevated"] = elevated
        else:
            ret["Comment"] = "Settings failed to save. Check permissions."
            ret["Success"] = False

    if day is not None:
        # Check that day is valid
        days = {
            "Everyday": 0,
            "Sunday": 1,
            "Monday": 2,
            "Tuesday": 3,
            "Wednesday": 4,
            "Thursday": 5,
            "Friday": 6,
            "Saturday": 7,
        }
        if day not in days:
            ret["Comment"] = (
                "Day needs to be one of the following: Everyday, "
                "Monday, Tuesday, Wednesday, Thursday, Friday, "
                "Saturday"
            )
            ret["Success"] = False
        else:
            # Set the numeric equivalent for the day setting
            obj_au_settings.ScheduledInstallationDay = days[day]
            result = obj_au_settings.Save()
            if result is None:
                ret["Day"] = day
            else:
                ret["Comment"] = "Settings failed to save. Check permissions."
                ret["Success"] = False

    if time is not None:
        # Check for time as a string: if the time is not quoted, yaml will
        # treat it as an integer
        if not isinstance(time, str):
            ret["Comment"] = (
                "Time argument needs to be a string; it may need to "
                "be quoted. Passed {}. Time not set.".format(time)
            )
            ret["Success"] = False
        # Check for colon in the time
        elif ":" not in time:
            ret["Comment"] = (
                "Time argument needs to be in 00:00 format. "
                "Passed {}. Time not set.".format(time)
            )
            ret["Success"] = False
        else:
            # Split the time by :
            t = time.split(":")
            # We only need the hours value
            obj_au_settings.FeaturedUpdatesEnabled = t[0]
            result = obj_au_settings.Save()
            if result is None:
                ret["Time"] = time
            else:
                ret["Comment"] = "Settings failed to save. Check permissions."
                ret["Success"] = False

    if msupdate is not None:
        # Microsoft Update requires special handling
        # First load the MS Update Service Manager
<<<<<<< HEAD
        obj_sm = win32com.client.Dispatch('Microsoft.Update.ServiceManager')

        # Give it a bogus name
        obj_sm.ClientApplicationID = "My App"

        if msupdate:
            # msupdate is true, so add it to the services
            try:
                obj_sm.AddService2('7971f918-a847-4430-9279-4a52d1efe18d', 7, '')
                ret['msupdate'] = msupdate
            except Exception as error:  # pylint: disable=broad-except
                hr, msg, exc, arg = error.args  # pylint: disable=unpacking-non-sequence,unbalanced-tuple-unpacking
                # Consider checking for -2147024891 (0x80070005) Access Denied
                ret['Comment'] = "Failed with failure code: {0}".format(exc[5])
                ret['Success'] = False
        else:
            # msupdate is false, so remove it from the services
            # check to see if the update is there or the RemoveService function
            # will fail
            if _get_msupdate_status():
                # Service found, remove the service
=======
        with salt.utils.winapi.Com():
            obj_sm = win32com.client.Dispatch("Microsoft.Update.ServiceManager")

            # Give it a bogus name
            obj_sm.ClientApplicationID = "My App"

            if msupdate:
                # msupdate is true, so add it to the services
>>>>>>> 2ecd8678
                try:
                    obj_sm.AddService2("7971f918-a847-4430-9279-4a52d1efe18d", 7, "")
                    ret["msupdate"] = msupdate
                except Exception as error:  # pylint: disable=broad-except
                    # pylint: disable=unpacking-non-sequence,unbalanced-tuple-unpacking
                    (hr, msg, exc, arg,) = error.args
                    # pylint: enable=unpacking-non-sequence,unbalanced-tuple-unpacking
                    # Consider checking for -2147024891 (0x80070005) Access Denied
                    ret["Comment"] = "Failed with failure code: {}".format(exc[5])
                    ret["Success"] = False
            else:
                # msupdate is false, so remove it from the services
                # check to see if the update is there or the RemoveService function
                # will fail
                if _get_msupdate_status():
                    # Service found, remove the service
                    try:
                        obj_sm.RemoveService("7971f918-a847-4430-9279-4a52d1efe18d")
                        ret["msupdate"] = msupdate
                    except Exception as error:  # pylint: disable=broad-except
                        # pylint: disable=unpacking-non-sequence,unbalanced-tuple-unpacking
                        (hr, msg, exc, arg,) = error.args
                        # pylint: enable=unpacking-non-sequence,unbalanced-tuple-unpacking
                        # Consider checking for the following
                        # -2147024891 (0x80070005) Access Denied
                        # -2145091564 (0x80248014) Service Not Found (shouldn't get
                        # this with the check for _get_msupdate_status above
                        ret["Comment"] = "Failed with failure code: {}".format(exc[5])
                        ret["Success"] = False
                else:
                    ret["msupdate"] = msupdate

    ret["Reboot"] = get_needs_reboot()

    return ret


def get_wu_settings():
    """
    Get current Windows Update settings.

    Returns:

        dict: A dictionary of Windows Update settings:

        Featured Updates:
            Boolean value that indicates whether to display notifications for
            featured updates.

        Group Policy Required (Read-only):
            Boolean value that indicates whether Group Policy requires the
            Automatic Updates service.

        Microsoft Update:
            Boolean value that indicates whether to turn on Microsoft Update for
            other Microsoft Products

        Needs Reboot:
            Boolean value that indicates whether the machine is in a reboot
            pending state.

        Non Admins Elevated:
            Boolean value that indicates whether non-administrators can perform
            some update-related actions without administrator approval.

        Notification Level:

            Number 1 to 4 indicating the update level:

                1. Never check for updates
                2. Check for updates but let me choose whether to download and
                   install them
                3. Download updates but let me choose whether to install them
                4. Install updates automatically

        Read Only (Read-only):
            Boolean value that indicates whether the Automatic Update
            settings are read-only.

        Recommended Updates:
            Boolean value that indicates whether to include optional or
            recommended updates when a search for updates and installation of
            updates is performed.

        Scheduled Day:
            Days of the week on which Automatic Updates installs or uninstalls
            updates.

        Scheduled Time:
            Time at which Automatic Updates installs or uninstalls updates.

    CLI Examples:

    .. code-block:: bash

        salt '*' win_wua.get_wu_settings
    """
    ret = {}

    day = [
        "Every Day",
        "Sunday",
        "Monday",
        "Tuesday",
        "Wednesday",
        "Thursday",
        "Friday",
        "Saturday",
    ]

    # Initialize the PyCom system
<<<<<<< HEAD
    pythoncom.CoInitialize()

    # Create an AutoUpdate object
    obj_au = win32com.client.Dispatch('Microsoft.Update.AutoUpdate')

    # Create an AutoUpdate Settings Object
    obj_au_settings = obj_au.Settings

    # Populate the return dictionary
    ret['Featured Updates'] = obj_au_settings.FeaturedUpdatesEnabled
    ret['Group Policy Required'] = obj_au_settings.Required
    ret['Microsoft Update'] = _get_msupdate_status()
    ret['Needs Reboot'] = get_needs_reboot()
    ret['Non Admins Elevated'] = obj_au_settings.NonAdministratorsElevated
    ret['Notification Level'] = obj_au_settings.NotificationLevel
    ret['Read Only'] = obj_au_settings.ReadOnly
    ret['Recommended Updates'] = obj_au_settings.IncludeRecommendedUpdates
    ret['Scheduled Day'] = day[obj_au_settings.ScheduledInstallationDay]
    # Scheduled Installation Time requires special handling to return the time
    # in the right format
    if obj_au_settings.ScheduledInstallationTime < 10:
        ret['Scheduled Time'] = '0{0}:00'.\
            format(obj_au_settings.ScheduledInstallationTime)
    else:
        ret['Scheduled Time'] = '{0}:00'.\
            format(obj_au_settings.ScheduledInstallationTime)
=======
    with salt.utils.winapi.Com():
        # Create an AutoUpdate object
        obj_au = win32com.client.Dispatch("Microsoft.Update.AutoUpdate")

        # Create an AutoUpdate Settings Object
        obj_au_settings = obj_au.Settings

        # Populate the return dictionary
        ret["Featured Updates"] = obj_au_settings.FeaturedUpdatesEnabled
        ret["Group Policy Required"] = obj_au_settings.Required
        ret["Microsoft Update"] = _get_msupdate_status()
        ret["Needs Reboot"] = get_needs_reboot()
        ret["Non Admins Elevated"] = obj_au_settings.NonAdministratorsElevated
        ret["Notification Level"] = obj_au_settings.NotificationLevel
        ret["Read Only"] = obj_au_settings.ReadOnly
        ret["Recommended Updates"] = obj_au_settings.IncludeRecommendedUpdates
        ret["Scheduled Day"] = day[obj_au_settings.ScheduledInstallationDay]
        # Scheduled Installation Time requires special handling to return the time
        # in the right format
        if obj_au_settings.ScheduledInstallationTime < 10:
            ret["Scheduled Time"] = "0{}:00".format(
                obj_au_settings.ScheduledInstallationTime
            )
        else:
            ret["Scheduled Time"] = "{}:00".format(
                obj_au_settings.ScheduledInstallationTime
            )
>>>>>>> 2ecd8678

    return ret


def _get_msupdate_status():
    """
    Check to see if Microsoft Update is Enabled
    Return Boolean
    """
    # To get the status of Microsoft Update we actually have to check the
    # Microsoft Update Service Manager
<<<<<<< HEAD
    # Create a ServiceManager Object
    obj_sm = win32com.client.Dispatch('Microsoft.Update.ServiceManager')
=======
    # Initialize the PyCom system
    with salt.utils.winapi.Com():
        # Create a ServiceManager Object
        obj_sm = win32com.client.Dispatch("Microsoft.Update.ServiceManager")
>>>>>>> 2ecd8678

        # Return a collection of loaded Services
        col_services = obj_sm.Services

        # Loop through the collection to find the Microsoft Udpate Service
        # If it exists return True otherwise False
        for service in col_services:
            if service.name == "Microsoft Update":
                return True

    return False


def get_needs_reboot():
    """
    Determines if the system needs to be rebooted.

    Returns:

        bool: ``True`` if the system requires a reboot, otherwise ``False``

    CLI Examples:

    .. code-block:: bash

        salt '*' win_wua.get_needs_reboot
    """
    return salt.utils.win_update.needs_reboot()<|MERGE_RESOLUTION|>--- conflicted
+++ resolved
@@ -59,10 +59,10 @@
 import salt.utils.platform
 import salt.utils.win_service
 import salt.utils.win_update
+import salt.utils.winapi
 from salt.exceptions import CommandExecutionError
 
 try:
-    import pythoncom
     import win32com.client
 
     HAS_PYWIN32 = True
@@ -848,6 +848,7 @@
     # work on Windows 10 / Server 2016. It is called in throughout this function
     # like this:
     #
+    # with salt.utils.winapi.Com():
     #     obj_au = win32com.client.Dispatch('Microsoft.Update.AutoUpdate')
     #     obj_au_settings = obj_au.Settings
     #     obj_au_settings.Save()
@@ -868,15 +869,10 @@
     ret = {"Success": True}
 
     # Initialize the PyCom system
-    pythoncom.CoInitialize()
-
-<<<<<<< HEAD
-    # Create an AutoUpdate object
-    obj_au = win32com.client.Dispatch('Microsoft.Update.AutoUpdate')
-=======
+    with salt.utils.winapi.Com():
+
         # Create an AutoUpdate object
         obj_au = win32com.client.Dispatch("Microsoft.Update.AutoUpdate")
->>>>>>> 2ecd8678
 
         # Create an AutoUpdate Settings Object
         obj_au_settings = obj_au.Settings
@@ -978,29 +974,6 @@
     if msupdate is not None:
         # Microsoft Update requires special handling
         # First load the MS Update Service Manager
-<<<<<<< HEAD
-        obj_sm = win32com.client.Dispatch('Microsoft.Update.ServiceManager')
-
-        # Give it a bogus name
-        obj_sm.ClientApplicationID = "My App"
-
-        if msupdate:
-            # msupdate is true, so add it to the services
-            try:
-                obj_sm.AddService2('7971f918-a847-4430-9279-4a52d1efe18d', 7, '')
-                ret['msupdate'] = msupdate
-            except Exception as error:  # pylint: disable=broad-except
-                hr, msg, exc, arg = error.args  # pylint: disable=unpacking-non-sequence,unbalanced-tuple-unpacking
-                # Consider checking for -2147024891 (0x80070005) Access Denied
-                ret['Comment'] = "Failed with failure code: {0}".format(exc[5])
-                ret['Success'] = False
-        else:
-            # msupdate is false, so remove it from the services
-            # check to see if the update is there or the RemoveService function
-            # will fail
-            if _get_msupdate_status():
-                # Service found, remove the service
-=======
         with salt.utils.winapi.Com():
             obj_sm = win32com.client.Dispatch("Microsoft.Update.ServiceManager")
 
@@ -1009,7 +982,6 @@
 
             if msupdate:
                 # msupdate is true, so add it to the services
->>>>>>> 2ecd8678
                 try:
                     obj_sm.AddService2("7971f918-a847-4430-9279-4a52d1efe18d", 7, "")
                     ret["msupdate"] = msupdate
@@ -1121,34 +1093,6 @@
     ]
 
     # Initialize the PyCom system
-<<<<<<< HEAD
-    pythoncom.CoInitialize()
-
-    # Create an AutoUpdate object
-    obj_au = win32com.client.Dispatch('Microsoft.Update.AutoUpdate')
-
-    # Create an AutoUpdate Settings Object
-    obj_au_settings = obj_au.Settings
-
-    # Populate the return dictionary
-    ret['Featured Updates'] = obj_au_settings.FeaturedUpdatesEnabled
-    ret['Group Policy Required'] = obj_au_settings.Required
-    ret['Microsoft Update'] = _get_msupdate_status()
-    ret['Needs Reboot'] = get_needs_reboot()
-    ret['Non Admins Elevated'] = obj_au_settings.NonAdministratorsElevated
-    ret['Notification Level'] = obj_au_settings.NotificationLevel
-    ret['Read Only'] = obj_au_settings.ReadOnly
-    ret['Recommended Updates'] = obj_au_settings.IncludeRecommendedUpdates
-    ret['Scheduled Day'] = day[obj_au_settings.ScheduledInstallationDay]
-    # Scheduled Installation Time requires special handling to return the time
-    # in the right format
-    if obj_au_settings.ScheduledInstallationTime < 10:
-        ret['Scheduled Time'] = '0{0}:00'.\
-            format(obj_au_settings.ScheduledInstallationTime)
-    else:
-        ret['Scheduled Time'] = '{0}:00'.\
-            format(obj_au_settings.ScheduledInstallationTime)
-=======
     with salt.utils.winapi.Com():
         # Create an AutoUpdate object
         obj_au = win32com.client.Dispatch("Microsoft.Update.AutoUpdate")
@@ -1176,7 +1120,6 @@
             ret["Scheduled Time"] = "{}:00".format(
                 obj_au_settings.ScheduledInstallationTime
             )
->>>>>>> 2ecd8678
 
     return ret
 
@@ -1188,15 +1131,10 @@
     """
     # To get the status of Microsoft Update we actually have to check the
     # Microsoft Update Service Manager
-<<<<<<< HEAD
-    # Create a ServiceManager Object
-    obj_sm = win32com.client.Dispatch('Microsoft.Update.ServiceManager')
-=======
     # Initialize the PyCom system
     with salt.utils.winapi.Com():
         # Create a ServiceManager Object
         obj_sm = win32com.client.Dispatch("Microsoft.Update.ServiceManager")
->>>>>>> 2ecd8678
 
         # Return a collection of loaded Services
         col_services = obj_sm.Services
