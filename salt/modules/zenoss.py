--- conflicted
+++ resolved
@@ -15,26 +15,12 @@
           password: admin123
           verify_ssl: True
           ca_bundle: /etc/ssl/certs/ca-certificates.crt
-<<<<<<< HEAD
-'''
-
-=======
 """
->>>>>>> 2ecd8678
 
 import logging
 import re
 
-<<<<<<< HEAD
-try:
-    import requests  # pylint: disable=unused-import
-    HAS_LIBS = True
-except ImportError:
-    HAS_LIBS = False
-
-=======
 import salt.utils.http
->>>>>>> 2ecd8678
 import salt.utils.json
 import salt.utils.http
 
@@ -68,15 +54,6 @@
 def _session():
     """
     Create a session to be used when connecting to Zenoss.
-<<<<<<< HEAD
-    '''
-    config = __salt__['config.option']('zenoss')
-    return salt.utils.http.session(user=config.get("username"),
-                                   password=config.get("password"),
-                                   verify_ssl=config.get("verify_ssl", True),
-                                   ca_bundle=config.get("ca_bundle"),
-                                   headers={"Content-type": "application/json; charset=utf-8"})
-=======
     """
 
     config = __salt__["config.option"]("zenoss")
@@ -87,7 +64,6 @@
         ca_bundle=config.get("ca_bundle"),
         headers={"Content-type": "application/json; charset=utf-8"},
     )
->>>>>>> 2ecd8678
 
 
 def _router_request(router, method, data=None):
