--- conflicted
+++ resolved
@@ -2,8 +2,6 @@
 Module for working with the Zenoss API
 
 .. versionadded:: 2016.3.0
-
-:depends: requests
 
 :configuration: This module requires a 'zenoss' entry in the master/minion config.
 
@@ -19,29 +17,12 @@
           ca_bundle: /etc/ssl/certs/ca-certificates.crt
 """
 
-<<<<<<< HEAD
-=======
-
->>>>>>> ee4824df
 import logging
 import re
 
 import salt.utils.http
 import salt.utils.json
 
-try:
-    import requests  # pylint: disable=unused-import
-
-    HAS_LIBS = True
-except ImportError:
-    HAS_LIBS = False
-
-
-# Disable INFO level logs from requests/urllib3
-urllib3_logger = logging.getLogger("urllib3")
-urllib3_logger.setLevel(logging.WARNING)
-
-
 log = logging.getLogger(__name__)
 
 __virtualname__ = "zenoss"
@@ -51,14 +32,7 @@
     """
     Only load if requests is installed
     """
-    if HAS_LIBS:
-        return __virtualname__
-    else:
-        return (
-            False,
-            "The '{}' module could not be loaded: "
-            "'requests' is not installed.".format(__virtualname__),
-        )
+    return __virtualname__
 
 
 ROUTERS = {
