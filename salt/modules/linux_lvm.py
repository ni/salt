--- conflicted
+++ resolved
@@ -298,22 +298,8 @@
     valid = ('activate', 'chunksize', 'contiguous', 'discards', 'stripes',
              'stripesize', 'minor', 'persistent', 'mirrors', 'noudevsync',
              'monitor', 'ignoremonitoring', 'permission', 'poolmetadatasize',
-<<<<<<< HEAD
              'readahead', 'regionsize', 'thin', 'thinpool', 'type',
              'virtualsize', 'zero')
-    no_parameter = ('noudevsync', 'ignoremonitoring')
-    extra_arguments = [
-        '--{0}'.format(k) if k in no_parameter else '--{0} {1}'.format(k, v)
-        for k, v in six.iteritems(kwargs) if k in valid
-    ]
-
-    cmd = ['lvcreate', '-n', lvname]
-
-    if snapshot:
-        cmd += ['-s', '{0}/{1}'.format(vgname, snapshot)]
-=======
-             'readahead', 'regionsize', 'thin', 'thinpool', 'type', 'virtualsize',
-             'zero',)
     no_parameter = ('noudevsync', 'ignoremonitoring', )
 
     extra_arguments = []
@@ -327,22 +313,11 @@
     cmd = [salt.utils.which('lvcreate'), '-n', lvname]
 
     if snapshot:
-        cmd.extend(['-s', vgname + '/' + snapshot])
->>>>>>> 639c84e8
+        cmd.extend(['-s', '{0}/{1}'.format(vgname, snapshot)])
     else:
         cmd.append(vgname)
 
     if size:
-<<<<<<< HEAD
-        cmd += ['-L', size]
-    elif extents:
-        cmd += ['-l', extents]
-    else:
-        return 'Error: Either size or extents must be specified'
-
-    cmd.append(pv)
-    cmd += extra_arguments
-=======
         cmd.extend(['-L', '{0}'.format(size)])
     elif extents:
         cmd.extend(['-l', '{0}'.format(extents)])
@@ -353,7 +328,6 @@
         cmd.append(pv)
     if extra_arguments:
         cmd.extend(extra_arguments)
->>>>>>> 639c84e8
 
     out = __salt__['cmd.run'](cmd, python_shell=False).splitlines()
     lvdev = '/dev/{0}/{1}'.format(vgname, lvname)
