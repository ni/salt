--- conflicted
+++ resolved
@@ -22,16 +22,11 @@
 import os
 import pathlib
 import re
-<<<<<<< HEAD
-import logging
-import errno
 import subprocess
 import time
 import select
 from fcntl import fcntl, F_GETFL, F_SETFL
-=======
 import shlex
->>>>>>> 2ecd8678
 
 import salt.utils.args
 import salt.utils.data
@@ -60,11 +55,7 @@
 __virtualname__ = "pkg"
 
 NILRT_RESTARTCHECK_STATE_PATH = "/var/lib/salt/restartcheck_state"
-
-<<<<<<< HEAD
-NILRT_RESTARTCHECK_STATE_PATH = '/var/lib/salt/restartcheck_state'
-PACKAGES_TO_INSTALL_DETACHED = ['ni-sysmgmt-salt-minion-support']
-=======
+PACKAGES_TO_INSTALL_DETACHED = ["ni-sysmgmt-salt-minion-support"]
 
 def _get_nisysapi_conf_d_path():
     return "/usr/lib/{}/nisysapi/conf.d/experts/".format(
@@ -72,7 +63,6 @@
         if "arm" in __grains__.get("cpuarch")
         else "x86_64-linux-gnu"
     )
->>>>>>> 2ecd8678
 
 
 def _update_nilrt_restart_state():
@@ -183,13 +173,8 @@
     return rs_result
 
 
-<<<<<<< HEAD
 def _process_restartcheck_result(rs_result, **kwargs):
-    '''
-=======
-def _process_restartcheck_result(rs_result):
-    """
->>>>>>> 2ecd8678
+    """
     Check restartcheck output to see if system/service restarts were requested
     and take appropriate action.
     """
@@ -199,22 +184,14 @@
     for rstr in rs_result:
         if "System restart required" in rstr:
             _update_nilrt_restart_state()
-<<<<<<< HEAD
-            __salt__['system.set_reboot_required_witnessed']()
+            __salt__["system.set_reboot_required_witnessed"]()
             reboot_required = True
-    if kwargs.get('always_restart_services', True) or not reboot_required:
+    if kwargs.get("always_restart_services", True) or not reboot_required:
         for rstr in rs_result:
-            if 'System restart required' not in rstr:
-                service = os.path.join('/etc/init.d', rstr)
+            if "System restart required" not in rstr:
+                service = os.path.join("/etc/init.d", rstr)
                 if os.path.exists(service):
-                    __salt__['cmd.run']([service, 'restart'])
-=======
-            __salt__["system.set_reboot_required_witnessed"]()
-        else:
-            service = os.path.join("/etc/init.d", rstr)
-            if os.path.exists(service):
-                __salt__["cmd.run"]([service, "restart"])
->>>>>>> 2ecd8678
+                    __salt__["cmd.run"]([service, "restart"])
 
 
 def __virtual__():
@@ -226,19 +203,12 @@
             os.makedirs(NILRT_RESTARTCHECK_STATE_PATH)
         except OSError as exc:
             if exc.errno != errno.EEXIST:
-<<<<<<< HEAD
-                return False, 'Error creating {0} (-{1}): {2}'.format(
-                    NILRT_RESTARTCHECK_STATE_PATH,
-                    exc.errno,
-                    exc.strerror)
-=======
                 return (
                     False,
                     "Error creating {} (-{}): {}".format(
                         NILRT_RESTARTCHECK_STATE_PATH, exc.errno, exc.strerror
                     ),
                 )
->>>>>>> 2ecd8678
         # populate state dir if empty
         if not os.listdir(NILRT_RESTARTCHECK_STATE_PATH):
             _update_nilrt_restart_state()
@@ -365,27 +335,12 @@
     cmd = ["opkg", "update"]
     # opkg returns a non-zero retcode when there is a failure to refresh
     # from one or more repos. Due to this, ignore the retcode.
-<<<<<<< HEAD
     call = _call_opkg(cmd, ignore_retcode=True, redirect_stderr=True)
-
-    out = call['stdout']
-    prev_line = ''
-    for line in salt.utils.itertools.split(out, '\n'):
-        if 'Inflating' in line:
-=======
-    call = __salt__["cmd.run_all"](
-        cmd,
-        output_loglevel="trace",
-        python_shell=False,
-        ignore_retcode=True,
-        redirect_stderr=True,
-    )
 
     out = call["stdout"]
     prev_line = ""
     for line in salt.utils.itertools.split(out, "\n"):
         if "Inflating" in line:
->>>>>>> 2ecd8678
             key = line.strip().split()[1][:-1]
             ret[key] = True
         elif "Updated source" in line:
@@ -412,45 +367,25 @@
 
 
 def _is_testmode(**kwargs):
-<<<<<<< HEAD
-    '''
+    """
     Returns whether a test mode (noaction) operation was requested.
-    '''
-    return bool(kwargs.get('test') or __opts__.get('test'))
-=======
-    """
-    Returns whether a test mode (noaction) operation was requested.
     """
     return bool(kwargs.get("test") or __opts__.get("test"))
->>>>>>> 2ecd8678
 
 
 def _append_noaction_if_testmode(cmd, **kwargs):
     """
     Adds the --noaction flag to the command if it's running in the test mode.
-<<<<<<< HEAD
-    '''
+    """
     if _is_testmode(**kwargs):
-        cmd.append('--noaction')
+        cmd.append("--noaction")
 
 
 def _build_install_command_list(cmd_prefix, to_install, to_downgrade, to_reinstall):
-    '''
+    """
     Builds a list of install commands to be executed in sequence in order to process
     each of the to_install, to_downgrade, and to_reinstall lists.
-    '''
-=======
-    """
-    if _is_testmode(**kwargs):
-        cmd.append("--noaction")
-
-
-def _build_install_command_list(cmd_prefix, to_install, to_downgrade, to_reinstall):
-    """
-    Builds a list of install commands to be executed in sequence in order to process
-    each of the to_install, to_downgrade, and to_reinstall lists.
-    """
->>>>>>> 2ecd8678
+    """
     cmds = []
     if to_install:
         cmd = copy.deepcopy(cmd_prefix)
@@ -458,20 +393,12 @@
         cmds.append(cmd)
     if to_downgrade:
         cmd = copy.deepcopy(cmd_prefix)
-<<<<<<< HEAD
-        cmd.append('--force-downgrade')
-=======
         cmd.append("--force-downgrade")
->>>>>>> 2ecd8678
         cmd.extend(to_downgrade)
         cmds.append(cmd)
     if to_reinstall:
         cmd = copy.deepcopy(cmd_prefix)
-<<<<<<< HEAD
-        cmd.append('--force-reinstall')
-=======
         cmd.append("--force-reinstall")
->>>>>>> 2ecd8678
         cmd.extend(to_reinstall)
         cmds.append(cmd)
 
@@ -479,27 +406,28 @@
 
 
 def _parse_reported_packages_from_install_output(output):
-<<<<<<< HEAD
-    '''
-=======
-    """
->>>>>>> 2ecd8678
+    """
     Parses the output of "opkg install" to determine what packages would have been
     installed by an operation run with the --noaction flag.
 
     We are looking for lines like:
         Installing <package> (<version>) on <target>
     or
-<<<<<<< HEAD
         Upgrading <package> from <oldVersion> to <version> on <target>
     or
         Upgrading <oldPackage> (<oldVersion>) to <package> (<version>) on <target>
-    '''
+    """
     reported_pkgs = {}
-    install_pattern = re.compile(r'Installing\s(?P<package>.*?)\s\((?P<version>.*?)\)\son\s(?P<target>.*?)')
-    internal_solver_upgrade_pattern = re.compile(r'Upgrading\s(?P<package>.*?)\sfrom\s(?P<oldVersion>.*?)\sto\s(?P<version>.*?)\son\s(?P<target>.*?)')
-    libsolv_solver_upgrade_pattern = re.compile(r'Upgrading\s(?P<oldPackage>.*?)\s\((?P<oldVersion>.*?)\)\sto\s(?P<package>.*?)\s\((?P<version>.*?)\)\son\s(?P<target>.*?)')
-    for line in salt.utils.itertools.split(output, '\n'):
+    install_pattern = re.compile(
+        r"Installing\s(?P<package>.*?)\s\((?P<version>.*?)\)\son\s(?P<target>.*?)"
+    )
+    internal_solver_upgrade_pattern = re.compile(
+        r"Upgrading\s(?P<package>.*?)\sfrom\s(?P<oldVersion>.*?)\sto\s(?P<version>.*?)\son\s(?P<target>.*?)"
+    )
+    libsolv_solver_upgrade_pattern = re.compile(
+        r"Upgrading\s(?P<oldPackage>.*?)\s\((?P<oldVersion>.*?)\)\sto\s(?P<package>.*?)\s\((?P<version>.*?)\)\son\s(?P<target>.*?)"
+    )
+    for line in salt.utils.itertools.split(output, "\n"):
         match = install_pattern.match(line)
         if match is None:
             match = internal_solver_upgrade_pattern.match(line)
@@ -511,10 +439,10 @@
     return reported_pkgs
 
 def _get_total_packages(cmd):
-    '''
+    """
     Runs the given command in test-mode (--noaction) and returns the number of packages
     that have to be installed/removed/upgraded/downgraded
-    '''
+    """
     test_cmd = copy.deepcopy(cmd)
     test_cmd.append('--noaction')
 
@@ -526,12 +454,12 @@
     return sum(_get_operation_from_output_line(line, False) is not None for line in output_lines)
 
 def _get_operation_from_output_line(line, include_download = True):
-    '''
+    """
     Gets the current opkg operation from output
     Example:
         'Installing vim (17.0.0) on root'
     Returns: 'install'
-    '''
+    """
     operations = {
             'Installing': 'install',
             'Upgrading': 'upgrade',
@@ -547,7 +475,7 @@
 
 
 def _get_package_from_output_line(operation, line):
-    '''
+    """
     Gets the package that is currently Installing/Upgrading/Removing/Downgrading
     Returns the name of the package that opkg is currently processing
 
@@ -555,7 +483,7 @@
         operation = 'install'
         line = 'Installing vim (17.0.0) on root'
     Returns: vim
-    '''
+    """
     package = None
     if operation == 'download' and line.endswith('.ipk.\n'):
         # Example: 'Downloading http://nickdanger.amer.corp.natinst.com/feeds/OneRT/20.0/x64//ni-xnet-notices_20.0.0.49152-0+f0_all.ipk.'
@@ -571,11 +499,11 @@
 
 
 def _get_operation_and_package_from_output_line(line):
-    '''
+    """
     Returns the (operation, package-name) combination if the line is a valid opkg operation output
     If operation or package-name could not be parsed from the line, it returns None instead of the
     operation/package-name
-    '''
+    """
     operation = _get_operation_from_output_line(line)
     current_package = _get_package_from_output_line(operation, line)
 
@@ -583,10 +511,10 @@
 
 
 def _process_with_progress(cmd, jid, total_packages_count):
-    '''
+    """
     Process the opkg command and fire events to the salt-master bus
     indicating the progress of the operation
-    '''
+    """
     stdout = ''
     minion_id = str(salt.config.get_id(__opts__)[0])
     notify_progress_period = __opts__.get('pkg_progress_period', 60)
@@ -655,36 +583,12 @@
     }
 
 def _execute_install_command(cmd, parse_output, errors, parsed_packages, jid, should_process_in_detached_mode):
-    '''
-=======
-        Upgrading <package> from <oldVersion> to <version> on root
-    """
-    reported_pkgs = {}
-    install_pattern = re.compile(
-        r"Installing\s(?P<package>.*?)\s\((?P<version>.*?)\)\son\s(?P<target>.*?)"
-    )
-    upgrade_pattern = re.compile(
-        r"Upgrading\s(?P<package>.*?)\sfrom\s(?P<oldVersion>.*?)\sto\s(?P<version>.*?)\son\s(?P<target>.*?)"
-    )
-    for line in salt.utils.itertools.split(output, "\n"):
-        match = install_pattern.match(line)
-        if match is None:
-            match = upgrade_pattern.match(line)
-        if match:
-            reported_pkgs[match.group("package")] = match.group("version")
-
-    return reported_pkgs
-
-
-def _execute_install_command(cmd, parse_output, errors, parsed_packages):
-    """
->>>>>>> 2ecd8678
+    """
     Executes a command for the install operation.
     If the command fails, its error output will be appended to the errors list.
     If the command succeeds and parse_output is true, updated packages will be appended
     to the parsed_packages dictionary.
-<<<<<<< HEAD
-    '''
+    """
     out = {}
     if __opts__.get('notify_pkg_progress') and not parse_output and not should_process_in_detached_mode:
         total_packages_count = _get_total_packages(cmd)
@@ -727,32 +631,10 @@
     return proc
 
 
-def install(name=None,
-            refresh=False,
-            pkgs=None,
-            sources=None,
-            reinstall=False,
-            **kwargs):
-    '''
-=======
-    """
-    out = __salt__["cmd.run_all"](cmd, output_loglevel="trace", python_shell=False)
-    if out["retcode"] != 0:
-        if out["stderr"]:
-            errors.append(out["stderr"])
-        else:
-            errors.append(out["stdout"])
-    elif parse_output:
-        parsed_packages.update(
-            _parse_reported_packages_from_install_output(out["stdout"])
-        )
-
-
 def install(
     name=None, refresh=False, pkgs=None, sources=None, reinstall=False, **kwargs
 ):
     """
->>>>>>> 2ecd8678
     Install the passed package, add refresh=True to update the opkg database.
 
     name
@@ -840,20 +722,15 @@
     except MinionError as exc:
         raise CommandExecutionError(exc)
 
-<<<<<<< HEAD
     list_pkgs_errors = []
     old = _execute_list_pkgs(list_pkgs_errors, False)
     if list_pkgs_errors:
         raise CommandExecutionError(
-            'Problem encountered before installing package(s)',
-            info={'errors': list_pkgs_errors}
+            "Problem encountered before installing package(s)",
+            info={"errors": list_pkgs_errors}
         )
 
-    cmd_prefix = ['opkg', 'install']
-=======
-    old = list_pkgs()
     cmd_prefix = ["opkg", "install"]
->>>>>>> 2ecd8678
     to_install = []
     to_install_detached = []
     to_reinstall = []
@@ -887,7 +764,6 @@
                 else:
                     to_install.append(pkgname)
             else:
-<<<<<<< HEAD
                 cver = old.get(pkgname, '')
                 version_conditions = [x.strip() for x in version_num.split(',')]
                 for version_condition in version_conditions:
@@ -897,58 +773,34 @@
                         pkgstr = '{0}{1}{2}'.format(pkgname, version_operator, version_string)
                         _handle_to_install_package(pkgstr, pkgname, to_install, to_install_detached)
                     else:
-                        pkgstr = '{0}={1}'.format(pkgname, version_num)
-                        if reinstall and cver and salt.utils.versions.compare(
-                                ver1=version_num,
-                                oper='==',
-                                ver2=cver,
-                                cmp_func=version_cmp):
+                        pkgstr = "{}={}".format(pkgname, version_num)
+                        if (
+                            reinstall
+                            and cver
+                            and salt.utils.versions.compare(
+                                ver1=version_num, oper="==", ver2=cver, cmp_func=version_cmp
+                            )
+                        ):
                             to_reinstall.append(pkgstr)
                         elif not cver or salt.utils.versions.compare(
-                                ver1=version_num,
-                                oper='>=',
-                                ver2=cver,
-                                cmp_func=version_cmp):
+                            ver1=version_num, oper=">=", ver2=cver, cmp_func=version_cmp
+                        ):
                             _handle_to_install_package(pkgstr, pkgname, to_install, to_install_detached)
                         else:
-                            if not kwargs.get('only_upgrade', False):
+                            if not kwargs.get("only_upgrade", False):
                                 to_downgrade.append(pkgstr)
                             else:
                                 # This should cause the command to fail.
                                 _handle_to_install_package(pkgstr, pkgname, to_install, to_install_detached)
 
-    cmds = _build_install_command_list(cmd_prefix, to_install, to_downgrade, to_reinstall)
-    detached_cmds = _build_install_command_list(cmd_prefix, to_install_detached, None, None)
-
-    if not cmds and not detached_cmds:
-=======
-                pkgstr = "{}={}".format(pkgname, version_num)
-                cver = old.get(pkgname, "")
-                if (
-                    reinstall
-                    and cver
-                    and salt.utils.versions.compare(
-                        ver1=version_num, oper="==", ver2=cver, cmp_func=version_cmp
-                    )
-                ):
-                    to_reinstall.append(pkgstr)
-                elif not cver or salt.utils.versions.compare(
-                    ver1=version_num, oper=">=", ver2=cver, cmp_func=version_cmp
-                ):
-                    to_install.append(pkgstr)
-                else:
-                    if not kwargs.get("only_upgrade", False):
-                        to_downgrade.append(pkgstr)
-                    else:
-                        # This should cause the command to fail.
-                        to_install.append(pkgstr)
-
     cmds = _build_install_command_list(
         cmd_prefix, to_install, to_downgrade, to_reinstall
     )
-
-    if not cmds:
->>>>>>> 2ecd8678
+    detached_cmds = _build_install_command_list(
+        cmd_prefix, to_install_detached, None, None
+    )
+
+    if not cmds and not detached_cmds:
         return {}
 
     feeds_updated_status = {}
@@ -961,45 +813,6 @@
     errors = []
     is_testmode = _is_testmode(**kwargs)
     test_packages = {}
-<<<<<<< HEAD
-    jid = kwargs.get('__pub_jid')
-
-    for cmd in cmds:
-        _execute_install_command(cmd, is_testmode, errors, test_packages, jid, False)
-    for cmd in detached_cmds:
-        _execute_install_command(cmd, is_testmode, errors, test_packages, jid, True)
-
-    __context__.pop('pkg.list_pkgs', None)
-    new = _execute_list_pkgs(list_pkgs_errors, False)
-    if is_testmode:
-        new = copy.deepcopy(new)
-        new.update(test_packages)
-
-    ret = {}
-    if not list_pkgs_errors:
-        ret = salt.utils.data.compare_dicts(old, new)
-
-        if pkg_type == 'file' and reinstall:
-            # For file-based packages, prepare 'to_reinstall' to have a list
-            # of all the package names that may have been reinstalled.
-            # This way, we could include reinstalled packages in 'ret'.
-            for pkgfile in to_install:
-                # Convert from file name to package name.
-                cmd = ['opkg', 'info', pkgfile]
-                out = _call_opkg(cmd)
-                if out['retcode'] == 0:
-                    # Just need the package name.
-                    pkginfo_dict = _process_info_installed_output(
-                        out['stdout'], []
-                    )
-                    if pkginfo_dict:
-                        to_reinstall.append(list(pkginfo_dict.keys())[0])
-
-        for pkgname in to_reinstall:
-            if pkgname not in ret or pkgname in old:
-                ret.update({pkgname: {'old': old.get(pkgname, ''),
-                                    'new': new.get(pkgname, '')}})
-=======
     for cmd in cmds:
         _execute_install_command(cmd, is_testmode, errors, test_packages)
 
@@ -1032,7 +845,6 @@
             ret.update(
                 {pkgname: {"old": old.get(pkgname, ""), "new": new.get(pkgname, "")}}
             )
->>>>>>> 2ecd8678
 
     rs_result = _get_restartcheck_result(errors)
 
@@ -1199,35 +1011,18 @@
         cmd.append("--autoremove")
     cmd.extend(targets)
 
-<<<<<<< HEAD
     errors = []
-    jid = kwargs.get('__pub_jid')
+    jid = kwargs.get("__pub_jid")
     is_testmode = _is_testmode(**kwargs)
     reportedPkgs = {}
     _execute_remove_command(cmd, is_testmode, errors, reportedPkgs, jid)
 
-    __context__.pop('pkg.list_pkgs', None)
+    __context__.pop("pkg.list_pkgs", None)
     new = info_installed(attr="version")
-    new = {key: value.get('version') for key,value in new.items()}
+    new = {key: value.get("version") for key,value in new.items()}
     if is_testmode:
         new = {k: v for k, v in new.items() if k not in reportedPkgs}
 
-=======
-    out = __salt__["cmd.run_all"](cmd, output_loglevel="trace", python_shell=False)
-    if out["retcode"] != 0:
-        if out["stderr"]:
-            errors = [out["stderr"]]
-        else:
-            errors = [out["stdout"]]
-    else:
-        errors = []
-
-    __context__.pop("pkg.list_pkgs", None)
-    new = list_pkgs()
-    if _is_testmode(**kwargs):
-        reportedPkgs = _parse_reported_packages_from_remove_output(out["stdout"])
-        new = {k: v for k, v in new.items() if k not in reportedPkgs}
->>>>>>> 2ecd8678
     ret = salt.utils.data.compare_dicts(old, new)
 
     rs_result = _get_restartcheck_result(errors)
@@ -1308,20 +1103,12 @@
             info={'errors': list_pkgs_errors}
         )
 
-<<<<<<< HEAD
-    cmd = ['opkg', 'upgrade']
+    cmd = ["opkg", "upgrade"]
     result = _call_opkg(cmd)
-    __context__.pop('pkg.list_pkgs', None)
+    __context__.pop("pkg.list_pkgs", None)
     new = _execute_list_pkgs(list_pkgs_errors, False)
     if not list_pkgs_errors:
         ret = salt.utils.data.compare_dicts(old, new)
-=======
-    cmd = ["opkg", "upgrade"]
-    result = __salt__["cmd.run_all"](cmd, output_loglevel="trace", python_shell=False)
-    __context__.pop("pkg.list_pkgs", None)
-    new = list_pkgs()
-    ret = salt.utils.data.compare_dicts(old, new)
->>>>>>> 2ecd8678
 
     if result["retcode"] != 0:
         errors.append(result)
@@ -1547,8 +1334,7 @@
 
         salt '*' pkg.list_pkgs
         salt '*' pkg.list_pkgs versions_as_list=True
-<<<<<<< HEAD
-    '''
+    """
     errors = []
     ret = _execute_list_pkgs(errors, versions_as_list, **kwargs)
 
@@ -1561,16 +1347,13 @@
 
 
 def _execute_list_pkgs(errors, versions_as_list=False, **kwargs):
-    '''
+    """
     List the packages currently installed in a dict::
 
         {'<package_name>': '<version>'}
 
     Accumulates errors in errors variable
-    '''
-=======
-    """
->>>>>>> 2ecd8678
+    """
     versions_as_list = salt.utils.data.is_true(versions_as_list)
     # not yet implemented or not applicable
     if any(
@@ -1583,22 +1366,17 @@
 
     cmd = ["opkg", "list-installed"]
     ret = {}
-<<<<<<< HEAD
     out_dict = _call_opkg(cmd)
 
-    if out_dict['retcode'] != 0:
-        if out_dict['stderr']:
-            errors.append(out_dict['stderr'])
+    if out_dict["retcode"] != 0:
+        if out_dict["stderr"]:
+            errors.append(out_dict["stderr"])
         else:
-            errors.append([out_dict['stdout']])
+            errors.append([out_dict["stdout"]])
         return ret
 
-    out = out_dict['stdout']
-    for line in salt.utils.itertools.split(out, '\n'):
-=======
-    out = __salt__["cmd.run"](cmd, output_loglevel="trace", python_shell=False)
+    out = out_dict["stdout"]
     for line in salt.utils.itertools.split(out, "\n"):
->>>>>>> 2ecd8678
         # This is a continuation of package description
         if not line or line[0] == " ":
             continue
@@ -1629,19 +1407,8 @@
     if salt.utils.data.is_true(refresh):
         refresh_db()
 
-<<<<<<< HEAD
-    cmd = ['opkg', 'list-upgradable']
+    cmd = ["opkg", "list-upgradable"]
     call = _call_opkg(cmd)
-
-    if call['retcode'] != 0:
-        comment = ''
-        if 'stderr' in call:
-            comment += call['stderr']
-        if 'stdout' in call:
-            comment += call['stdout']
-=======
-    cmd = ["opkg", "list-upgradable"]
-    call = __salt__["cmd.run_all"](cmd, output_loglevel="trace", python_shell=False)
 
     if call["retcode"] != 0:
         comment = ""
@@ -1649,7 +1416,6 @@
             comment += call["stderr"]
         if "stdout" in call:
             comment += call["stdout"]
->>>>>>> 2ecd8678
         raise CommandExecutionError(comment)
     else:
         out = call["stdout"]
@@ -1760,23 +1526,12 @@
     if names:
         # Specific list of names of installed packages
         for name in names:
-<<<<<<< HEAD
-            cmd = ['opkg', 'status', name]
+            cmd = ["opkg", "status", name]
             call = _call_opkg(cmd)
-            if call['retcode'] != 0:
-                comment = ''
-                if call['stderr']:
-                    comment += call['stderr']
-=======
-            cmd = ["opkg", "status", name]
-            call = __salt__["cmd.run_all"](
-                cmd, output_loglevel="trace", python_shell=False
-            )
             if call["retcode"] != 0:
                 comment = ""
                 if call["stderr"]:
                     comment += call["stderr"]
->>>>>>> 2ecd8678
                 else:
                     comment += call["stdout"]
 
@@ -1784,21 +1539,12 @@
             ret.update(_process_info_installed_output(call["stdout"], filter_attrs))
     else:
         # All installed packages
-<<<<<<< HEAD
-        cmd = ['opkg', 'status']
+        cmd = ["opkg", "status"]
         call = _call_opkg(cmd)
-        if call['retcode'] != 0:
-            comment = ''
-            if call['stderr']:
-                comment += call['stderr']
-=======
-        cmd = ["opkg", "status"]
-        call = __salt__["cmd.run_all"](cmd, output_loglevel="trace", python_shell=False)
         if call["retcode"] != 0:
             comment = ""
             if call["stderr"]:
                 comment += call["stderr"]
->>>>>>> 2ecd8678
             else:
                 comment += call["stdout"]
 
@@ -1874,24 +1620,6 @@
     return None
 
 
-<<<<<<< HEAD
-def _set_repo_options(repo, options):
-    '''
-    Set the options to the repo.
-    '''
-    delimiters = "[", "]"
-    pattern = '|'.join(map(re.escape, delimiters))
-    for option in options:
-        splitted = re.split(pattern, option)
-        for opt in splitted:
-            if opt:
-                opt = opt.split('=')
-                if len(opt) == 2:
-                    if opt[0] == 'trusted':
-                        repo['trusted'] = opt[1] == 'yes'
-                    else:
-                        repo[opt[0]] = opt[1]
-=======
 def _set_repo_option(repo, option):
     """
     Set the option to repo
@@ -1952,7 +1680,6 @@
         # do not store duplicated uri's
         if repo["uri"] not in repos:
             repos[repo["uri"]] = [repo]
->>>>>>> 2ecd8678
 
 
 def list_repos(**kwargs):  # pylint: disable=unused-argument
@@ -1968,38 +1695,10 @@
     repos = {}
     regex = re.compile(REPO_REGEXP)
     for filename in os.listdir(OPKG_CONFDIR):
-<<<<<<< HEAD
-        if filename.endswith(".conf"):
-            with salt.utils.files.fopen(os.path.join(OPKG_CONFDIR, filename)) as conf_file:
-                for line in conf_file:
-                    line = salt.utils.stringutils.to_unicode(line)
-                    if regex.search(line):
-                        repo = {}
-                        if line.startswith('#'):
-                            repo['enabled'] = False
-                            line = line[1:]
-                        else:
-                            repo['enabled'] = True
-                        cols = salt.utils.args.shlex_split(line.strip())
-                        if cols[0] in 'src':
-                            repo['compressed'] = False
-                        else:
-                            repo['compressed'] = True
-                        repo['name'] = cols[1]
-                        repo['uri'] = cols[2]
-                        repo['file'] = os.path.join(OPKG_CONFDIR, filename)
-                        if len(cols) > 3:
-                            _set_repo_options(repo, cols[3:])
-
-                        # do not store duplicated uri's
-                        if repo['uri'] not in repos:
-                            repos[repo['uri']] = [repo]
-=======
         if not filename.endswith(".conf"):
             continue
         with salt.utils.files.fopen(os.path.join(OPKG_CONFDIR, filename)) as conf_file:
             _read_repos(conf_file, repos, filename, regex)
->>>>>>> 2ecd8678
     return repos
 
 
@@ -2043,20 +1742,6 @@
 
 
 def _set_trusted_option_if_needed(repostr, trusted):
-<<<<<<< HEAD
-    '''
-    Set trusted option to repo if needed
-    '''
-    if trusted is True:
-        repostr += ' [trusted=yes]'
-    elif trusted is False:
-        repostr += ' [trusted=no]'
-    return repostr
-
-
-def _add_new_repo(repo, uri, compressed, enabled=True, trusted=None):
-    '''
-=======
     """
     Set trusted option to repo if needed
     """
@@ -2069,7 +1754,6 @@
 
 def _add_new_repo(repo, properties):
     """
->>>>>>> 2ecd8678
     Add a new repo entry
     """
     repostr = "# " if not properties.get("enabled") else ""
@@ -2077,19 +1761,11 @@
     if " " in repo:
         repostr += '"' + repo + '" '
     else:
-<<<<<<< HEAD
-        repostr += repo + ' '
-    repostr += uri
-    repostr = _set_trusted_option_if_needed(repostr, trusted)
-    repostr += '\n'
-    conffile = os.path.join(OPKG_CONFDIR, repo + '.conf')
-=======
         repostr += repo + " "
     repostr += properties.get("uri")
     repostr = _set_trusted_option_if_needed(repostr, properties.get("trusted"))
     repostr += "\n"
     conffile = os.path.join(OPKG_CONFDIR, repo + ".conf")
->>>>>>> 2ecd8678
 
     with salt.utils.files.fopen(conffile, "a") as fhandle:
         fhandle.write(salt.utils.stringutils.to_str(repostr))
@@ -2186,24 +1862,14 @@
     """
     repos = list_repos()
     found = False
-<<<<<<< HEAD
-    uri = ''
-    if 'uri' in kwargs:
-        uri = kwargs['uri']
-    allow_renaming = kwargs.get('allow_renaming', False)
-
-    for repository in repos:
-        source = repos[repository][0]
-        if source['name'] == repo or (uri and source['uri'] == uri and allow_renaming):
-=======
     uri = ""
     if "uri" in kwargs:
         uri = kwargs["uri"]
+    allow_renaming = kwargs.get("allow_renaming", False)
 
     for repository in repos:
         source = repos[repository][0]
-        if source["name"] == repo:
->>>>>>> 2ecd8678
+        if source["name"] == repo or (uri and source["uri"] == uri and allow_renaming):
             found = True
             repostr = ""
             if "enabled" in kwargs and not kwargs["enabled"]:
@@ -2216,15 +1882,6 @@
             if " " in repo_alias:
                 repostr += ' "{}"'.format(repo_alias)
             else:
-<<<<<<< HEAD
-                repostr += ' {0}'.format(repo_alias)
-            repostr += ' {0}'.format(kwargs['uri'] if 'uri' in kwargs else source['uri'])
-            trusted = kwargs.get('trusted')
-            repostr = _set_trusted_option_if_needed(repostr, trusted) if trusted is not None else \
-                _set_trusted_option_if_needed(repostr, source.get('trusted'))
-            _mod_repo_in_file(source['name'], repostr, source['file'])
-        elif uri and source['uri'] == uri:
-=======
                 repostr += " {}".format(repo_alias)
             repostr += " {}".format(kwargs["uri"] if "uri" in kwargs else source["uri"])
             trusted = kwargs.get("trusted")
@@ -2233,9 +1890,8 @@
                 if trusted is not None
                 else _set_trusted_option_if_needed(repostr, source.get("trusted"))
             )
-            _mod_repo_in_file(repo, repostr, source["file"])
+            _mod_repo_in_file(source["name"], repostr, source["file"])
         elif uri and source["uri"] == uri:
->>>>>>> 2ecd8678
             raise CommandExecutionError(
                 "Repository '{}' already exists as '{}'.".format(uri, source["name"])
             )
@@ -2254,14 +1910,9 @@
             kwargs["compressed"] if "compressed" in kwargs else True
         )
         # If enabled is not defined, assume True
-<<<<<<< HEAD
-        enabled = kwargs['enabled'] if 'enabled' in kwargs else True
-        _add_new_repo(repo, kwargs['uri'], compressed, enabled, kwargs.get('trusted'))
-=======
         properties["enabled"] = kwargs["enabled"] if "enabled" in kwargs else True
         properties["trusted"] = kwargs.get("trusted")
         _add_new_repo(repo, properties)
->>>>>>> 2ecd8678
 
     if "refresh" in kwargs:
         refresh_db()
@@ -2313,15 +1964,9 @@
         files = []
         cmd = cmd_files[:]
         cmd.append(package)
-<<<<<<< HEAD
         out = _call_opkg(cmd)
-        for line in out['stdout'].splitlines():
-            if line.startswith('/'):
-=======
-        out = __salt__["cmd.run_all"](cmd, output_loglevel="trace", python_shell=False)
         for line in out["stdout"].splitlines():
             if line.startswith("/"):
->>>>>>> 2ecd8678
                 files.append(line)
             elif line.startswith(" * "):
                 errors.append(line[3:])
