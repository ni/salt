--- conflicted
+++ resolved
@@ -39,6 +39,7 @@
 # Import 3rd-party libs
 from salt.ext import six
 from salt.ext.six.moves import shlex_quote as _cmd_quote  # pylint: disable=import-error
+from salt.ext.six.moves import map  # pylint: disable=import-error,redefined-builtin
 
 REPO_REGEXP = r'^#?\s*(src|src/gz)\s+([^\s<>]+|"[^<>]+")\s+[^\s<>]+'
 OPKG_CONFDIR = '/etc/opkg'
@@ -153,6 +154,9 @@
         if not os.listdir(NILRT_RESTARTCHECK_STATE_PATH):
             _update_nilrt_restart_state()
         return __virtualname__
+
+    if os.path.isdir(OPKG_CONFDIR):
+        return __virtualname__
     return False, "Module opkg only works on OpenEmbedded based systems"
 
 
@@ -175,7 +179,7 @@
     '''
     refresh = salt.utils.data.is_true(kwargs.pop('refresh', True))
 
-    if len(names) == 0:
+    if not names:
         return ''
 
     ret = {}
@@ -474,7 +478,7 @@
     to_downgrade = []
 
     _append_noaction_if_testmode(cmd_prefix, **kwargs)
-    if pkg_params is None or len(pkg_params) == 0:
+    if not pkg_params:
         return {}
     elif pkg_type == 'file':
         if reinstall:
@@ -618,12 +622,12 @@
     remove_dependencies
         Remove package and all dependencies
 
-        .. versionadded:: Fluorine
+        .. versionadded:: 2019.2.0
 
     auto_remove_deps
         Remove packages that were installed automatically to satisfy dependencies
 
-        .. versionadded:: Fluorine
+        .. versionadded:: 2019.2.0
 
     Returns a dict containing the changes.
 
@@ -739,6 +743,7 @@
            }
 
     errors = []
+
     if salt.utils.data.is_true(refresh):
         refresh_db()
 
@@ -1077,7 +1082,7 @@
             # This is a continuation of the last attr
             if filter_attrs is None or attr in filter_attrs:
                 line = line.strip()
-                if len(attrs[attr]):
+                if attrs[attr]:
                     # If attr is empty, don't add leading newline
                     attrs[attr] += '\n'
                 attrs[attr] += line
@@ -1239,6 +1244,21 @@
     return None
 
 
+def _set_repo_option(repo, option):
+    '''
+    Set the option to repo
+    '''
+    if not option:
+        return
+    opt = option.split('=')
+    if len(opt) != 2:
+        return
+    if opt[0] == 'trusted':
+        repo['trusted'] = opt[1] == 'yes'
+    else:
+        repo[opt[0]] = opt[1]
+
+
 def _set_repo_options(repo, options):
     '''
     Set the options to the repo.
@@ -1248,13 +1268,42 @@
     for option in options:
         splitted = re.split(pattern, option)
         for opt in splitted:
-            if opt:
-                opt = opt.split('=')
-                if len(opt) == 2:
-                    if opt[0] == 'trusted':
-                        repo['trusted'] = opt[1] == 'yes'
-                    else:
-                        repo[opt[0]] = opt[1]
+            _set_repo_option(repo, opt)
+
+
+def _create_repo(line, filename):
+    '''
+    Create repo
+    '''
+    repo = {}
+    if line.startswith('#'):
+        repo['enabled'] = False
+        line = line[1:]
+    else:
+        repo['enabled'] = True
+    cols = salt.utils.args.shlex_split(line.strip())
+    repo['compressed'] = not cols[0] in 'src'
+    repo['name'] = cols[1]
+    repo['uri'] = cols[2]
+    repo['file'] = os.path.join(OPKG_CONFDIR, filename)
+    if len(cols) > 3:
+        _set_repo_options(repo, cols[3:])
+    return repo
+
+
+def _read_repos(conf_file, repos, filename, regex):
+    '''
+    Read repos from configuration file
+    '''
+    for line in conf_file:
+        line = salt.utils.stringutils.to_unicode(line)
+        if not regex.search(line):
+            continue
+        repo = _create_repo(line, filename)
+
+        # do not store duplicated uri's
+        if repo['uri'] not in repos:
+            repos[repo['uri']] = [repo]
 
 
 def list_repos(**kwargs):  # pylint: disable=unused-argument
@@ -1270,31 +1319,10 @@
     repos = {}
     regex = re.compile(REPO_REGEXP)
     for filename in os.listdir(OPKG_CONFDIR):
-        if filename.endswith(".conf"):
-            with salt.utils.files.fopen(os.path.join(OPKG_CONFDIR, filename)) as conf_file:
-                for line in conf_file:
-                    line = salt.utils.stringutils.to_unicode(line)
-                    if regex.search(line):
-                        repo = {}
-                        if line.startswith('#'):
-                            repo['enabled'] = False
-                            line = line[1:]
-                        else:
-                            repo['enabled'] = True
-                        cols = salt.utils.args.shlex_split(line.strip())
-                        if cols[0] in 'src':
-                            repo['compressed'] = False
-                        else:
-                            repo['compressed'] = True
-                        repo['name'] = cols[1]
-                        repo['uri'] = cols[2]
-                        repo['file'] = os.path.join(OPKG_CONFDIR, filename)
-                        if len(cols) > 3:
-                            _set_repo_options(repo, cols[3:])
-
-                        # do not store duplicated uri's
-                        if repo['uri'] not in repos:
-                            repos[repo['uri']] = [repo]
+        if not filename.endswith(".conf"):
+            continue
+        with salt.utils.files.fopen(os.path.join(OPKG_CONFDIR, filename)) as conf_file:
+            _read_repos(conf_file, repos, filename, regex)
     return repos
 
 
@@ -1337,7 +1365,6 @@
         fhandle.writelines(output)
 
 
-<<<<<<< HEAD
 def _set_trusted_option_if_needed(repostr, trusted):
     '''
     Set trusted option to repo if needed
@@ -1349,29 +1376,20 @@
     return repostr
 
 
-def _add_new_repo(alias, uri, compressed, enabled=True, trusted=None):
-=======
-def _add_new_repo(repo, uri, compressed, enabled=True):
->>>>>>> 4074b777
+def _add_new_repo(repo, properties):
     '''
     Add a new repo entry
     '''
-    repostr = '# ' if not enabled else ''
-    repostr += 'src/gz ' if compressed else 'src '
+    repostr = '# ' if not properties.get('enabled') else ''
+    repostr += 'src/gz ' if properties.get('compressed') else 'src '
     if ' ' in repo:
         repostr += '"' + repo + '" '
     else:
-<<<<<<< HEAD
-        repostr += alias + ' '
-    repostr += uri
-    repostr = _set_trusted_option_if_needed(repostr, trusted)
+        repostr += repo + ' '
+    repostr += properties.get('uri')
+    repostr = _set_trusted_option_if_needed(repostr, properties.get('trusted'))
     repostr += '\n'
-    conffile = os.path.join(OPKG_CONFDIR, alias + '.conf')
-=======
-        repostr += repo + ' '
-    repostr += uri + '\n'
     conffile = os.path.join(OPKG_CONFDIR, repo + '.conf')
->>>>>>> 4074b777
 
     with salt.utils.files.fopen(conffile, 'a') as fhandle:
         fhandle.write(salt.utils.stringutils.to_str(repostr))
@@ -1433,11 +1451,7 @@
                         os.remove(repo_file)
                     except OSError:
                         pass
-<<<<<<< HEAD
-                ret += msg.format(alias, repo_file)
-=======
                 ret += msg.format(repo, repo_file)
->>>>>>> 4074b777
             if refresh:
                 refresh_db()
             return ret
@@ -1494,14 +1508,10 @@
             else:
                 repostr += ' {0}'.format(repo_alias)
             repostr += ' {0}'.format(kwargs['uri'] if 'uri' in kwargs else source['uri'])
-<<<<<<< HEAD
             trusted = kwargs.get('trusted')
             repostr = _set_trusted_option_if_needed(repostr, trusted) if trusted is not None else \
                 _set_trusted_option_if_needed(repostr, source.get('trusted'))
-            _mod_repo_in_file(alias, repostr, source['file'])
-=======
             _mod_repo_in_file(repo, repostr, source['file'])
->>>>>>> 4074b777
         elif uri and source['uri'] == uri:
             raise CommandExecutionError(
                 'Repository \'{0}\' already exists as \'{1}\'.'.format(uri, source['name']))
@@ -1511,15 +1521,13 @@
         if 'uri' not in kwargs:
             raise CommandExecutionError(
                 'Repository \'{0}\' not found and no URI passed to create one.'.format(repo))
+        properties = {'uri': kwargs['uri']}
         # If compressed is not defined, assume True
-        compressed = kwargs['compressed'] if 'compressed' in kwargs else True
+        properties['compressed'] = kwargs['compressed'] if 'compressed' in kwargs else True
         # If enabled is not defined, assume True
-        enabled = kwargs['enabled'] if 'enabled' in kwargs else True
-<<<<<<< HEAD
-        _add_new_repo(alias, kwargs['uri'], compressed, enabled, kwargs.get('trusted'))
-=======
-        _add_new_repo(repo, kwargs['uri'], compressed, enabled)
->>>>>>> 4074b777
+        properties['enabled'] = kwargs['enabled'] if 'enabled' in kwargs else True
+        properties['trusted'] = kwargs.get('trusted')
+        _add_new_repo(repo, properties)
 
     if 'refresh' in kwargs:
         refresh_db()
