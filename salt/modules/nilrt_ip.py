"""
The networking module for NI Linux Real-Time distro

"""

import logging
import os
import re
import time

import salt.exceptions
import salt.utils.files
import salt.utils.validate.net
from salt.ext.six.moves import configparser

try:
    import pyconnman
except ImportError:
    pyconnman = None

try:
    import dbus
except ImportError:
    dbus = None

try:
    import pyiface
    from pyiface.ifreqioctls import IFF_LOOPBACK, IFF_RUNNING
except ImportError:
    pyiface = None

try:
    from requests.structures import CaseInsensitiveDict
except ImportError:
    CaseInsensitiveDict = None

log = logging.getLogger(__name__)

# Define the module's virtual name
__virtualname__ = "ip"

<<<<<<< HEAD
SERVICE_PATH = '/net/connman/service/'
INTERFACES_CONFIG = '/var/lib/connman/interfaces.config'
NIRTCFG_PATH = '/usr/local/natinst/bin/nirtcfg'
INI_FILE = '/etc/natinst/share/ni-rt.ini'
_CONFIG_TRUE = ['yes', 'on', 'true', '1', True]
NIRTCFG_ETHERCAT = 'EtherCAT'
=======
SERVICE_PATH = "/net/connman/service/"
INTERFACES_CONFIG = "/var/lib/connman/interfaces.config"
NIRTCFG_PATH = "/usr/local/natinst/bin/nirtcfg"
INI_FILE = "/etc/natinst/share/ni-rt.ini"
_CONFIG_TRUE = ["yes", "on", "true", "1", True]
NIRTCFG_ETHERCAT = "EtherCAT"
>>>>>>> 2ecd8678


def _assume_condition(condition, err):
    """
    Raise an exception if the condition is false
    """
    if not condition:
        raise RuntimeError(err)


def __virtual__():
    """
    Confine this module to NI Linux Real-Time based distros
    """
    try:
        msg = "The nilrt_ip module could not be loaded: unsupported OS family"
        _assume_condition(__grains__["os_family"] == "NILinuxRT", msg)
        _assume_condition(
            CaseInsensitiveDict, "The python package request is not installed"
        )
        _assume_condition(pyiface, "The python pyiface package is not installed")
        if __grains__["lsb_distrib_id"] != "nilrt":
            _assume_condition(
                pyconnman, "The python package pyconnman is not installed"
            )
            _assume_condition(dbus, "The python DBus package is not installed")
            _assume_condition(_get_state() != "offline", "Connman is not running")
    except RuntimeError as exc:
        return False, str(exc)
    return __virtualname__


def _get_state():
    """
    Returns the state of connman
    """
    try:
        return pyconnman.ConnManager().get_property("State")
    except KeyError:
        return "offline"
    except dbus.DBusException as exc:
        raise salt.exceptions.CommandExecutionError(
            "Connman daemon error: {}".format(exc)
        )


def _get_technologies():
    """
    Returns the technologies of connman
    """
    tech = ""
    technologies = pyconnman.ConnManager().get_technologies()
    for path, params in technologies:
        tech += "{}\n\tName = {}\n\tType = {}\n\tPowered = {}\n\tConnected = {}\n".format(
            path,
            params["Name"],
            params["Type"],
            params["Powered"] == 1,
            params["Connected"] == 1,
        )
    return tech


def _get_services():
    """
    Returns a list with all connman services
    """
    serv = []
    services = pyconnman.ConnManager().get_services()
    for path, _ in services:
        serv.append(str(path[len(SERVICE_PATH) :]))
    return serv


def _connected(service):
    """
    Verify if a connman service is connected
    """
    state = pyconnman.ConnService(os.path.join(SERVICE_PATH, service)).get_property(
        "State"
    )
    return state == "online" or state == "ready"


def _space_delimited_list(value):
    """
    validate that a value contains one or more space-delimited values
<<<<<<< HEAD
    '''
    if isinstance(value, six.string_types):
        items = value.split(' ')
=======
    """
    if isinstance(value, str):
        items = value.split(" ")
>>>>>>> 2ecd8678
        valid = items and all(items)
    else:
        valid = hasattr(value, "__iter__") and (value != [])

    if valid:
<<<<<<< HEAD
        return True, 'space-delimited string'
    return False, '{0} is not a valid list.\n'.format(value)
=======
        return True, "space-delimited string"
    return False, "{} is not a valid list.\n".format(value)
>>>>>>> 2ecd8678


def _validate_ipv4(value):
    """
    validate ipv4 values
    """
    if len(value) == 3:
        if not salt.utils.validate.net.ipv4_addr(value[0].strip()):
            return False, "Invalid ip address: {} for ipv4 option".format(value[0])
        if not salt.utils.validate.net.netmask(value[1].strip()):
            return False, "Invalid netmask: {} for ipv4 option".format(value[1])
        if not salt.utils.validate.net.ipv4_addr(value[2].strip()):
            return False, "Invalid gateway: {} for ipv4 option".format(value[2])
    else:
        return False, "Invalid value: {} for ipv4 option".format(value)
    return True, ""


def _interface_to_service(iface):
    """
    returns the corresponding service to given interface if exists, otherwise return None
    """
    for _service in _get_services():
        service_info = pyconnman.ConnService(os.path.join(SERVICE_PATH, _service))
        if service_info.get_property("Ethernet")["Interface"] == iface:
            return _service
    return None


def _get_service_info(service):
    """
    return details about given connman service
    """
    service_info = pyconnman.ConnService(os.path.join(SERVICE_PATH, service))
    data = {
        "label": service,
        "wireless": service_info.get_property("Type") == "wifi",
        "connectionid": str(service_info.get_property("Ethernet")["Interface"]),
        "hwaddr": str(service_info.get_property("Ethernet")["Address"]),
    }

    state = service_info.get_property("State")
    if state == "ready" or state == "online":
        data["up"] = True
        data["ipv4"] = {"gateway": "0.0.0.0"}
        ipv4 = "IPv4"
        if service_info.get_property("IPv4")["Method"] == "manual":
            ipv4 += ".Configuration"
        ipv4_info = service_info.get_property(ipv4)
        for info in ["Method", "Address", "Netmask", "Gateway"]:
            value = ipv4_info.get(info)
            if value is None:
                log.warning("Unable to get IPv4 %s for service %s\n", info, service)
                continue
            if info == "Method":
                info = "requestmode"
                if value == "dhcp":
                    value = "dhcp_linklocal"
                elif value in ("manual", "fixed"):
                    value = "static"
            data["ipv4"][info.lower()] = str(value)

        ipv6_info = service_info.get_property("IPv6")
        for info in ["Address", "Prefix", "Gateway"]:
            value = ipv6_info.get(info)
            if value is None:
                log.warning("Unable to get IPv6 %s for service %s\n", info, service)
                continue
<<<<<<< HEAD
            if 'ipv6' not in data:
                data['ipv6'] = {}
            data['ipv6'][info.lower()] = [six.text_type(value)]
=======
            data["ipv6"][info.lower()] = [str(value)]
>>>>>>> 2ecd8678

        nameservers = []
        for nameserver_prop in service_info.get_property("Nameservers"):
            nameservers.append(str(nameserver_prop))
        data["ipv4"]["dns"] = nameservers
    else:
<<<<<<< HEAD
        data['up'] = False
        data['ipv4'] = {
            'requestmode': 'disabled'
        }

    data['ipv4']['supportedrequestmodes'] = [
        'static',
        'dhcp_linklocal',
        'disabled'
    ]
=======
        data["up"] = False
        data["ipv4"] = {"requestmode": "disabled"}

    data["ipv4"]["supportedrequestmodes"] = ["dhcp_linklocal", "disabled", "static"]
>>>>>>> 2ecd8678
    return data


def _get_dns_info():
    """
    return dns list
    """
    dns_list = []
    try:
        with salt.utils.files.fopen("/etc/resolv.conf", "r+") as dns_info:
            lines = dns_info.readlines()
            for line in lines:
                if "nameserver" in line:
                    dns = line.split()[1].strip()
                    if dns not in dns_list:
                        dns_list.append(dns)
    except OSError:
        log.warning("Could not get domain\n")
    return dns_list


def _remove_quotes(value):
    """
    Remove leading and trailing double quotes if they exist.
    """
    # nirtcfg writes values with quotes
    if len(value) > 1 and value[0] == value[-1] == '"':
        value = value[1:-1]
    return value


def _load_config(section, options, default_value="", filename=INI_FILE):
    """
    Get values for some options and a given section from a config file.

    :param section: Section Name
    :param options: List of options
    :param default_value: Default value if an option doesn't have a value. Default is empty string.
    :param filename: config file. Default is INI_FILE.
    :return:
    """
    results = {}
    if not options:
        return results
    with salt.utils.files.fopen(filename, "r") as config_file:
        config_parser = configparser.RawConfigParser(
            dict_type=CaseInsensitiveDict, converters={"unquoted": _remove_quotes}
        )
        config_parser.readfp(config_file)
        for option in options:
<<<<<<< HEAD
            results[option] = _remove_quotes(config_parser.get(section, option)) \
                if config_parser.has_option(section, option) else default_value
=======
            results[option] = config_parser.getunquoted(
                section, option, fallback=default_value
            )
>>>>>>> 2ecd8678

    return results


def _get_request_mode_info(interface):
    """
    return requestmode for given interface
    """
    settings = _load_config(interface, ["linklocalenabled", "dhcpenabled"], -1)
    link_local_enabled = int(settings["linklocalenabled"])
    dhcp_enabled = int(settings["dhcpenabled"])

    if dhcp_enabled == 1:
        return "dhcp_linklocal" if link_local_enabled == 1 else "dhcp_only"
    else:
        if link_local_enabled == 1:
            return "linklocal_only"
        if link_local_enabled == 0:
            return "static"

    # some versions of nirtcfg don't set the dhcpenabled/linklocalenabled variables
    # when selecting "DHCP or Link Local" from MAX, so return it by default to avoid
    # having the requestmode "None" because none of the conditions above matched.
    return "dhcp_linklocal"


def _get_adapter_mode_info(interface):
    """
    return adaptermode for given interface
    """
    mode = _load_config(interface, ["mode"])["mode"].lower()
    return mode if mode in ["disabled", "ethercat"] else "tcpip"


def _get_possible_adapter_modes(interface, blacklist):
    """
    Return possible adapter modes for a given interface using a blacklist.

    :param interface: interface name
    :param blacklist: given blacklist
    :return: list of possible adapter modes
    """
    adapter_modes = []
    protocols = _load_config("lvrt", ["AdditionalNetworkProtocols"])[
        "AdditionalNetworkProtocols"
    ].lower()
    sys_interface_path = os.readlink("/sys/class/net/{}".format(interface))
    with salt.utils.files.fopen(
        "/sys/class/net/{}/uevent".format(interface)
    ) as uevent_file:
        uevent_lines = uevent_file.readlines()
    uevent_devtype = ""
    for line in uevent_lines:
        if line.startswith("DEVTYPE="):
            uevent_devtype = line.split("=")[1].strip()
            break

    for adapter_mode in blacklist:
        if adapter_mode == "_":
            continue
        value = blacklist.get(adapter_mode, {})
        if value.get("additional_protocol") and adapter_mode not in protocols:
            continue

        if interface not in value["name"] and not any(
            (blacklist["_"][iface_type] == "sys" and iface_type in sys_interface_path)
            or (blacklist["_"][iface_type] == "uevent" and iface_type == uevent_devtype)
            for iface_type in value["type"]
        ):
            adapter_modes += [adapter_mode]
    return adapter_modes


def _get_static_info(interface):
    """
    Return information about an interface from config file.

    :param interface: interface label
    """
    data = {
<<<<<<< HEAD
        'connectionid': interface.name,
        'label': interface.name,
        'hwaddr': interface.hwaddr[:-1],
        'up': False,
        'ipv4': {
            'supportedrequestmodes': ['static', 'dhcp_linklocal', 'disabled'],
            'requestmode': 'static'
=======
        "connectionid": interface.name,
        "label": interface.name,
        "hwaddr": interface.hwaddr[:-1],
        "up": False,
        "ipv4": {
            "supportedrequestmodes": ["dhcp_linklocal", "disabled", "static"],
            "requestmode": "dhcp_linklocal",
>>>>>>> 2ecd8678
        },
        "wireless": False,
    }
    hwaddr_section_number = "".join(data["hwaddr"].split(":"))
    if os.path.exists(INTERFACES_CONFIG):
        information = _load_config(
            "service_" + hwaddr_section_number,
            ["IPv4", "Nameservers", "IPv4.method"],
            filename=INTERFACES_CONFIG,
        )
        if information["IPv4.method"] == "manual" and information["IPv4"] != "":
            ipv4_information = information["IPv4"].split("/")
            data["ipv4"]["address"] = ipv4_information[0]
            data["ipv4"]["dns"] = (
                ""
                if information["Nameservers"] == "''"
                else information["Nameservers"].split(",")
            )
            data["ipv4"]["netmask"] = ipv4_information[1]
            data["ipv4"]["gateway"] = ipv4_information[2]
            data["ipv4"]["requestmode"] = "static"
        elif information["IPv4"] == "off":
            data["ipv4"]["requestmode"] = "disabled"

    return data


def _get_base_interface_info(interface):
<<<<<<< HEAD
    '''
    return base details about given interface
    '''
=======
    """
    return base details about given interface
    """
>>>>>>> 2ecd8678
    blacklist = {
        "tcpip": {"name": [], "type": [], "additional_protocol": False},
        "disabled": {
            "name": ["eth0"],
            "type": ["gadget"],
            "additional_protocol": False,
        },
        "ethercat": {
            "name": ["eth0"],
            "type": ["gadget", "usb", "wlan"],
            "additional_protocol": True,
        },
        "_": {"usb": "sys", "gadget": "uevent", "wlan": "uevent"},
    }
    return {
<<<<<<< HEAD
        'label': interface.name,
        'connectionid': interface.name,
        'supported_adapter_modes': _get_possible_adapter_modes(interface.name, blacklist),
        'adapter_mode': _get_adapter_mode_info(interface.name),
        'up': interface.flags & IFF_RUNNING != 0,
        'ipv4': {
            'supportedrequestmodes': ['dhcp_linklocal', 'dhcp_only', 'linklocal_only', 'static'],
            'requestmode': _get_request_mode_info(interface.name)
=======
        "label": interface.name,
        "connectionid": interface.name,
        "supported_adapter_modes": _get_possible_adapter_modes(
            interface.name, blacklist
        ),
        "adapter_mode": _get_adapter_mode_info(interface.name),
        "up": interface.flags & IFF_RUNNING != 0,
        "ipv4": {
            "supportedrequestmodes": [
                "dhcp_linklocal",
                "dhcp_only",
                "linklocal_only",
                "static",
            ],
            "requestmode": _get_request_mode_info(interface.name),
>>>>>>> 2ecd8678
        },
        "hwaddr": interface.hwaddr[:-1],
    }


def _get_ethercat_interface_info(interface):
<<<<<<< HEAD
    '''
    return details about given ethercat interface
    '''
    base_information = _get_base_interface_info(interface)
    base_information['ethercat'] = {
        'masterid': _load_config(interface.name, ['MasterID'])['MasterID']
=======
    """
    return details about given ethercat interface
    """
    base_information = _get_base_interface_info(interface)
    base_information["ethercat"] = {
        "masterid": _load_config(interface.name, ["MasterID"])["MasterID"]
>>>>>>> 2ecd8678
    }
    return base_information


def _get_tcpip_interface_info(interface):
<<<<<<< HEAD
    '''
    return details about given tcpip interface
    '''
    base_information = _get_base_interface_info(interface)
    if base_information['ipv4']['requestmode'] == 'static':
        settings = _load_config(interface.name, ['IP_Address', 'Subnet_Mask', 'Gateway', 'DNS_Address'])
        base_information['ipv4']['address'] = settings['IP_Address']
        base_information['ipv4']['netmask'] = settings['Subnet_Mask']
        base_information['ipv4']['gateway'] = settings['Gateway']
        base_information['ipv4']['dns'] = [settings['DNS_Address']]
    elif base_information['up']:
        base_information['ipv4']['address'] = interface.sockaddrToStr(interface.addr)
        base_information['ipv4']['netmask'] = interface.sockaddrToStr(interface.netmask)
        base_information['ipv4']['gateway'] = '0.0.0.0'
        base_information['ipv4']['dns'] = _get_dns_info()
        with salt.utils.files.fopen('/proc/net/route', 'r') as route_file:
            pattern = re.compile(r'^{interface}\t[0]{{8}}\t([0-9A-Z]{{8}})'.format(interface=interface.name),
                                 re.MULTILINE)
            match = pattern.search(route_file.read())
            iface_gateway_hex = None if not match else match.group(1)
        if iface_gateway_hex is not None and len(iface_gateway_hex) == 8:
            base_information['ipv4']['gateway'] = '.'.join([str(int(iface_gateway_hex[i:i + 2], 16))
                                                            for i in range(6, -1, -2)])
=======
    """
    return details about given tcpip interface
    """
    base_information = _get_base_interface_info(interface)
    if base_information["ipv4"]["requestmode"] == "static":
        settings = _load_config(
            interface.name, ["IP_Address", "Subnet_Mask", "Gateway", "DNS_Address"]
        )
        base_information["ipv4"]["address"] = settings["IP_Address"]
        base_information["ipv4"]["netmask"] = settings["Subnet_Mask"]
        base_information["ipv4"]["gateway"] = settings["Gateway"]
        base_information["ipv4"]["dns"] = [settings["DNS_Address"]]
    elif base_information["up"]:
        base_information["ipv4"]["address"] = interface.sockaddrToStr(interface.addr)
        base_information["ipv4"]["netmask"] = interface.sockaddrToStr(interface.netmask)
        base_information["ipv4"]["gateway"] = "0.0.0.0"
        base_information["ipv4"]["dns"] = _get_dns_info()
        with salt.utils.files.fopen("/proc/net/route", "r") as route_file:
            pattern = re.compile(
                r"^{interface}\t[0]{{8}}\t([0-9A-Z]{{8}})".format(
                    interface=interface.name
                ),
                re.MULTILINE,
            )
            match = pattern.search(route_file.read())
            iface_gateway_hex = None if not match else match.group(1)
        if iface_gateway_hex is not None and len(iface_gateway_hex) == 8:
            base_information["ipv4"]["gateway"] = ".".join(
                [str(int(iface_gateway_hex[i : i + 2], 16)) for i in range(6, -1, -2)]
            )
>>>>>>> 2ecd8678
    return base_information


def _get_interface_info(interface):
<<<<<<< HEAD
    '''
    return details about given interface
    '''
    adapter_mode = _get_adapter_mode_info(interface.name)
    if adapter_mode == 'disabled':
        return _get_base_interface_info(interface)
    elif adapter_mode == 'ethercat':
=======
    """
    return details about given interface
    """
    adapter_mode = _get_adapter_mode_info(interface.name)
    if adapter_mode == "disabled":
        return _get_base_interface_info(interface)
    elif adapter_mode == "ethercat":
>>>>>>> 2ecd8678
        return _get_ethercat_interface_info(interface)
    return _get_tcpip_interface_info(interface)


def _dict_to_string(dictionary):
    """
    converts a dictionary object into a list of strings
    """
    ret = ""
    for key, val in sorted(dictionary.items()):
        if isinstance(val, dict):
            for line in _dict_to_string(val):
                ret += str(key) + "-" + line + "\n"
        elif isinstance(val, list):
            text = " ".join([str(item) for item in val])
            ret += str(key) + ": " + text + "\n"
        else:
            ret += str(key) + ": " + str(val) + "\n"
    return ret.splitlines()


def _get_info(interface):
<<<<<<< HEAD
    '''
    Return information about an interface if it's associated with a service.
=======
    """
    Return information about an interface even if it's not associated with a service.
>>>>>>> 2ecd8678

    :param interface: interface label
    """
    service = _interface_to_service(interface.name)
    return _get_service_info(service)


def get_interfaces_details():
    """
    Get details about all the interfaces on the minion

    :return: information about all interfaces omitting loopback
    :rtype: dictionary

    CLI Example:

    .. code-block:: bash

        salt '*' ip.get_interfaces_details
<<<<<<< HEAD
    '''
    _interfaces = [interface for interface in pyiface.getIfaces() if interface.flags & IFF_LOOPBACK == 0]
    if __grains__['lsb_distrib_id'] == 'nilrt':
        return {'interfaces': list(map(_get_interface_info, _interfaces))}
    # filter just the services
    _interfaces = [interface for interface in _interfaces if _interface_to_service(interface.name) is not None]
    return {'interfaces': list(map(_get_info, _interfaces))}


def _change_state_legacy(interface, new_state):
    '''
    Enable or disable an interface on a legacy distro

    Change adapter mode to TCP/IP. If previous adapter mode was EtherCAT, the target will need reboot.

    :param interface: interface label
    :param new_state: up or down
    :return: True if the service was enabled, otherwise an exception will be thrown.
    :rtype: bool
    '''
    initial_mode = _get_adapter_mode_info(interface)
    _save_config(interface, 'Mode', 'TCPIP' if new_state == 'up' else 'Disabled')
    if initial_mode == 'ethercat':
        __salt__['system.set_reboot_required_witnessed']()
    else:
        out = __salt__['cmd.run_all']('ip link set {0} {1}'.format(interface, new_state))
        if out['retcode'] != 0:
            msg = 'Couldn\'t {0} interface {1}. Error: {2}'.format('enable' if new_state == 'up' else 'disable',
                                                                   interface, out['stderr'])
            raise salt.exceptions.CommandExecutionError(msg)
    return True


def _change_state(interface, new_state):
    '''
    Enable or disable an interface
=======
    """
    _interfaces = [
        interface
        for interface in pyiface.getIfaces()
        if interface.flags & IFF_LOOPBACK == 0
    ]
    if __grains__["lsb_distrib_id"] == "nilrt":
        return {"interfaces": list(map(_get_interface_info, _interfaces))}
    return {"interfaces": list(map(_get_info, _interfaces))}


def _change_state_legacy(interface, new_state):
    """
    Enable or disable an interface on a legacy distro
>>>>>>> 2ecd8678

    Change adapter mode to TCP/IP. If previous adapter mode was EtherCAT, the target will need reboot.

    :param interface: interface label
    :param new_state: up or down
    :return: True if the service was enabled, otherwise an exception will be thrown.
    :rtype: bool
<<<<<<< HEAD
    '''
    if __grains__['lsb_distrib_id'] == 'nilrt':
        return _change_state_legacy(interface, new_state)
    service = _interface_to_service(interface)
    if not service:
        raise salt.exceptions.CommandExecutionError('Invalid interface name: {0}'.format(interface))
    connected = _connected(service)
    if (not connected and new_state == 'up') or (connected and new_state == 'down'):
        service = pyconnman.ConnService(os.path.join(SERVICE_PATH, service))
=======
    """
    initial_mode = _get_adapter_mode_info(interface)
    _save_config(interface, "Mode", "TCPIP" if new_state == "up" else "Disabled")
    if initial_mode == "ethercat":
        __salt__["system.set_reboot_required_witnessed"]()
    else:
        out = __salt__["cmd.run_all"]("ip link set {} {}".format(interface, new_state))
        if out["retcode"] != 0:
            msg = "Couldn't {} interface {}. Error: {}".format(
                "enable" if new_state == "up" else "disable", interface, out["stderr"]
            )
            raise salt.exceptions.CommandExecutionError(msg)
    return True


def _change_dhcp_config(interface, enable_dhcp=True, filename=INTERFACES_CONFIG):
    """
    Enable or disable dhcp for an interface which isn't a service (in a config file)

    :param interface: interface label
    :param enable_dhcp: True to enable dhcp and False to disable dhcp. Default is True
    :param filename: Config file name. Default is INTERFACES_CONFIG.
    """
    parser = configparser.ConfigParser()
    parser.optionxform = str
    if os.path.exists(filename):
>>>>>>> 2ecd8678
        try:
            with salt.utils.files.fopen(filename, "r") as config_file:
                parser.readfp(config_file)
        except configparser.MissingSectionHeaderError:
            pass
    interface = pyiface.Interface(name=interface)
    hwaddr = interface.hwaddr[:-1]
    hwaddr_section_number = "".join(hwaddr.split(":"))
    if parser.has_section("service_{}".format(hwaddr_section_number)):
        parser.remove_section("service_{}".format(hwaddr_section_number))
    parser.add_section("service_{}".format(hwaddr_section_number))
    parser.set("service_{}".format(hwaddr_section_number), "MAC", hwaddr)
    parser.set(
        "service_{}".format(hwaddr_section_number),
        "Name",
        "ethernet_cable_{}".format(hwaddr_section_number),
    )
    parser.set("service_{}".format(hwaddr_section_number), "Type", "ethernet")
    if enable_dhcp:
        parser.set("service_{}".format(hwaddr_section_number), "IPv4.Method", "dhcp")
        parser.set("service_{}".format(hwaddr_section_number), "AutoConnect", "true")
        parser.set("service_{}".format(hwaddr_section_number), "Nameservers", "''")
    else:
        parser.set("service_{}".format(hwaddr_section_number), "IPv4", "off")
    with salt.utils.files.fopen(filename, "w") as config_file:
        parser.write(config_file)
    return True


def _change_state(interface, new_state):
    """
    Enable or disable an interface

    Change adapter mode to TCP/IP. If previous adapter mode was EtherCAT, the target will need reboot.

    :param interface: interface label
    :param new_state: up or down
    :return: True if the service was enabled, otherwise an exception will be thrown.
    :rtype: bool
    """
    if __grains__["lsb_distrib_id"] == "nilrt":
        return _change_state_legacy(interface, new_state)
    if interface in [x.name for x in pyiface.getIfaces()]:
        return (
            _change_dhcp_config(interface)
            if new_state == "up"
            else _change_dhcp_config(interface, False)
        )
    raise salt.exceptions.CommandExecutionError(
        "Invalid interface name: {}".format(interface)
    )


def up(interface, iface_type=None):  # pylint: disable=invalid-name,unused-argument
    """
    Enable the specified interface

    Change adapter mode to TCP/IP. If previous adapter mode was EtherCAT, the target will need reboot.

    :param str interface: interface label
    :return: True if the service was enabled, otherwise an exception will be thrown.
    :rtype: bool

    CLI Example:

    .. code-block:: bash

        salt '*' ip.up interface-label
    """
    return _change_state(interface, "up")


def enable(interface):
    """
    Enable the specified interface

    Change adapter mode to TCP/IP. If previous adapter mode was EtherCAT, the target will need reboot.

    :param str interface: interface label
    :return: True if the service was enabled, otherwise an exception will be thrown.
    :rtype: bool

    CLI Example:

    .. code-block:: bash

        salt '*' ip.enable interface-label
    """
    return up(interface)


def down(interface, iface_type=None):  # pylint: disable=unused-argument
    """
    Disable the specified interface

    Change adapter mode to Disabled. If previous adapter mode was EtherCAT, the target will need reboot.

    :param str interface: interface label
    :return: True if the service was disabled, otherwise an exception will be thrown.
    :rtype: bool

    CLI Example:

    .. code-block:: bash

        salt '*' ip.down interface-label
    """
    return _change_state(interface, "down")


def disable(interface):
    """
    Disable the specified interface

    Change adapter mode to Disabled. If previous adapter mode was EtherCAT, the target will need reboot.

    :param str interface: interface label
    :return: True if the service was disabled, otherwise an exception will be thrown.
    :rtype: bool

    CLI Example:

    .. code-block:: bash

        salt '*' ip.disable interface-label
    """
    return down(interface)


def _save_config(section, token, value):
    """
    Helper function to persist a configuration in the ini file
    """
    cmd = NIRTCFG_PATH
    cmd += " --set section={},token='{}',value='{}'".format(section, token, value)
    if __salt__["cmd.run_all"](cmd)["retcode"] != 0:
        exc_msg = "Error: could not set {} to {} for {}\n".format(token, value, section)
        raise salt.exceptions.CommandExecutionError(exc_msg)


def set_ethercat(interface, master_id):
    """
    Configure specified adapter to use EtherCAT adapter mode. If successful, the target will need reboot if it doesn't
    already use EtherCAT adapter mode, otherwise will return true.

    :param interface: interface label
    :param master_id: EtherCAT Master ID
    :return: True if the settings were applied, otherwise an exception will be thrown.

    CLI Example:

    .. code-block:: bash

        salt '*' ip.set_ethercat interface-label master-id
    """
    if __grains__["lsb_distrib_id"] == "nilrt":
        initial_mode = _get_adapter_mode_info(interface)
        _save_config(interface, "Mode", NIRTCFG_ETHERCAT)
        _save_config(interface, "MasterID", master_id)
        if initial_mode != "ethercat":
            __salt__["system.set_reboot_required_witnessed"]()
        return True
    raise salt.exceptions.CommandExecutionError("EtherCAT is not supported")


def _restart(interface):
    """
    Disable and enable an interface
    """
    disable(interface)
    enable(interface)


def set_dhcp_linklocal_all(interface):
    """
    Configure specified adapter to use DHCP with linklocal fallback

    Change adapter mode to TCP/IP. If previous adapter mode was EtherCAT, the target will need reboot.

    :param str interface: interface label
    :return: True if the settings were applied, otherwise an exception will be thrown.
    :rtype: bool

    CLI Example:

    .. code-block:: bash

        salt '*' ip.set_dhcp_linklocal_all interface-label
    """
    if __grains__["lsb_distrib_id"] == "nilrt":
        initial_mode = _get_adapter_mode_info(interface)
        _save_config(interface, "Mode", "TCPIP")
        _save_config(interface, "dhcpenabled", "1")
        _save_config(interface, "linklocalenabled", "1")
        if initial_mode == "ethercat":
            __salt__["system.set_reboot_required_witnessed"]()
        else:
            _restart(interface)
        return True
    if interface in [x.name for x in pyiface.getIfaces()]:
        return _change_dhcp_config(interface)
    raise salt.exceptions.CommandExecutionError(
        "Invalid interface name: {}".format(interface)
    )


def set_dhcp_only_all(interface):
    """
    Configure specified adapter to use DHCP only

    Change adapter mode to TCP/IP. If previous adapter mode was EtherCAT, the target will need reboot.

    :param str interface: interface label
    :return: True if the settings were applied, otherwise an exception will be thrown.
    :rtype: bool

    CLI Example:

    .. code-block:: bash

        salt '*' ip.dhcp_only_all interface-label
    """
    if not __grains__["lsb_distrib_id"] == "nilrt":
        raise salt.exceptions.CommandExecutionError("Not supported in this version")
    initial_mode = _get_adapter_mode_info(interface)
    _save_config(interface, "Mode", "TCPIP")
    _save_config(interface, "dhcpenabled", "1")
    _save_config(interface, "linklocalenabled", "0")
    if initial_mode == "ethercat":
        __salt__["system.set_reboot_required_witnessed"]()
    else:
        _restart(interface)
    return True


def set_linklocal_only_all(interface):
    """
    Configure specified adapter to use linklocal only

    Change adapter mode to TCP/IP. If previous adapter mode was EtherCAT, the target will need reboot.

    :param str interface: interface label
    :return: True if the settings were applied, otherwise an exception will be thrown.
    :rtype: bool

    CLI Example:

    .. code-block:: bash

        salt '*' ip.linklocal_only_all interface-label
    """
    if not __grains__["lsb_distrib_id"] == "nilrt":
        raise salt.exceptions.CommandExecutionError("Not supported in this version")
    initial_mode = _get_adapter_mode_info(interface)
    _save_config(interface, "Mode", "TCPIP")
    _save_config(interface, "dhcpenabled", "0")
    _save_config(interface, "linklocalenabled", "1")
    if initial_mode == "ethercat":
        __salt__["system.set_reboot_required_witnessed"]()
    else:
        _restart(interface)
    return True


def _configure_static_interface(interface, **settings):
    """
    Configure an interface that is not detected as a service by Connman (i.e. link is down)

    :param interface: interface label
    :param settings:
            - ip
            - netmask
            - gateway
            - dns
            - name
    :return: True if settings were applied successfully.
    :rtype: bool
    """
    interface = pyiface.Interface(name=interface)
    parser = configparser.ConfigParser()
    parser.optionxform = str
    if os.path.exists(INTERFACES_CONFIG):
        try:
            with salt.utils.files.fopen(INTERFACES_CONFIG, "r") as config_file:
                parser.readfp(config_file)
        except configparser.MissingSectionHeaderError:
            pass
    hwaddr = interface.hwaddr[:-1]
    hwaddr_section_number = "".join(hwaddr.split(":"))
    if parser.has_section("service_{}".format(hwaddr_section_number)):
        parser.remove_section("service_{}".format(hwaddr_section_number))
    parser.add_section("service_{}".format(hwaddr_section_number))
    ip_address = settings.get("ip", "0.0.0.0")
    netmask = settings.get("netmask", "0.0.0.0")
    gateway = settings.get("gateway", "0.0.0.0")
    dns_servers = settings.get("dns", "''")
    name = settings.get("name", "ethernet_cable_{}".format(hwaddr_section_number))
    parser.set(
        "service_{}".format(hwaddr_section_number),
        "IPv4",
        "{}/{}/{}".format(ip_address, netmask, gateway),
    )
    parser.set("service_{}".format(hwaddr_section_number), "Nameservers", dns_servers)
    parser.set("service_{}".format(hwaddr_section_number), "Name", name)
    parser.set("service_{}".format(hwaddr_section_number), "MAC", hwaddr)
    parser.set("service_{}".format(hwaddr_section_number), "Type", "ethernet")
    parser.set("service_{}".format(hwaddr_section_number), "IPv4.method", "manual")
    with salt.utils.files.fopen(INTERFACES_CONFIG, "w") as config_file:
        parser.write(config_file)
    return True


def set_static_all(interface, address, netmask, gateway, nameservers=None):
<<<<<<< HEAD
    '''
=======
    """
>>>>>>> 2ecd8678
    Configure specified adapter to use ipv4 manual settings

    Change adapter mode to TCP/IP. If previous adapter mode was EtherCAT, the target will need reboot.

    :param str interface: interface label
    :param str address: ipv4 address
    :param str netmask: ipv4 netmask
    :param str gateway: ipv4 gateway
    :param str nameservers: list of nameservers servers separated by spaces (Optional)
    :return: True if the settings were applied, otherwise an exception will be thrown.
    :rtype: bool

    CLI Example:

    .. code-block:: bash

        salt '*' ip.set_static_all interface-label address netmask gateway nameservers
    """
    validate, msg = _validate_ipv4([address, netmask, gateway])
    if not validate:
        raise salt.exceptions.CommandExecutionError(msg)
    if nameservers:
        validate, msg = _space_delimited_list(nameservers)
        if not validate:
            raise salt.exceptions.CommandExecutionError(msg)
        if not isinstance(nameservers, list):
<<<<<<< HEAD
            nameservers = nameservers.split(' ')
    if __grains__['lsb_distrib_id'] == 'nilrt':
=======
            nameservers = nameservers.split(" ")
    if __grains__["lsb_distrib_id"] == "nilrt":
>>>>>>> 2ecd8678
        initial_mode = _get_adapter_mode_info(interface)
        _save_config(interface, "Mode", "TCPIP")
        _save_config(interface, "dhcpenabled", "0")
        _save_config(interface, "linklocalenabled", "0")
        _save_config(interface, "IP_Address", address)
        _save_config(interface, "Subnet_Mask", netmask)
        _save_config(interface, "Gateway", gateway)
        if nameservers:
            _save_config(interface, "DNS_Address", nameservers[0])
        if initial_mode == "ethercat":
            __salt__["system.set_reboot_required_witnessed"]()
        else:
            _restart(interface)
        return True

    service = _interface_to_service(interface)
    if not service:
<<<<<<< HEAD
        if interface in pyiface.getIfaces():
            return _configure_static_interface(interface, **{'ip': address,
                                                             'dns': ','.join(nameservers) if nameservers else '',
                                                             'netmask': netmask, 'gateway': gateway})
        raise salt.exceptions.CommandExecutionError('Invalid interface name: {0}'.format(interface))
=======
        if interface in [x.name for x in pyiface.getIfaces()]:
            return _configure_static_interface(
                interface,
                **{
                    "ip": address,
                    "dns": ",".join(nameservers) if nameservers else "",
                    "netmask": netmask,
                    "gateway": gateway,
                }
            )
        raise salt.exceptions.CommandExecutionError(
            "Invalid interface name: {}".format(interface)
        )
>>>>>>> 2ecd8678
    service = pyconnman.ConnService(os.path.join(SERVICE_PATH, service))
    ipv4 = service.get_property("IPv4.Configuration")
    ipv4["Method"] = dbus.String("manual", variant_level=1)
    ipv4["Address"] = dbus.String("{}".format(address), variant_level=1)
    ipv4["Netmask"] = dbus.String("{}".format(netmask), variant_level=1)
    ipv4["Gateway"] = dbus.String("{}".format(gateway), variant_level=1)
    try:
<<<<<<< HEAD
        service.set_property('IPv4.Configuration', ipv4)
        if nameservers:
            service.set_property('Nameservers.Configuration', [dbus.String('{0}'.format(d)) for d in nameservers])
=======
        service.set_property("IPv4.Configuration", ipv4)
        if nameservers:
            service.set_property(
                "Nameservers.Configuration",
                [dbus.String("{}".format(d)) for d in nameservers],
            )
>>>>>>> 2ecd8678
    except Exception as exc:  # pylint: disable=broad-except
        exc_msg = "Couldn't set manual settings for service: {}\nError: {}\n".format(
            service, exc
        )
        raise salt.exceptions.CommandExecutionError(exc_msg)
    return True


def get_interface(iface):
    """
    Returns details about given interface.

    CLI Example:

    .. code-block:: bash

        salt '*' ip.get_interface eth0
    """
    _interfaces = get_interfaces_details()
    for _interface in _interfaces["interfaces"]:
        if _interface["connectionid"] == iface:
            return _dict_to_string(_interface)
    return None


def build_interface(iface, iface_type, enabled, **settings):
    """
    Build an interface script for a network interface.

    CLI Example:

    .. code-block:: bash

        salt '*' ip.build_interface eth0 eth <settings>
    """
    if __grains__["lsb_distrib_id"] == "nilrt":
        raise salt.exceptions.CommandExecutionError("Not supported in this version.")
    if iface_type != "eth":
        raise salt.exceptions.CommandExecutionError(
            "Interface type not supported: {}:".format(iface_type)
        )

    if (
        "proto" not in settings or settings["proto"] == "dhcp"
    ):  # default protocol type used is dhcp
        set_dhcp_linklocal_all(iface)
    elif settings["proto"] != "static":
        exc_msg = "Protocol type: {} is not supported".format(settings["proto"])
        raise salt.exceptions.CommandExecutionError(exc_msg)
    else:
        address = settings["ipaddr"]
        netmask = settings["netmask"]
        gateway = settings["gateway"]
        dns = []
        for key, val in settings.items():
            if "dns" in key or "domain" in key:
                dns += val
        set_static_all(iface, address, netmask, gateway, dns)

    if enabled:
        up(iface)

    return get_interface(iface)


def build_network_settings(**settings):
    """
    Build the global network script.

    CLI Example:

    .. code-block:: bash

        salt '*' ip.build_network_settings <settings>
    """
    if __grains__["lsb_distrib_id"] == "nilrt":
        raise salt.exceptions.CommandExecutionError("Not supported in this version.")
    changes = []
    if "networking" in settings:
        if settings["networking"] in _CONFIG_TRUE:
            __salt__["service.enable"]("connman")
        else:
            __salt__["service.disable"]("connman")

    if "hostname" in settings:
        new_hostname = settings["hostname"].split(".", 1)[0]
        settings["hostname"] = new_hostname
        old_hostname = __salt__["network.get_hostname"]
        if new_hostname != old_hostname:
            __salt__["network.mod_hostname"](new_hostname)
            changes.append("hostname={}".format(new_hostname))

    return changes


def get_network_settings():
    """
    Return the contents of the global network script.

    CLI Example:

    .. code-block:: bash

        salt '*' ip.get_network_settings
    """
    if __grains__["lsb_distrib_id"] == "nilrt":
        raise salt.exceptions.CommandExecutionError("Not supported in this version.")
    settings = []
    networking = "no" if _get_state() == "offline" else "yes"
    settings.append("networking={}".format(networking))
    hostname = __salt__["network.get_hostname"]
    settings.append("hostname={}".format(hostname))
    return settings


def apply_network_settings(**settings):
    """
    Apply global network configuration.

    CLI Example:

    .. code-block:: bash

        salt '*' ip.apply_network_settings
    """
    if __grains__["lsb_distrib_id"] == "nilrt":
        raise salt.exceptions.CommandExecutionError("Not supported in this version.")
    if "require_reboot" not in settings:
        settings["require_reboot"] = False

    if "apply_hostname" not in settings:
        settings["apply_hostname"] = False

    hostname_res = True
    if settings["apply_hostname"] in _CONFIG_TRUE:
        if "hostname" in settings:
            hostname_res = __salt__["network.mod_hostname"](settings["hostname"])
        else:
            log.warning(
                "The network state sls is trying to apply hostname "
                "changes but no hostname is defined."
            )
            hostname_res = False

    res = True
    if settings["require_reboot"] in _CONFIG_TRUE:
        log.warning(
            "The network state sls is requiring a reboot of the system to "
            "properly apply network configuration."
        )
        res = True
    else:
        stop = __salt__["service.stop"]("connman")
        time.sleep(2)
        res = stop and __salt__["service.start"]("connman")

    return hostname_res and res<|MERGE_RESOLUTION|>--- conflicted
+++ resolved
@@ -39,21 +39,12 @@
 # Define the module's virtual name
 __virtualname__ = "ip"
 
-<<<<<<< HEAD
-SERVICE_PATH = '/net/connman/service/'
-INTERFACES_CONFIG = '/var/lib/connman/interfaces.config'
-NIRTCFG_PATH = '/usr/local/natinst/bin/nirtcfg'
-INI_FILE = '/etc/natinst/share/ni-rt.ini'
-_CONFIG_TRUE = ['yes', 'on', 'true', '1', True]
-NIRTCFG_ETHERCAT = 'EtherCAT'
-=======
 SERVICE_PATH = "/net/connman/service/"
 INTERFACES_CONFIG = "/var/lib/connman/interfaces.config"
 NIRTCFG_PATH = "/usr/local/natinst/bin/nirtcfg"
 INI_FILE = "/etc/natinst/share/ni-rt.ini"
 _CONFIG_TRUE = ["yes", "on", "true", "1", True]
 NIRTCFG_ETHERCAT = "EtherCAT"
->>>>>>> 2ecd8678
 
 
 def _assume_condition(condition, err):
@@ -141,27 +132,16 @@
 def _space_delimited_list(value):
     """
     validate that a value contains one or more space-delimited values
-<<<<<<< HEAD
-    '''
-    if isinstance(value, six.string_types):
-        items = value.split(' ')
-=======
     """
     if isinstance(value, str):
         items = value.split(" ")
->>>>>>> 2ecd8678
         valid = items and all(items)
     else:
         valid = hasattr(value, "__iter__") and (value != [])
 
     if valid:
-<<<<<<< HEAD
-        return True, 'space-delimited string'
-    return False, '{0} is not a valid list.\n'.format(value)
-=======
         return True, "space-delimited string"
     return False, "{} is not a valid list.\n".format(value)
->>>>>>> 2ecd8678
 
 
 def _validate_ipv4(value):
@@ -230,36 +210,19 @@
             if value is None:
                 log.warning("Unable to get IPv6 %s for service %s\n", info, service)
                 continue
-<<<<<<< HEAD
-            if 'ipv6' not in data:
-                data['ipv6'] = {}
-            data['ipv6'][info.lower()] = [six.text_type(value)]
-=======
+            if "ipv6" not in data:
+                data["ipv6"] = {}
             data["ipv6"][info.lower()] = [str(value)]
->>>>>>> 2ecd8678
 
         nameservers = []
         for nameserver_prop in service_info.get_property("Nameservers"):
             nameservers.append(str(nameserver_prop))
         data["ipv4"]["dns"] = nameservers
     else:
-<<<<<<< HEAD
-        data['up'] = False
-        data['ipv4'] = {
-            'requestmode': 'disabled'
-        }
-
-    data['ipv4']['supportedrequestmodes'] = [
-        'static',
-        'dhcp_linklocal',
-        'disabled'
-    ]
-=======
         data["up"] = False
         data["ipv4"] = {"requestmode": "disabled"}
 
     data["ipv4"]["supportedrequestmodes"] = ["dhcp_linklocal", "disabled", "static"]
->>>>>>> 2ecd8678
     return data
 
 
@@ -310,14 +273,9 @@
         )
         config_parser.readfp(config_file)
         for option in options:
-<<<<<<< HEAD
-            results[option] = _remove_quotes(config_parser.get(section, option)) \
-                if config_parser.has_option(section, option) else default_value
-=======
             results[option] = config_parser.getunquoted(
                 section, option, fallback=default_value
             )
->>>>>>> 2ecd8678
 
     return results
 
@@ -398,15 +356,6 @@
     :param interface: interface label
     """
     data = {
-<<<<<<< HEAD
-        'connectionid': interface.name,
-        'label': interface.name,
-        'hwaddr': interface.hwaddr[:-1],
-        'up': False,
-        'ipv4': {
-            'supportedrequestmodes': ['static', 'dhcp_linklocal', 'disabled'],
-            'requestmode': 'static'
-=======
         "connectionid": interface.name,
         "label": interface.name,
         "hwaddr": interface.hwaddr[:-1],
@@ -414,7 +363,6 @@
         "ipv4": {
             "supportedrequestmodes": ["dhcp_linklocal", "disabled", "static"],
             "requestmode": "dhcp_linklocal",
->>>>>>> 2ecd8678
         },
         "wireless": False,
     }
@@ -443,15 +391,9 @@
 
 
 def _get_base_interface_info(interface):
-<<<<<<< HEAD
-    '''
+    """
     return base details about given interface
-    '''
-=======
-    """
-    return base details about given interface
-    """
->>>>>>> 2ecd8678
+    """
     blacklist = {
         "tcpip": {"name": [], "type": [], "additional_protocol": False},
         "disabled": {
@@ -467,16 +409,6 @@
         "_": {"usb": "sys", "gadget": "uevent", "wlan": "uevent"},
     }
     return {
-<<<<<<< HEAD
-        'label': interface.name,
-        'connectionid': interface.name,
-        'supported_adapter_modes': _get_possible_adapter_modes(interface.name, blacklist),
-        'adapter_mode': _get_adapter_mode_info(interface.name),
-        'up': interface.flags & IFF_RUNNING != 0,
-        'ipv4': {
-            'supportedrequestmodes': ['dhcp_linklocal', 'dhcp_only', 'linklocal_only', 'static'],
-            'requestmode': _get_request_mode_info(interface.name)
-=======
         "label": interface.name,
         "connectionid": interface.name,
         "supported_adapter_modes": _get_possible_adapter_modes(
@@ -492,58 +424,23 @@
                 "static",
             ],
             "requestmode": _get_request_mode_info(interface.name),
->>>>>>> 2ecd8678
         },
         "hwaddr": interface.hwaddr[:-1],
     }
 
 
 def _get_ethercat_interface_info(interface):
-<<<<<<< HEAD
-    '''
-    return details about given ethercat interface
-    '''
-    base_information = _get_base_interface_info(interface)
-    base_information['ethercat'] = {
-        'masterid': _load_config(interface.name, ['MasterID'])['MasterID']
-=======
     """
     return details about given ethercat interface
     """
     base_information = _get_base_interface_info(interface)
     base_information["ethercat"] = {
         "masterid": _load_config(interface.name, ["MasterID"])["MasterID"]
->>>>>>> 2ecd8678
     }
     return base_information
 
 
 def _get_tcpip_interface_info(interface):
-<<<<<<< HEAD
-    '''
-    return details about given tcpip interface
-    '''
-    base_information = _get_base_interface_info(interface)
-    if base_information['ipv4']['requestmode'] == 'static':
-        settings = _load_config(interface.name, ['IP_Address', 'Subnet_Mask', 'Gateway', 'DNS_Address'])
-        base_information['ipv4']['address'] = settings['IP_Address']
-        base_information['ipv4']['netmask'] = settings['Subnet_Mask']
-        base_information['ipv4']['gateway'] = settings['Gateway']
-        base_information['ipv4']['dns'] = [settings['DNS_Address']]
-    elif base_information['up']:
-        base_information['ipv4']['address'] = interface.sockaddrToStr(interface.addr)
-        base_information['ipv4']['netmask'] = interface.sockaddrToStr(interface.netmask)
-        base_information['ipv4']['gateway'] = '0.0.0.0'
-        base_information['ipv4']['dns'] = _get_dns_info()
-        with salt.utils.files.fopen('/proc/net/route', 'r') as route_file:
-            pattern = re.compile(r'^{interface}\t[0]{{8}}\t([0-9A-Z]{{8}})'.format(interface=interface.name),
-                                 re.MULTILINE)
-            match = pattern.search(route_file.read())
-            iface_gateway_hex = None if not match else match.group(1)
-        if iface_gateway_hex is not None and len(iface_gateway_hex) == 8:
-            base_information['ipv4']['gateway'] = '.'.join([str(int(iface_gateway_hex[i:i + 2], 16))
-                                                            for i in range(6, -1, -2)])
-=======
     """
     return details about given tcpip interface
     """
@@ -574,20 +471,10 @@
             base_information["ipv4"]["gateway"] = ".".join(
                 [str(int(iface_gateway_hex[i : i + 2], 16)) for i in range(6, -1, -2)]
             )
->>>>>>> 2ecd8678
     return base_information
 
 
 def _get_interface_info(interface):
-<<<<<<< HEAD
-    '''
-    return details about given interface
-    '''
-    adapter_mode = _get_adapter_mode_info(interface.name)
-    if adapter_mode == 'disabled':
-        return _get_base_interface_info(interface)
-    elif adapter_mode == 'ethercat':
-=======
     """
     return details about given interface
     """
@@ -595,7 +482,6 @@
     if adapter_mode == "disabled":
         return _get_base_interface_info(interface)
     elif adapter_mode == "ethercat":
->>>>>>> 2ecd8678
         return _get_ethercat_interface_info(interface)
     return _get_tcpip_interface_info(interface)
 
@@ -618,13 +504,8 @@
 
 
 def _get_info(interface):
-<<<<<<< HEAD
-    '''
-    Return information about an interface if it's associated with a service.
-=======
     """
     Return information about an interface even if it's not associated with a service.
->>>>>>> 2ecd8678
 
     :param interface: interface label
     """
@@ -644,44 +525,6 @@
     .. code-block:: bash
 
         salt '*' ip.get_interfaces_details
-<<<<<<< HEAD
-    '''
-    _interfaces = [interface for interface in pyiface.getIfaces() if interface.flags & IFF_LOOPBACK == 0]
-    if __grains__['lsb_distrib_id'] == 'nilrt':
-        return {'interfaces': list(map(_get_interface_info, _interfaces))}
-    # filter just the services
-    _interfaces = [interface for interface in _interfaces if _interface_to_service(interface.name) is not None]
-    return {'interfaces': list(map(_get_info, _interfaces))}
-
-
-def _change_state_legacy(interface, new_state):
-    '''
-    Enable or disable an interface on a legacy distro
-
-    Change adapter mode to TCP/IP. If previous adapter mode was EtherCAT, the target will need reboot.
-
-    :param interface: interface label
-    :param new_state: up or down
-    :return: True if the service was enabled, otherwise an exception will be thrown.
-    :rtype: bool
-    '''
-    initial_mode = _get_adapter_mode_info(interface)
-    _save_config(interface, 'Mode', 'TCPIP' if new_state == 'up' else 'Disabled')
-    if initial_mode == 'ethercat':
-        __salt__['system.set_reboot_required_witnessed']()
-    else:
-        out = __salt__['cmd.run_all']('ip link set {0} {1}'.format(interface, new_state))
-        if out['retcode'] != 0:
-            msg = 'Couldn\'t {0} interface {1}. Error: {2}'.format('enable' if new_state == 'up' else 'disable',
-                                                                   interface, out['stderr'])
-            raise salt.exceptions.CommandExecutionError(msg)
-    return True
-
-
-def _change_state(interface, new_state):
-    '''
-    Enable or disable an interface
-=======
     """
     _interfaces = [
         interface
@@ -690,13 +533,14 @@
     ]
     if __grains__["lsb_distrib_id"] == "nilrt":
         return {"interfaces": list(map(_get_interface_info, _interfaces))}
+    # filter just the services
+    _interfaces = [interface for interface in _interfaces if _interface_to_service(interface.name) is not None]
     return {"interfaces": list(map(_get_info, _interfaces))}
 
 
 def _change_state_legacy(interface, new_state):
     """
     Enable or disable an interface on a legacy distro
->>>>>>> 2ecd8678
 
     Change adapter mode to TCP/IP. If previous adapter mode was EtherCAT, the target will need reboot.
 
@@ -704,17 +548,6 @@
     :param new_state: up or down
     :return: True if the service was enabled, otherwise an exception will be thrown.
     :rtype: bool
-<<<<<<< HEAD
-    '''
-    if __grains__['lsb_distrib_id'] == 'nilrt':
-        return _change_state_legacy(interface, new_state)
-    service = _interface_to_service(interface)
-    if not service:
-        raise salt.exceptions.CommandExecutionError('Invalid interface name: {0}'.format(interface))
-    connected = _connected(service)
-    if (not connected and new_state == 'up') or (connected and new_state == 'down'):
-        service = pyconnman.ConnService(os.path.join(SERVICE_PATH, service))
-=======
     """
     initial_mode = _get_adapter_mode_info(interface)
     _save_config(interface, "Mode", "TCPIP" if new_state == "up" else "Disabled")
@@ -741,7 +574,6 @@
     parser = configparser.ConfigParser()
     parser.optionxform = str
     if os.path.exists(filename):
->>>>>>> 2ecd8678
         try:
             with salt.utils.files.fopen(filename, "r") as config_file:
                 parser.readfp(config_file)
@@ -1055,11 +887,7 @@
 
 
 def set_static_all(interface, address, netmask, gateway, nameservers=None):
-<<<<<<< HEAD
-    '''
-=======
-    """
->>>>>>> 2ecd8678
+    """
     Configure specified adapter to use ipv4 manual settings
 
     Change adapter mode to TCP/IP. If previous adapter mode was EtherCAT, the target will need reboot.
@@ -1086,13 +914,8 @@
         if not validate:
             raise salt.exceptions.CommandExecutionError(msg)
         if not isinstance(nameservers, list):
-<<<<<<< HEAD
-            nameservers = nameservers.split(' ')
-    if __grains__['lsb_distrib_id'] == 'nilrt':
-=======
             nameservers = nameservers.split(" ")
     if __grains__["lsb_distrib_id"] == "nilrt":
->>>>>>> 2ecd8678
         initial_mode = _get_adapter_mode_info(interface)
         _save_config(interface, "Mode", "TCPIP")
         _save_config(interface, "dhcpenabled", "0")
@@ -1110,13 +933,6 @@
 
     service = _interface_to_service(interface)
     if not service:
-<<<<<<< HEAD
-        if interface in pyiface.getIfaces():
-            return _configure_static_interface(interface, **{'ip': address,
-                                                             'dns': ','.join(nameservers) if nameservers else '',
-                                                             'netmask': netmask, 'gateway': gateway})
-        raise salt.exceptions.CommandExecutionError('Invalid interface name: {0}'.format(interface))
-=======
         if interface in [x.name for x in pyiface.getIfaces()]:
             return _configure_static_interface(
                 interface,
@@ -1130,7 +946,6 @@
         raise salt.exceptions.CommandExecutionError(
             "Invalid interface name: {}".format(interface)
         )
->>>>>>> 2ecd8678
     service = pyconnman.ConnService(os.path.join(SERVICE_PATH, service))
     ipv4 = service.get_property("IPv4.Configuration")
     ipv4["Method"] = dbus.String("manual", variant_level=1)
@@ -1138,18 +953,12 @@
     ipv4["Netmask"] = dbus.String("{}".format(netmask), variant_level=1)
     ipv4["Gateway"] = dbus.String("{}".format(gateway), variant_level=1)
     try:
-<<<<<<< HEAD
-        service.set_property('IPv4.Configuration', ipv4)
-        if nameservers:
-            service.set_property('Nameservers.Configuration', [dbus.String('{0}'.format(d)) for d in nameservers])
-=======
         service.set_property("IPv4.Configuration", ipv4)
         if nameservers:
             service.set_property(
                 "Nameservers.Configuration",
                 [dbus.String("{}".format(d)) for d in nameservers],
             )
->>>>>>> 2ecd8678
     except Exception as exc:  # pylint: disable=broad-except
         exc_msg = "Couldn't set manual settings for service: {}\nError: {}\n".format(
             service, exc
