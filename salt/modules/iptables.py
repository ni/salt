"""
Support for iptables

Configuration Options
---------------------

The following options can be set in the minion config, grains, pillar, or
master config. The configuration is read using :py:func:`config.get
<salt.modules.config.get>`.

- ``iptables.save_filters``: List of REGEX strings to FILTER OUT matching lines

  This is useful for filtering out chains, rules, etc that you do not wish to
  persist, such as ephemeral Docker rules.

  The default is to not filter out anything.

  .. code-block:: yaml

      iptables.save_filters:
        - "-j CATTLE_PREROUTING"
        - "-j DOCKER"
        - "-A POSTROUTING"
        - "-A CATTLE_POSTROUTING"
        - "-A FORWARD"
"""

import logging
import os
import re
import string
import sys
import uuid

import salt.utils.args
import salt.utils.files
import salt.utils.path
from salt.exceptions import SaltException
from salt.state import STATE_INTERNAL_KEYWORDS as _STATE_INTERNAL_KEYWORDS

log = logging.getLogger(__name__)


def __virtual__():
    """
    Only load the module if iptables is installed
    """
    if not salt.utils.path.which("iptables"):
        return (
            False,
            "The iptables execution module cannot be loaded: iptables not installed.",
        )

    return True


def _iptables_cmd(family="ipv4"):
    """
    Return correct command based on the family, e.g. ipv4 or ipv6
    """
    if family == "ipv6":
        return salt.utils.path.which("ip6tables")
    else:
        return salt.utils.path.which("iptables")


def _has_option(option, family="ipv4"):
    """
    Return truth of whether iptables has `option`.  For example:

    .. code-block:: python

        _has_option('--wait')
        _has_option('--check', family='ipv6')
    """
    cmd = "{} --help".format(_iptables_cmd(family))
    if option in __salt__["cmd.run"](cmd, output_loglevel="quiet"):
        return True
    return False


def _conf(family="ipv4"):
    """
    Some distros have a specific location for config files
    """
    if __grains__["os_family"] == "RedHat":
        if family == "ipv6":
            return "/etc/sysconfig/ip6tables"
        else:
            return "/etc/sysconfig/iptables"
    elif __grains__["os_family"] == "Arch":
        if family == "ipv6":
            return "/etc/iptables/ip6tables.rules"
        else:
            return "/etc/iptables/iptables.rules"
    elif __grains__["os_family"] == "Debian":
        if family == "ipv6":
            return "/etc/iptables/rules.v6"
        else:
            return "/etc/iptables/rules.v4"
    elif __grains__["os"] == "Gentoo":
        if family == "ipv6":
            return "/var/lib/ip6tables/rules-save"
        else:
            return "/var/lib/iptables/rules-save"
    elif __grains__["os_family"] == "Suse":
        # SuSE does not seem to use separate files for IPv4 and IPv6
        return "/etc/sysconfig/scripts/SuSEfirewall2-custom"
    elif __grains__["os_family"] == "Void":
        if family == "ipv4":
            return "/etc/iptables/iptables.rules"
        else:
            return "/etc/iptables/ip6tables.rules"
    elif __grains__["os"] == "Alpine":
        if family == "ipv6":
            return "/etc/iptables/rules6-save"
        else:
<<<<<<< HEAD
            return '/etc/iptables/rules-save'
    elif __grains__['os_family'] == 'NILinuxRT':
        if family == 'ipv6':
            return '/etc/natinst/share/ip6tables.conf'
        else:
            return '/etc/natinst/share/iptables.conf'
=======
            return "/etc/iptables/rules-save"
    elif __grains__["os_family"] == "NILinuxRT":
        if family == "ipv6":
            return "/etc/natinst/share/ip6tables.conf"
        else:
            return "/etc/natinst/share/iptables.conf"
>>>>>>> 2ecd8678
    else:
        raise SaltException(
            "Saving iptables to file is not"
            + " supported on {}.".format(__grains__["os"])
            + " Please file an issue with SaltStack"
        )


def _conf_save_filters():
    """
    Return array of strings from `save_filters` in config.

    This array will be pulled from minion config, minion grains,
    minion pillar, or master config.  The default value returned is [].

    .. code-block:: python

        _conf_save_filters()
    """
    config = __salt__["config.option"]("iptables.save_filters", [])
    return config


def _regex_iptables_save(cmd_output, filters=None):
    """
    Return string with `save_filter` regex entries removed.  For example:

    If `filters` is not provided, it will be pulled from minion config,
    minion grains, minion pillar, or master config. Default return value
    if no filters found is the original cmd_output string.

    .. code-block:: python

        _regex_iptables_save(cmd_output, ['-A DOCKER*'])
    """
    # grab RE compiled filters from context for performance
    if "iptables.save_filters" not in __context__:
        __context__["iptables.save_filters"] = []
        for pattern in filters or _conf_save_filters():
            try:
                __context__["iptables.save_filters"].append(re.compile(pattern))
            except re.error as e:
                log.warning("Skipping regex rule: '%s': %s", pattern, e)
                continue

    if __context__["iptables.save_filters"]:
        # line by line get rid of any regex matches
        _filtered_cmd_output = [
            line
            for line in cmd_output.splitlines(True)
            if not any(reg.search(line) for reg in __context__["iptables.save_filters"])
        ]
        return "".join(_filtered_cmd_output)

    return cmd_output


def version(family="ipv4"):
    """
    Return version from iptables --version

    CLI Example:

    .. code-block:: bash

        salt '*' iptables.version

        IPv6:
        salt '*' iptables.version family=ipv6
    """
    cmd = "{} --version".format(_iptables_cmd(family))
    out = __salt__["cmd.run"](cmd).split()
    return out[1]


def build_rule(
    table="filter",
    chain=None,
    command=None,
    position="",
    full=None,
    family="ipv4",
    **kwargs
):
    """
    Build a well-formatted iptables rule based on kwargs. A `table` and `chain`
    are not required, unless `full` is True.

    If `full` is `True`, then `table`, `chain` and `command` are required.
    `command` may be specified as either a short option ('I') or a long option
    (`--insert`). This will return the iptables command, exactly as it would
    be used from the command line.

    If a position is required (as with `-I` or `-D`), it may be specified as
    `position`. This will only be useful if `full` is True.

    If `state` is passed, it will be ignored, use `connstate`.
    If `connstate` is passed in, it will automatically be changed to `state`.

    To pass in jump options that doesn't take arguments, pass in an empty
    string.

    .. note::

        Whereas iptables will accept ``-p``, ``--proto[c[o[l]]]`` as synonyms
        of ``--protocol``, if ``--proto`` appears in an iptables command after
        the appearance of ``-m policy``, it is interpreted as the ``--proto``
        option of the policy extension (see the iptables-extensions(8) man
        page).

    CLI Examples:

    .. code-block:: bash

        salt '*' iptables.build_rule match=state \\
            connstate=RELATED,ESTABLISHED jump=ACCEPT

        salt '*' iptables.build_rule filter INPUT command=I position=3 \\
            full=True match=state connstate=RELATED,ESTABLISHED jump=ACCEPT

        salt '*' iptables.build_rule filter INPUT command=A \\
            full=True match=state connstate=RELATED,ESTABLISHED \\
            source='127.0.0.1' jump=ACCEPT

        .. Invert Rules
        salt '*' iptables.build_rule filter INPUT command=A \\
            full=True match=state connstate=RELATED,ESTABLISHED \\
            source='!127.0.0.1' jump=ACCEPT

        salt '*' iptables.build_rule filter INPUT command=A \\
            full=True match=state connstate=RELATED,ESTABLISHED \\
            destination='not 127.0.0.1' jump=ACCEPT

        IPv6:
        salt '*' iptables.build_rule match=state \\
            connstate=RELATED,ESTABLISHED jump=ACCEPT \\
            family=ipv6
        salt '*' iptables.build_rule filter INPUT command=I position=3 \\
            full=True match=state connstate=RELATED,ESTABLISHED jump=ACCEPT \\
            family=ipv6
    """
    if "target" in kwargs:
        kwargs["jump"] = kwargs.pop("target")

    # Ignore name and state for this function
    kwargs.pop("name", None)
    kwargs.pop("state", None)

    for ignore in list(_STATE_INTERNAL_KEYWORDS) + ["chain", "save", "table"]:
        if ignore in kwargs:
            del kwargs[ignore]

    rule = []
    protocol = False
    bang_not_pat = re.compile(r"(!|not)\s?")

    def maybe_add_negation(arg):
        """
        Will check if the defined argument is intended to be negated,
        (i.e. prefixed with '!' or 'not'), and add a '! ' to the rule.

        The prefix will be removed from the value in the kwargs dict.
        """
        value = str(kwargs[arg])
        if value.startswith("!") or value.startswith("not"):
            kwargs[arg] = re.sub(bang_not_pat, "", value)
            return "! "
        return ""

    if "if" in kwargs:
        rule.append("{}-i {}".format(maybe_add_negation("if"), kwargs["if"]))
        del kwargs["if"]

    if "of" in kwargs:
        rule.append("{}-o {}".format(maybe_add_negation("of"), kwargs["of"]))
        del kwargs["of"]

    if "proto" in kwargs and kwargs.get("match") != "policy":
        kwargs["protocol"] = kwargs["proto"]
        del kwargs["proto"]
        # Handle the case 'proto' in kwargs and kwargs.get('match') == 'policy' below
    if "protocol" in kwargs:
        if not protocol:
            rule.append(
                "{}-p {}".format(maybe_add_negation("protocol"), kwargs["protocol"])
            )
            protocol = True
        del kwargs["protocol"]

    if "match" in kwargs:
        match_value = kwargs["match"]
        if not isinstance(match_value, list):
            match_value = match_value.split(",")
        for match in match_value:
            rule.append("-m {}".format(match))
            if "name_" in kwargs and match.strip() in ("pknock", "quota2", "recent"):
                rule.append("--name {}".format(kwargs["name_"]))
                del kwargs["name_"]
        if "proto" in kwargs and kwargs.get("match") == "policy":
            rule.append(
                "{}--proto {}".format(maybe_add_negation("proto"), kwargs["proto"])
            )
            del kwargs["proto"]
        del kwargs["match"]

    if "match-set" in kwargs:
        if isinstance(kwargs["match-set"], str):
            kwargs["match-set"] = [kwargs["match-set"]]
        for match_set in kwargs["match-set"]:
            negative_match_set = ""
            if match_set.startswith("!") or match_set.startswith("not"):
                negative_match_set = "! "
                match_set = re.sub(bang_not_pat, "", match_set)
            rule.append("-m set {}--match-set {}".format(negative_match_set, match_set))
        del kwargs["match-set"]

    if "connstate" in kwargs:
        if "-m state" not in rule:
            rule.append("-m state")

        rule.append(
            "{}--state {}".format(maybe_add_negation("connstate"), kwargs["connstate"])
        )

        del kwargs["connstate"]

    if "dport" in kwargs:
        rule.append("{}--dport {}".format(maybe_add_negation("dport"), kwargs["dport"]))
        del kwargs["dport"]

    if "sport" in kwargs:
        rule.append("{}--sport {}".format(maybe_add_negation("sport"), kwargs["sport"]))
        del kwargs["sport"]

    for multiport_arg in ("dports", "sports"):
        if multiport_arg in kwargs:
            if "-m multiport" not in rule:
                rule.append("-m multiport")
                if not protocol:
                    return "Error: protocol must be specified"

            mp_value = kwargs[multiport_arg]
            if isinstance(mp_value, list):
                if any(
                    i
                    for i in mp_value
                    if str(i).startswith("!") or str(i).startswith("not")
                ):
                    mp_value = [
                        re.sub(bang_not_pat, "", str(item)) for item in mp_value
                    ]
                    rule.append("!")
                dports = ",".join(str(i) for i in mp_value)
            else:
                if str(mp_value).startswith("!") or str(mp_value).startswith("not"):
                    dports = re.sub(bang_not_pat, "", mp_value)
                    rule.append("!")
                else:
                    dports = mp_value

            rule.append("--{} {}".format(multiport_arg, dports))
            del kwargs[multiport_arg]

    if "comment" in kwargs:
        if "-m comment" not in rule:
            rule.append("-m comment")

        rule.append('--comment "{}"'.format(kwargs["comment"]))
        del kwargs["comment"]

    # --set in ipset is deprecated, works but returns error.
    # rewrite to --match-set if not empty, otherwise treat as recent option
    if "set" in kwargs and kwargs["set"]:
        rule.append("{}--match-set {}".format(maybe_add_negation("set"), kwargs["set"]))
        del kwargs["set"]

    # Jumps should appear last, except for any arguments that are passed to
    # jumps, which of course need to follow.
    after_jump = []
    # All jump arguments as extracted from man iptables-extensions, man iptables,
    # man xtables-addons and http://www.iptables.info/en/iptables-targets-and-jumps.html
    after_jump_arguments = (
        "j",  # j and jump needs to be first
        "jump",
        # IPTABLES
        "add-set",
        "and-mark",
        "and-tos",
        "checksum-fill",
        "clamp-mss-to-pmtu",
        "clustermac",
        "ctevents",
        "ctmask",
        "del-set",
        "ecn-tcp-remove",
        "exist",
        "expevents",
        "gateway",
        "hash-init",
        "hashmode",
        "helper",
        "label",
        "local-node",
        "log-ip-options",
        "log-level",
        "log-prefix",
        "log-tcp-options",
        "log-tcp-sequence",
        "log-uid",
        "mask",
        "new",
        "nfmask",
        "nflog-group",
        "nflog-prefix",
        "nflog-range",
        "nflog-threshold",
        "nodst",
        "notrack",
        "on-ip",
        "on-port",
        "or-mark",
        "or-tos",
        "persistent",
        "queue-balance",
        "queue-bypass",
        "queue-num",
        "random",
        "rateest-ewmalog",
        "rateest-interval",
        "rateest-name",
        "reject-with",
        "restore",
        "restore-mark",
        #'save',  # no arg, problematic name: How do we avoid collision with this?
        "save-mark",
        "selctx",
        "set-class",
        "set-dscp",
        "set-dscp-class",
        "set-mark",
        "set-mss",
        "set-tos",
        "set-xmark",
        "strip-options",
        "timeout",
        "to",
        "to-destination",
        "to-ports",
        "to-source",
        "total-nodes",
        "tproxy-mark",
        "ttl-dec",
        "ttl-inc",
        "ttl-set",
        "type",
        "ulog-cprange",
        "ulog-nlgroup",
        "ulog-prefix",
        "ulog-qthreshold",
        "xor-mark",
        "xor-tos",
        "zone",
        # IPTABLES-EXTENSIONS
        "dst-pfx",
        "hl-dec",
        "hl-inc",
        "hl-set",
        "hmark-dport-mask",
        "hmark-dst-prefix",
        "hmark-mod",
        "hmark-offset",
        "hmark-proto-mask",
        "hmark-rnd",
        "hmark-spi-mask",
        "hmark-sport-mask",
        "hmark-src-prefix",
        "hmark-tuple",
        "led-always-blink",
        "led-delay",
        "led-trigger-id",
        "queue-cpu-fanout",
        "src-pfx",
        # WEB
        "to-port",
        # XTABLES
        "addr",
        "and-mask",
        "delude",
        "honeypot",
        "or-mask",
        "prefix",
        "reset",
        "reuse",
        "set-mac",
        "shift",
        "static",
        "tarpit",
        "tname",
        "ttl",
    )
    for after_jump_argument in after_jump_arguments:
        if after_jump_argument in kwargs:
            value = kwargs[after_jump_argument]
            if value in (None, ""):  # options without arguments
                after_jump.append("--{}".format(after_jump_argument))
            elif any(ws_char in str(value) for ws_char in string.whitespace):
                after_jump.append('--{} "{}"'.format(after_jump_argument, value))
            else:
                after_jump.append("--{} {}".format(after_jump_argument, value))
            del kwargs[after_jump_argument]

    for key in kwargs:
        negation = maybe_add_negation(key)
        # don't use .items() since maybe_add_negation removes the prefix from
        # the value in the kwargs, thus we need to fetch it after that has run
        value = kwargs[key]
        flag = "-" if len(key) == 1 else "--"
        value = "" if value in (None, "") else " {}".format(value)
        rule.append("{}{}{}{}".format(negation, flag, key, value))

    rule += after_jump

    if full:
        if not table:
            return "Error: Table needs to be specified"
        if not chain:
            return "Error: Chain needs to be specified"
        if not command:
            return "Error: Command needs to be specified"

        if command in "ACDIRLSFZNXPE":
            flag = "-"
        else:
            flag = "--"

        wait = "--wait" if _has_option("--wait", family) else ""

        return "{} {} -t {} {}{} {} {} {}".format(
            _iptables_cmd(family),
            wait,
            table,
            flag,
            command,
            chain,
            position,
            " ".join(rule),
        )

    return " ".join(rule)


def get_saved_rules(conf_file=None, family="ipv4"):
    """
    Return a data structure of the rules in the conf file

    CLI Example:

    .. code-block:: bash

        salt '*' iptables.get_saved_rules

        IPv6:
        salt '*' iptables.get_saved_rules family=ipv6
    """
    return _parse_conf(conf_file=conf_file, family=family)


def get_rules(family="ipv4"):
    """
    Return a data structure of the current, in-memory rules

    CLI Example:

    .. code-block:: bash

        salt '*' iptables.get_rules

        IPv6:
        salt '*' iptables.get_rules family=ipv6

    """
    return _parse_conf(in_mem=True, family=family)


def get_saved_policy(table="filter", chain=None, conf_file=None, family="ipv4"):
    """
    Return the current policy for the specified table/chain

    CLI Examples:

    .. code-block:: bash

        salt '*' iptables.get_saved_policy filter INPUT
        salt '*' iptables.get_saved_policy filter INPUT \\
            conf_file=/etc/iptables.saved

        IPv6:
        salt '*' iptables.get_saved_policy filter INPUT family=ipv6
        salt '*' iptables.get_saved_policy filter INPUT \\
            conf_file=/etc/iptables.saved family=ipv6

    """
    if not chain:
        return "Error: Chain needs to be specified"

    rules = _parse_conf(conf_file, family=family)
    try:
        return rules[table][chain]["policy"]
    except KeyError:
        return None


def get_policy(table="filter", chain=None, family="ipv4"):
    """
    Return the current policy for the specified table/chain

    CLI Example:

    .. code-block:: bash

        salt '*' iptables.get_policy filter INPUT

        IPv6:
        salt '*' iptables.get_policy filter INPUT family=ipv6
    """
    if not chain:
        return "Error: Chain needs to be specified"

    rules = _parse_conf(in_mem=True, family=family)
    try:
        return rules[table][chain]["policy"]
    except KeyError:
        return None


def set_policy(table="filter", chain=None, policy=None, family="ipv4"):
    """
    Set the current policy for the specified table/chain

    CLI Example:

    .. code-block:: bash

        salt '*' iptables.set_policy filter INPUT ACCEPT

        IPv6:
        salt '*' iptables.set_policy filter INPUT ACCEPT family=ipv6
    """
    if not chain:
        return "Error: Chain needs to be specified"
    if not policy:
        return "Error: Policy needs to be specified"

    wait = "--wait" if _has_option("--wait", family) else ""
    cmd = "{} {} -t {} -P {} {}".format(
        _iptables_cmd(family), wait, table, chain, policy
    )
    out = __salt__["cmd.run"](cmd)
    return out


def save(filename=None, family="ipv4"):
    """
    Save the current in-memory rules to disk

    CLI Example:

    .. code-block:: bash

        salt '*' iptables.save /etc/sysconfig/iptables

        IPv6:
        salt '*' iptables.save /etc/sysconfig/iptables family=ipv6
    """
    if _conf() and not filename:
        filename = _conf(family)

    log.debug("Saving rules to %s", filename)

    parent_dir = os.path.dirname(filename)
    if not os.path.isdir(parent_dir):
        os.makedirs(parent_dir)
    cmd = "{}-save".format(_iptables_cmd(family))
    ipt = __salt__["cmd.run"](cmd)

    # regex out the output if configured with filters
    if _conf_save_filters():
        ipt = _regex_iptables_save(ipt)

    out = __salt__["file.write"](filename, ipt)
    return out


def check(table="filter", chain=None, rule=None, family="ipv4"):
    """
    Check for the existence of a rule in the table and chain

    This function accepts a rule in a standard iptables command format,
        starting with the chain. Trying to force users to adapt to a new
        method of creating rules would be irritating at best, and we
        already have a parser that can handle it.

    CLI Example:

    .. code-block:: bash

        salt '*' iptables.check filter INPUT \\
            rule='-m state --state RELATED,ESTABLISHED -j ACCEPT'

        IPv6:
        salt '*' iptables.check filter INPUT \\
            rule='-m state --state RELATED,ESTABLISHED -j ACCEPT' \\
            family=ipv6
    """
    if not chain:
        return "Error: Chain needs to be specified"
    if not rule:
        return "Error: Rule needs to be specified"
    ipt_cmd = _iptables_cmd(family)

    if _has_option("--check", family):
        cmd = "{} -t {} -C {} {}".format(ipt_cmd, table, chain, rule)
        out = __salt__["cmd.run"](cmd, output_loglevel="quiet")
    else:
        _chain_name = hex(uuid.getnode())

        # Create temporary table
        __salt__["cmd.run"]("{} -t {} -N {}".format(ipt_cmd, table, _chain_name))
        __salt__["cmd.run"](
            "{} -t {} -A {} {}".format(ipt_cmd, table, _chain_name, rule)
        )

        out = __salt__["cmd.run"]("{}-save".format(ipt_cmd))

        # Clean up temporary table
        __salt__["cmd.run"]("{} -t {} -F {}".format(ipt_cmd, table, _chain_name))
        __salt__["cmd.run"]("{} -t {} -X {}".format(ipt_cmd, table, _chain_name))

        for i in out.splitlines():
            if i.startswith("-A {}".format(_chain_name)):
                if i.replace(_chain_name, chain) in out.splitlines():
                    return True

        return False

    if not out:
        return True
    return out


def check_chain(table="filter", chain=None, family="ipv4"):
    """
    .. versionadded:: 2014.1.0

    Check for the existence of a chain in the table

    CLI Example:

    .. code-block:: bash

        salt '*' iptables.check_chain filter INPUT

        IPv6:
        salt '*' iptables.check_chain filter INPUT family=ipv6
    """

    if not chain:
        return "Error: Chain needs to be specified"

    cmd = "{}-save -t {}".format(_iptables_cmd(family), table)
    out = __salt__["cmd.run"](cmd).find(":{} ".format(chain))

    if out != -1:
        out = True
    else:
        out = False

    return out


def new_chain(table="filter", chain=None, family="ipv4"):
    """
    .. versionadded:: 2014.1.0

    Create new custom chain to the specified table.

    CLI Example:

    .. code-block:: bash

        salt '*' iptables.new_chain filter CUSTOM_CHAIN

        IPv6:
        salt '*' iptables.new_chain filter CUSTOM_CHAIN family=ipv6
    """

    if not chain:
        return "Error: Chain needs to be specified"

    wait = "--wait" if _has_option("--wait", family) else ""
    cmd = "{} {} -t {} -N {}".format(_iptables_cmd(family), wait, table, chain)
    out = __salt__["cmd.run"](cmd)

    if not out:
        out = True
    return out


def delete_chain(table="filter", chain=None, family="ipv4"):
    """
    .. versionadded:: 2014.1.0

    Delete custom chain to the specified table.

    CLI Example:

    .. code-block:: bash

        salt '*' iptables.delete_chain filter CUSTOM_CHAIN

        IPv6:
        salt '*' iptables.delete_chain filter CUSTOM_CHAIN family=ipv6
    """

    if not chain:
        return "Error: Chain needs to be specified"

    wait = "--wait" if _has_option("--wait", family) else ""
    cmd = "{} {} -t {} -X {}".format(_iptables_cmd(family), wait, table, chain)
    out = __salt__["cmd.run"](cmd)

    if not out:
        out = True
    return out


def append(table="filter", chain=None, rule=None, family="ipv4"):
    """
    Append a rule to the specified table/chain.

    This function accepts a rule in a standard iptables command format,
        starting with the chain. Trying to force users to adapt to a new
        method of creating rules would be irritating at best, and we
        already have a parser that can handle it.

    CLI Example:

    .. code-block:: bash

        salt '*' iptables.append filter INPUT \\
            rule='-m state --state RELATED,ESTABLISHED -j ACCEPT'

        IPv6:
        salt '*' iptables.append filter INPUT \\
            rule='-m state --state RELATED,ESTABLISHED -j ACCEPT' \\
            family=ipv6
    """
    if not chain:
        return "Error: Chain needs to be specified"
    if not rule:
        return "Error: Rule needs to be specified"

    wait = "--wait" if _has_option("--wait", family) else ""
    returnCheck = check(table, chain, rule, family)
    if isinstance(returnCheck, bool) and returnCheck:
        return False
    cmd = "{} {} -t {} -A {} {}".format(_iptables_cmd(family), wait, table, chain, rule)
    out = __salt__["cmd.run"](cmd)
    return not out


def insert(table="filter", chain=None, position=None, rule=None, family="ipv4"):
    """
    Insert a rule into the specified table/chain, at the specified position.

    This function accepts a rule in a standard iptables command format,
        starting with the chain. Trying to force users to adapt to a new
        method of creating rules would be irritating at best, and we
        already have a parser that can handle it.

    If the position specified is a negative number, then the insert will be
        performed counting from the end of the list. For instance, a position
        of -1 will insert the rule as the second to last rule. To insert a rule
        in the last position, use the append function instead.

    CLI Examples:

    .. code-block:: bash

        salt '*' iptables.insert filter INPUT position=3 \\
            rule='-m state --state RELATED,ESTABLISHED -j ACCEPT'

        IPv6:
        salt '*' iptables.insert filter INPUT position=3 \\
            rule='-m state --state RELATED,ESTABLISHED -j ACCEPT' \\
            family=ipv6
    """
    if not chain:
        return "Error: Chain needs to be specified"
    if not position:
        return "Error: Position needs to be specified or use append (-A)"
    if not rule:
        return "Error: Rule needs to be specified"

    if position < 0:
        rules = get_rules(family=family)
        size = len(rules[table][chain]["rules"])
        position = (size + position) + 1
        if position == 0:
            position = 1

    wait = "--wait" if _has_option("--wait", family) else ""
    returnCheck = check(table, chain, rule, family)
    if isinstance(returnCheck, bool) and returnCheck:
        return False
    cmd = "{} {} -t {} -I {} {} {}".format(
        _iptables_cmd(family), wait, table, chain, position, rule
    )
    out = __salt__["cmd.run"](cmd)
    return out


def delete(table, chain=None, position=None, rule=None, family="ipv4"):
    """
    Delete a rule from the specified table/chain, specifying either the rule
        in its entirety, or the rule's position in the chain.

    This function accepts a rule in a standard iptables command format,
        starting with the chain. Trying to force users to adapt to a new
        method of creating rules would be irritating at best, and we
        already have a parser that can handle it.

    CLI Examples:

    .. code-block:: bash

        salt '*' iptables.delete filter INPUT position=3
        salt '*' iptables.delete filter INPUT \\
            rule='-m state --state RELATED,ESTABLISHED -j ACCEPT'

        IPv6:
        salt '*' iptables.delete filter INPUT position=3 family=ipv6
        salt '*' iptables.delete filter INPUT \\
            rule='-m state --state RELATED,ESTABLISHED -j ACCEPT' \\
            family=ipv6
    """

    if position and rule:
        return "Error: Only specify a position or a rule, not both"

    if position:
        rule = position

    wait = "--wait" if _has_option("--wait", family) else ""
    cmd = "{} {} -t {} -D {} {}".format(_iptables_cmd(family), wait, table, chain, rule)
    out = __salt__["cmd.run"](cmd)
    return out


def flush(table="filter", chain="", family="ipv4"):
    """
    Flush the chain in the specified table, flush all chains in the specified
    table if not specified chain.

    CLI Example:

    .. code-block:: bash

        salt '*' iptables.flush filter INPUT

        IPv6:
        salt '*' iptables.flush filter INPUT family=ipv6
    """

    wait = "--wait" if _has_option("--wait", family) else ""
    cmd = "{} {} -t {} -F {}".format(_iptables_cmd(family), wait, table, chain)
    out = __salt__["cmd.run"](cmd)
    return out


def _parse_conf(conf_file=None, in_mem=False, family="ipv4"):
    """
    If a file is not passed in, and the correct one for this OS is not
    detected, return False
    """
    if _conf() and not conf_file and not in_mem:
        conf_file = _conf(family)

    rules = ""
    if conf_file:
        with salt.utils.files.fopen(conf_file, "r") as ifile:
            rules = ifile.read()
    elif in_mem:
        cmd = "{}-save".format(_iptables_cmd(family))
        rules = __salt__["cmd.run"](cmd)
    else:
        raise SaltException("A file was not found to parse")

    ret = {}
    table = ""
    parser = _parser()
    for line in rules.splitlines():
        line = salt.utils.stringutils.to_unicode(line)
        if line.startswith("*"):
            table = line.replace("*", "")
            ret[table] = {}
        elif line.startswith(":"):
            comps = line.split()
            chain = comps[0].replace(":", "")
            ret[table][chain] = {}
            ret[table][chain]["policy"] = comps[1]
            counters = comps[2].replace("[", "").replace("]", "")
            (pcount, bcount) = counters.split(":")
            ret[table][chain]["packet count"] = pcount
            ret[table][chain]["byte count"] = bcount
            ret[table][chain]["rules"] = []
            ret[table][chain]["rules_comment"] = {}
        elif line.startswith("-A"):
            args = salt.utils.args.shlex_split(line)
            index = 0
            while index + 1 < len(args):
                swap = args[index] == "!" and args[index + 1].startswith("-")
                if swap:
                    args[index], args[index + 1] = args[index + 1], args[index]
                if args[index].startswith("-"):
                    index += 1
                    if args[index].startswith("-") or (args[index] == "!" and not swap):
                        args.insert(index, "")
                    else:
                        while (
                            index + 1 < len(args)
                            and args[index + 1] != "!"
                            and not args[index + 1].startswith("-")
                        ):
                            args[index] += " {}".format(args.pop(index + 1))
                index += 1
            if args[-1].startswith("-"):
                args.append("")
            parsed_args = []
            opts, _ = parser.parse_known_args(args)
            parsed_args = vars(opts)
            ret_args = {}
            chain = parsed_args["append"]
            for arg in parsed_args:
                if parsed_args[arg] and arg != "append":
                    ret_args[arg] = parsed_args[arg]
            if parsed_args["comment"] is not None:
                comment = parsed_args["comment"][0].strip('"')
                ret[table][chain[0]]["rules_comment"][comment] = ret_args
            ret[table][chain[0]]["rules"].append(ret_args)
    return ret


def _parser():
    """
    This function attempts to list all the options documented in the
    iptables(8) and iptables-extensions(8) man pages.  They will not all be
    used by all parts of the module; use them intelligently and appropriately.
    """
    add_arg = None
    if sys.version.startswith("2.6"):
        import optparse

        parser = optparse.OptionParser()
        add_arg = parser.add_option
    else:
        import argparse  # pylint: disable=minimum-python-version

        parser = argparse.ArgumentParser()
        add_arg = parser.add_argument

    # COMMANDS
    add_arg("-A", "--append", dest="append", action="append")
    add_arg("-D", "--delete", dest="delete", action="append")
    add_arg("-I", "--insert", dest="insert", action="append")
    add_arg("-R", "--replace", dest="replace", action="append")
    add_arg("-L", "--list", dest="list", action="append")
    add_arg("-F", "--flush", dest="flush", action="append")
    add_arg("-Z", "--zero", dest="zero", action="append")
    add_arg("-N", "--new-chain", dest="new-chain", action="append")
    add_arg("-X", "--delete-chain", dest="delete-chain", action="append")
    add_arg("-P", "--policy", dest="policy", action="append")
    add_arg("-E", "--rename-chain", dest="rename-chain", action="append")

    # PARAMETERS
    add_arg("-p", "--protocol", dest="protocol", action="append")
    add_arg("-s", "--source", dest="source", action="append")
    add_arg("-d", "--destination", dest="destination", action="append")
    add_arg("-j", "--jump", dest="jump", action="append")
    add_arg("-g", "--goto", dest="goto", action="append")
    add_arg("-i", "--in-interface", dest="in-interface", action="append")
    add_arg("-o", "--out-interface", dest="out-interface", action="append")
    add_arg("-f", "--fragment", dest="fragment", action="append")
    add_arg("-c", "--set-counters", dest="set-counters", action="append")

    # MATCH EXTENSIONS
    add_arg("-m", "--match", dest="match", action="append")
    ## addrtype
    add_arg("--src-type", dest="src-type", action="append")
    add_arg("--dst-type", dest="dst-type", action="append")
    add_arg("--limit-iface-in", dest="limit-iface-in", action="append")
    add_arg("--limit-iface-out", dest="limit-iface-out", action="append")
    ## ah
    add_arg("--ahspi", dest="ahspi", action="append")
    add_arg("--ahlen", dest="ahlen", action="append")
    add_arg("--ahres", dest="ahres", action="append")
    ## bpf
    add_arg("--bytecode", dest="bytecode", action="append")
    ## cgroup
    add_arg("--cgroup", dest="cgroup", action="append")
    ## cluster
    add_arg("--cluster-total-nodes", dest="cluster-total-nodes", action="append")
    add_arg("--cluster-local-node", dest="cluster-local-node", action="append")
    add_arg("--cluster-local-nodemask", dest="cluster-local-nodemask", action="append")
    add_arg("--cluster-hash-seed", dest="cluster-hash-seed", action="append")
    add_arg("--h-length", dest="h-length", action="append")
    add_arg("--mangle-mac-s", dest="mangle-mac-s", action="append")
    add_arg("--mangle-mac-d", dest="mangle-mac-d", action="append")
    ## comment
    add_arg("--comment", dest="comment", action="append")
    ## connbytes
    add_arg("--connbytes", dest="connbytes", action="append")
    add_arg("--connbytes-dir", dest="connbytes-dir", action="append")
    add_arg("--connbytes-mode", dest="connbytes-mode", action="append")
    ## connlabel
    add_arg("--label", dest="label", action="append")
    ## connlimit
    add_arg("--connlimit-upto", dest="connlimit-upto", action="append")
    add_arg("--connlimit-above", dest="connlimit-above", action="append")
    add_arg("--connlimit-mask", dest="connlimit-mask", action="append")
    add_arg("--connlimit-saddr", dest="connlimit-saddr", action="append")
    add_arg("--connlimit-daddr", dest="connlimit-daddr", action="append")
    ## connmark
    add_arg("--mark", dest="mark", action="append")
    ## conntrack
    add_arg("--ctstate", dest="ctstate", action="append")
    add_arg("--ctproto", dest="ctproto", action="append")
    add_arg("--ctorigsrc", dest="ctorigsrc", action="append")
    add_arg("--ctorigdst", dest="ctorigdst", action="append")
    add_arg("--ctreplsrc", dest="ctreplsrc", action="append")
    add_arg("--ctrepldst", dest="ctrepldst", action="append")
    add_arg("--ctorigsrcport", dest="ctorigsrcport", action="append")
    add_arg("--ctorigdstport", dest="ctorigdstport", action="append")
    add_arg("--ctreplsrcport", dest="ctreplsrcport", action="append")
    add_arg("--ctrepldstport", dest="ctrepldstport", action="append")
    add_arg("--ctstatus", dest="ctstatus", action="append")
    add_arg("--ctexpire", dest="ctexpire", action="append")
    add_arg("--ctdir", dest="ctdir", action="append")
    ## cpu
    add_arg("--cpu", dest="cpu", action="append")
    ## dccp
    add_arg("--sport", "--source-port", dest="source_port", action="append")
    add_arg("--dport", "--destination-port", dest="destination_port", action="append")
    add_arg("--dccp-types", dest="dccp-types", action="append")
    add_arg("--dccp-option", dest="dccp-option", action="append")
    ## devgroup
    add_arg("--src-group", dest="src-group", action="append")
    add_arg("--dst-group", dest="dst-group", action="append")
    ## dscp
    add_arg("--dscp", dest="dscp", action="append")
    add_arg("--dscp-class", dest="dscp-class", action="append")
    ## dst
    add_arg("--dst-len", dest="dst-len", action="append")
    add_arg("--dst-opts", dest="dst-opts", action="append")
    ## ecn
    add_arg("--ecn-tcp-cwr", dest="ecn-tcp-cwr", action="append")
    add_arg("--ecn-tcp-ece", dest="ecn-tcp-ece", action="append")
    add_arg("--ecn-ip-ect", dest="ecn-ip-ect", action="append")
    ## esp
    add_arg("--espspi", dest="espspi", action="append")
    ## frag
    add_arg("--fragid", dest="fragid", action="append")
    add_arg("--fraglen", dest="fraglen", action="append")
    add_arg("--fragres", dest="fragres", action="append")
    add_arg("--fragfirst", dest="fragfirst", action="append")
    add_arg("--fragmore", dest="fragmore", action="append")
    add_arg("--fraglast", dest="fraglast", action="append")
    ## hashlimit
    add_arg("--hashlimit-upto", dest="hashlimit-upto", action="append")
    add_arg("--hashlimit-above", dest="hashlimit-above", action="append")
    add_arg("--hashlimit-burst", dest="hashlimit-burst", action="append")
    add_arg("--hashlimit-mode", dest="hashlimit-mode", action="append")
    add_arg("--hashlimit-srcmask", dest="hashlimit-srcmask", action="append")
    add_arg("--hashlimit-dstmask", dest="hashlimit-dstmask", action="append")
    add_arg("--hashlimit-name", dest="hashlimit-name", action="append")
    add_arg("--hashlimit-htable-size", dest="hashlimit-htable-size", action="append")
    add_arg("--hashlimit-htable-max", dest="hashlimit-htable-max", action="append")
    add_arg(
        "--hashlimit-htable-expire", dest="hashlimit-htable-expire", action="append"
    )
    add_arg(
        "--hashlimit-htable-gcinterval",
        dest="hashlimit-htable-gcinterval",
        action="append",
    )
    ## hbh
    add_arg("--hbh-len", dest="hbh-len", action="append")
    add_arg("--hbh-opts", dest="hbh-opts", action="append")
    ## helper
    add_arg("--helper", dest="helper", action="append")
    ## hl
    add_arg("--hl-eq", dest="hl-eq", action="append")
    add_arg("--hl-lt", dest="hl-lt", action="append")
    add_arg("--hl-gt", dest="hl-gt", action="append")
    ## icmp
    add_arg("--icmp-type", dest="icmp-type", action="append")
    ## icmp6
    add_arg("--icmpv6-type", dest="icmpv6-type", action="append")
    ## iprange
    add_arg("--src-range", dest="src-range", action="append")
    add_arg("--dst-range", dest="dst-range", action="append")
    ## ipv6header
    add_arg("--soft", dest="soft", action="append")
    add_arg("--header", dest="header", action="append")
    ## ipvs
    add_arg("--ipvs", dest="ipvs", action="append")
    add_arg("--vproto", dest="vproto", action="append")
    add_arg("--vaddr", dest="vaddr", action="append")
    add_arg("--vport", dest="vport", action="append")
    add_arg("--vdir", dest="vdir", action="append")
    add_arg("--vmethod", dest="vmethod", action="append")
    add_arg("--vportctl", dest="vportctl", action="append")
    ## length
    add_arg("--length", dest="length", action="append")
    ## limit
    add_arg("--limit", dest="limit", action="append")
    add_arg("--limit-burst", dest="limit-burst", action="append")
    ## mac
    add_arg("--mac-source", dest="mac-source", action="append")
    ## mh
    add_arg("--mh-type", dest="mh-type", action="append")
    ## multiport
    add_arg("--sports", "--source-ports", dest="source-ports", action="append")
    add_arg(
        "--dports", "--destination-ports", dest="destination-ports", action="append"
    )
    add_arg("--ports", dest="ports", action="append")
    ## nfacct
    add_arg("--nfacct-name", dest="nfacct-name", action="append")
    ## osf
    add_arg("--genre", dest="genre", action="append")
    add_arg("--ttl", dest="ttl", action="append")
    add_arg("--log", dest="log", action="append")
    ## owner
    add_arg("--uid-owner", dest="uid-owner", action="append")
    add_arg("--gid-owner", dest="gid-owner", action="append")
    add_arg("--socket-exists", dest="socket-exists", action="append")
    ## physdev
    add_arg("--physdev-in", dest="physdev-in", action="append")
    add_arg("--physdev-out", dest="physdev-out", action="append")
    add_arg("--physdev-is-in", dest="physdev-is-in", action="append")
    add_arg("--physdev-is-out", dest="physdev-is-out", action="append")
    add_arg("--physdev-is-bridged", dest="physdev-is-bridged", action="append")
    ## pkttype
    add_arg("--pkt-type", dest="pkt-type", action="append")
    ## policy
    add_arg("--dir", dest="dir", action="append")
    add_arg("--pol", dest="pol", action="append")
    add_arg("--strict", dest="strict", action="append")
    add_arg("--reqid", dest="reqid", action="append")
    add_arg("--spi", dest="spi", action="append")
    add_arg("--proto", dest="proto", action="append")
    add_arg("--mode", dest="mode", action="append")
    add_arg("--tunnel-src", dest="tunnel-src", action="append")
    add_arg("--tunnel-dst", dest="tunnel-dst", action="append")
    add_arg("--next", dest="next", action="append")
    ## quota
    add_arg("--quota", dest="quota", action="append")
    ## rateest
    add_arg("--rateest", dest="rateest", action="append")
    add_arg("--rateest1", dest="rateest1", action="append")
    add_arg("--rateest2", dest="rateest2", action="append")
    add_arg("--rateest-delta", dest="rateest-delta", action="append")
    add_arg("--rateest-bps", dest="rateest-bps", action="append")
    add_arg("--rateest-bps1", dest="rateest-bps1", action="append")
    add_arg("--rateest-bps2", dest="rateest-bps2", action="append")
    add_arg("--rateest-pps", dest="rateest-pps", action="append")
    add_arg("--rateest-pps1", dest="rateest-pps1", action="append")
    add_arg("--rateest-pps2", dest="rateest-pps2", action="append")
    add_arg("--rateest-lt", dest="rateest-lt", action="append")
    add_arg("--rateest-gt", dest="rateest-gt", action="append")
    add_arg("--rateest-eq", dest="rateest-eq", action="append")
    add_arg("--rateest-name", dest="rateest-name", action="append")
    add_arg("--rateest-interval", dest="rateest-interval", action="append")
    add_arg("--rateest-ewma", dest="rateest-ewma", action="append")
    ## realm
    add_arg("--realm", dest="realm", action="append")
    ## recent
    add_arg("--name", dest="name", action="append")
    add_arg("--set", dest="set", action="append")
    add_arg("--rsource", dest="rsource", action="append")
    add_arg("--rdest", dest="rdest", action="append")
    add_arg("--mask", dest="mask", action="append")
    add_arg("--rcheck", dest="rcheck", action="append")
    add_arg("--update", dest="update", action="append")
    add_arg("--remove", dest="remove", action="append")
    add_arg("--seconds", dest="seconds", action="append")
    add_arg("--reap", dest="reap", action="append")
    add_arg("--hitcount", dest="hitcount", action="append")
    add_arg("--rttl", dest="rttl", action="append")
    ## rpfilter
    add_arg("--loose", dest="loose", action="append")
    add_arg("--validmark", dest="validmark", action="append")
    add_arg("--accept-local", dest="accept-local", action="append")
    add_arg("--invert", dest="invert", action="append")
    ## rt
    add_arg("--rt-type", dest="rt-type", action="append")
    add_arg("--rt-segsleft", dest="rt-segsleft", action="append")
    add_arg("--rt-len", dest="rt-len", action="append")
    add_arg("--rt-0-res", dest="rt-0-res", action="append")
    add_arg("--rt-0-addrs", dest="rt-0-addrs", action="append")
    add_arg("--rt-0-not-strict", dest="rt-0-not-strict", action="append")
    ## sctp
    add_arg("--chunk-types", dest="chunk-types", action="append")
    ## set
    add_arg("--match-set", dest="match-set", action="append")
    add_arg("--return-nomatch", dest="return-nomatch", action="append")
    add_arg("--update-counters", dest="update-counters", action="append")
    add_arg("--update-subcounters", dest="update-subcounters", action="append")
    add_arg("--packets-eq", dest="packets-eq", action="append")
    add_arg("--packets-lt", dest="packets-lt", action="append")
    add_arg("--packets-gt", dest="packets-gt", action="append")
    add_arg("--bytes-eq", dest="bytes-eq", action="append")
    add_arg("--bytes-lt", dest="bytes-lt", action="append")
    add_arg("--bytes-gt", dest="bytes-gt", action="append")
    ## socket
    add_arg("--transparent", dest="transparent", action="append")
    add_arg("--nowildcard", dest="nowildcard", action="append")
    ## state
    add_arg("--state", dest="state", action="append")
    ## statistic
    add_arg("--probability", dest="probability", action="append")
    add_arg("--every", dest="every", action="append")
    add_arg("--packet", dest="packet", action="append")
    ## string
    add_arg("--algo", dest="algo", action="append")
    add_arg("--from", dest="from", action="append")
    add_arg("--to", dest="to", action="append")
    add_arg("--string", dest="string", action="append")
    add_arg("--hex-string", dest="hex-string", action="append")
    ## tcp
    add_arg("--tcp-flags", dest="tcp-flags", action="append")
    add_arg("--syn", dest="syn", action="append")
    add_arg("--tcp-option", dest="tcp-option", action="append")
    ## tcpmss
    add_arg("--mss", dest="mss", action="append")
    ## time
    add_arg("--datestart", dest="datestart", action="append")
    add_arg("--datestop", dest="datestop", action="append")
    add_arg("--timestart", dest="timestart", action="append")
    add_arg("--timestop", dest="timestop", action="append")
    add_arg("--monthdays", dest="monthdays", action="append")
    add_arg("--weekdays", dest="weekdays", action="append")
    add_arg("--contiguous", dest="contiguous", action="append")
    add_arg("--kerneltz", dest="kerneltz", action="append")
    add_arg("--utc", dest="utc", action="append")
    add_arg("--localtz", dest="localtz", action="append")
    ## tos
    add_arg("--tos", dest="tos", action="append")
    ## ttl
    add_arg("--ttl-eq", dest="ttl-eq", action="append")
    add_arg("--ttl-gt", dest="ttl-gt", action="append")
    add_arg("--ttl-lt", dest="ttl-lt", action="append")
    ## u32
    add_arg("--u32", dest="u32", action="append")

    # Xtables-addons matches
    ## condition
    add_arg("--condition", dest="condition", action="append")
    ## dhcpmac
    add_arg("--mac", dest="mac", action="append")
    ## fuzzy
    add_arg("--lower-limit", dest="lower-limit", action="append")
    add_arg("--upper-limit", dest="upper-limit", action="append")
    ## geoip
    add_arg("--src-cc", "--source-country", dest="source-country", action="append")
    add_arg(
        "--dst-cc", "--destination-country", dest="destination-country", action="append"
    )
    ## gradm
    add_arg("--enabled", dest="enabled", action="append")
    add_arg("--disabled", dest="disabled", action="append")
    ## iface
    add_arg("--iface", dest="iface", action="append")
    add_arg("--dev-in", dest="dev-in", action="append")
    add_arg("--dev-out", dest="dev-out", action="append")
    add_arg("--up", dest="up", action="append")
    add_arg("--down", dest="down", action="append")
    add_arg("--broadcast", dest="broadcast", action="append")
    add_arg("--loopback", dest="loopback", action="append")
    add_arg("--pointtopoint", dest="pointtopoint", action="append")
    add_arg("--running", dest="running", action="append")
    add_arg("--noarp", dest="noarp", action="append")
    add_arg("--arp", dest="arp", action="append")
    add_arg("--promisc", dest="promisc", action="append")
    add_arg("--multicast", dest="multicast", action="append")
    add_arg("--dynamic", dest="dynamic", action="append")
    add_arg("--lower-up", dest="lower-up", action="append")
    add_arg("--dormant", dest="dormant", action="append")
    ## ipp2p
    add_arg("--edk", dest="edk", action="append")
    add_arg("--kazaa", dest="kazaa", action="append")
    add_arg("--gnu", dest="gnu", action="append")
    add_arg("--dc", dest="dc", action="append")
    add_arg("--bit", dest="bit", action="append")
    add_arg("--apple", dest="apple", action="append")
    add_arg("--soul", dest="soul", action="append")
    add_arg("--winmx", dest="winmx", action="append")
    add_arg("--ares", dest="ares", action="append")
    add_arg("--debug", dest="debug", action="append")
    ## ipv4options
    add_arg("--flags", dest="flags", action="append")
    add_arg("--any", dest="any", action="append")
    ## length2
    add_arg("--layer3", dest="layer3", action="append")
    add_arg("--layer4", dest="layer4", action="append")
    add_arg("--layer5", dest="layer5", action="append")
    ## lscan
    add_arg("--stealth", dest="stealth", action="append")
    add_arg("--synscan", dest="synscan", action="append")
    add_arg("--cnscan", dest="cnscan", action="append")
    add_arg("--grscan", dest="grscan", action="append")
    ## psd
    add_arg("--psd-weight-threshold", dest="psd-weight-threshold", action="append")
    add_arg("--psd-delay-threshold", dest="psd-delay-threshold", action="append")
    add_arg("--psd-lo-ports-weight", dest="psd-lo-ports-weight", action="append")
    add_arg("--psd-hi-ports-weight", dest="psd-hi-ports-weight", action="append")
    ## quota2
    add_arg("--grow", dest="grow", action="append")
    add_arg("--no-change", dest="no-change", action="append")
    add_arg("--packets", dest="packets", action="append")
    ## pknock
    add_arg("--knockports", dest="knockports", action="append")
    add_arg("--time", dest="time", action="append")
    add_arg("--autoclose", dest="autoclose", action="append")
    add_arg("--checkip", dest="checkip", action="append")

    # TARGET EXTENSIONS
    ## AUDIT
    add_arg("--type", dest="type", action="append")
    ## CHECKSUM
    add_arg("--checksum-fill", dest="checksum-fill", action="append")
    ## CLASSIFY
    add_arg("--set-class", dest="set-class", action="append")
    ## CLUSTERIP
    add_arg("--new", dest="new", action="append")
    add_arg("--hashmode", dest="hashmode", action="append")
    add_arg("--clustermac", dest="clustermac", action="append")
    add_arg("--total-nodes", dest="total-nodes", action="append")
    add_arg("--local-node", dest="local-node", action="append")
    add_arg("--hash-init", dest="hash-init", action="append")
    ## CONNMARK
    add_arg("--set-xmark", dest="set-xmark", action="append")
    add_arg("--save-mark", dest="save-mark", action="append")
    add_arg("--restore-mark", dest="restore-mark", action="append")
    add_arg("--and-mark", dest="and-mark", action="append")
    add_arg("--or-mark", dest="or-mark", action="append")
    add_arg("--xor-mark", dest="xor-mark", action="append")
    add_arg("--set-mark", dest="set-mark", action="append")
    add_arg("--nfmask", dest="nfmask", action="append")
    add_arg("--ctmask", dest="ctmask", action="append")
    ## CONNSECMARK
    add_arg("--save", dest="save", action="append")
    add_arg("--restore", dest="restore", action="append")
    ## CT
    add_arg("--notrack", dest="notrack", action="append")
    add_arg("--ctevents", dest="ctevents", action="append")
    add_arg("--expevents", dest="expevents", action="append")
    add_arg("--zone", dest="zone", action="append")
    add_arg("--timeout", dest="timeout", action="append")
    ## DNAT
    add_arg("--to-destination", dest="to-destination", action="append")
    add_arg("--random", dest="random", action="append")
    add_arg("--persistent", dest="persistent", action="append")
    ## DNPT
    add_arg("--src-pfx", dest="src-pfx", action="append")
    add_arg("--dst-pfx", dest="dst-pfx", action="append")
    ## DSCP
    add_arg("--set-dscp", dest="set-dscp", action="append")
    add_arg("--set-dscp-class", dest="set-dscp-class", action="append")
    ## ECN
    add_arg("--ecn-tcp-remove", dest="ecn-tcp-remove", action="append")
    ## HL
    add_arg("--hl-set", dest="hl-set", action="append")
    add_arg("--hl-dec", dest="hl-dec", action="append")
    add_arg("--hl-inc", dest="hl-inc", action="append")
    ## HMARK
    add_arg("--hmark-tuple", dest="hmark-tuple", action="append")
    add_arg("--hmark-mod", dest="hmark-mod", action="append")
    add_arg("--hmark-offset", dest="hmark-offset", action="append")
    add_arg("--hmark-src-prefix", dest="hmark-src-prefix", action="append")
    add_arg("--hmark-dst-prefix", dest="hmark-dst-prefix", action="append")
    add_arg("--hmark-sport-mask", dest="hmark-sport-mask", action="append")
    add_arg("--hmark-dport-mask", dest="hmark-dport-mask", action="append")
    add_arg("--hmark-spi-mask", dest="hmark-spi-mask", action="append")
    add_arg("--hmark-proto-mask", dest="hmark-proto-mask", action="append")
    add_arg("--hmark-rnd", dest="hmark-rnd", action="append")
    ## LED
    add_arg("--led-trigger-id", dest="led-trigger-id", action="append")
    add_arg("--led-delay", dest="led-delay", action="append")
    add_arg("--led-always-blink", dest="led-always-blink", action="append")
    ## LOG
    add_arg("--log-level", dest="log-level", action="append")
    add_arg("--log-prefix", dest="log-prefix", action="append")
    add_arg("--log-tcp-sequence", dest="log-tcp-sequence", action="append")
    add_arg("--log-tcp-options", dest="log-tcp-options", action="append")
    add_arg("--log-ip-options", dest="log-ip-options", action="append")
    add_arg("--log-uid", dest="log-uid", action="append")
    ## MASQUERADE
    add_arg("--to-ports", dest="to-ports", action="append")
    ## NFLOG
    add_arg("--nflog-group", dest="nflog-group", action="append")
    add_arg("--nflog-prefix", dest="nflog-prefix", action="append")
    add_arg("--nflog-range", dest="nflog-range", action="append")
    add_arg("--nflog-threshold", dest="nflog-threshold", action="append")
    ## NFQUEUE
    add_arg("--queue-num", dest="queue-num", action="append")
    add_arg("--queue-balance", dest="queue-balance", action="append")
    add_arg("--queue-bypass", dest="queue-bypass", action="append")
    add_arg("--queue-cpu-fanout", dest="queue-cpu-fanout", action="append")
    ## RATEEST
    add_arg("--rateest-ewmalog", dest="rateest-ewmalog", action="append")
    ## REJECT
    add_arg("--reject-with", dest="reject-with", action="append")
    ## SAME
    add_arg("--nodst", dest="nodst", action="append")
    ## SECMARK
    add_arg("--selctx", dest="selctx", action="append")
    ## SET
    add_arg("--add-set", dest="add-set", action="append")
    add_arg("--del-set", dest="del-set", action="append")
    add_arg("--exist", dest="exist", action="append")
    ## SNAT
    add_arg("--to-source", dest="to-source", action="append")
    ## TCPMSS
    add_arg("--set-mss", dest="set-mss", action="append")
    add_arg("--clamp-mss-to-pmtu", dest="clamp-mss-to-pmtu", action="append")
    ## TCPOPTSTRIP
    add_arg("--strip-options", dest="strip-options", action="append")
    ## TEE
    add_arg("--gateway", dest="gateway", action="append")
    ## TOS
    add_arg("--set-tos", dest="set-tos", action="append")
    add_arg("--and-tos", dest="and-tos", action="append")
    add_arg("--or-tos", dest="or-tos", action="append")
    add_arg("--xor-tos", dest="xor-tos", action="append")
    ## TPROXY
    add_arg("--on-port", dest="on-port", action="append")
    add_arg("--on-ip", dest="on-ip", action="append")
    add_arg("--tproxy-mark", dest="tproxy-mark", action="append")
    ## TTL
    add_arg("--ttl-set", dest="ttl-set", action="append")
    add_arg("--ttl-dec", dest="ttl-dec", action="append")
    add_arg("--ttl-inc", dest="ttl-inc", action="append")
    ## ULOG
    add_arg("--ulog-nlgroup", dest="ulog-nlgroup", action="append")
    add_arg("--ulog-prefix", dest="ulog-prefix", action="append")
    add_arg("--ulog-cprange", dest="ulog-cprange", action="append")
    add_arg("--ulog-qthreshold", dest="ulog-qthreshold", action="append")

    # Xtables-addons targets
    ## ACCOUNT
    add_arg("--addr", dest="addr", action="append")
    add_arg("--tname", dest="tname", action="append")
    ## CHAOS
    add_arg("--delude", dest="delude", action="append")
    add_arg("--tarpit", dest="tarpit", action="append")
    ## DHCPMAC
    add_arg("--set-mac", dest="set-mac", action="append")
    ## DNETMAP
    add_arg("--prefix", dest="prefix", action="append")
    add_arg("--reuse", dest="reuse", action="append")
    add_arg("--static", dest="static", action="append")
    ## IPMARK
    add_arg("--and-mask", dest="and-mask", action="append")
    add_arg("--or-mask", dest="or-mask", action="append")
    add_arg("--shift", dest="shift", action="append")
    ## TARPIT
    add_arg("--honeypot", dest="honeypot", action="append")
    add_arg("--reset", dest="reset", action="append")

    return parser<|MERGE_RESOLUTION|>--- conflicted
+++ resolved
@@ -115,21 +115,12 @@
         if family == "ipv6":
             return "/etc/iptables/rules6-save"
         else:
-<<<<<<< HEAD
-            return '/etc/iptables/rules-save'
-    elif __grains__['os_family'] == 'NILinuxRT':
-        if family == 'ipv6':
-            return '/etc/natinst/share/ip6tables.conf'
-        else:
-            return '/etc/natinst/share/iptables.conf'
-=======
             return "/etc/iptables/rules-save"
     elif __grains__["os_family"] == "NILinuxRT":
         if family == "ipv6":
             return "/etc/natinst/share/ip6tables.conf"
         else:
             return "/etc/natinst/share/iptables.conf"
->>>>>>> 2ecd8678
     else:
         raise SaltException(
             "Saving iptables to file is not"
