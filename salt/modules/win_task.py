--- conflicted
+++ resolved
@@ -14,12 +14,9 @@
 from datetime import datetime
 
 import salt.utils.platform
-<<<<<<< HEAD
-=======
 import salt.utils.winapi
 from salt.exceptions import ArgumentValueError, CommandExecutionError
 from salt.ext.six.moves import range
->>>>>>> 2ecd8678
 
 try:
     import pythoncom
@@ -357,15 +354,9 @@
         salt 'minion-id' task.list_tasks Microsoft\XblGameSave
     """
     # Create the task service object
-<<<<<<< HEAD
-    pythoncom.CoInitialize()
-    task_service = win32com.client.Dispatch("Schedule.Service")
-    task_service.Connect()
-=======
     with salt.utils.winapi.Com():
         task_service = win32com.client.Dispatch("Schedule.Service")
         task_service.Connect()
->>>>>>> 2ecd8678
 
         # Get the folder to list tasks from
         task_folder = task_service.GetFolder(location)
@@ -403,15 +394,9 @@
         salt 'minion-id' task.list_folders Microsoft
     """
     # Create the task service object
-<<<<<<< HEAD
-    pythoncom.CoInitialize()
-    task_service = win32com.client.Dispatch("Schedule.Service")
-    task_service.Connect()
-=======
     with salt.utils.winapi.Com():
         task_service = win32com.client.Dispatch("Schedule.Service")
         task_service.Connect()
->>>>>>> 2ecd8678
 
         # Get the folder to list folders from
         task_folder = task_service.GetFolder(location)
@@ -453,15 +438,9 @@
         salt '*' task.list_triggers XblGameSaveTask Microsoft\XblGameSave
     """
     # Create the task service object
-<<<<<<< HEAD
-    pythoncom.CoInitialize()
-    task_service = win32com.client.Dispatch("Schedule.Service")
-    task_service.Connect()
-=======
     with salt.utils.winapi.Com():
         task_service = win32com.client.Dispatch("Schedule.Service")
         task_service.Connect()
->>>>>>> 2ecd8678
 
         # Get the folder to list folders from
         task_folder = task_service.GetFolder(location)
@@ -504,15 +483,9 @@
         salt 'minion-id' task.list_actions XblGameSaveTask Microsoft\XblGameSave
     """
     # Create the task service object
-<<<<<<< HEAD
-    pythoncom.CoInitialize()
-    task_service = win32com.client.Dispatch("Schedule.Service")
-    task_service.Connect()
-=======
     with salt.utils.winapi.Com():
         task_service = win32com.client.Dispatch("Schedule.Service")
         task_service.Connect()
->>>>>>> 2ecd8678
 
         # Get the folder to list folders from
         task_folder = task_service.GetFolder(location)
@@ -574,37 +547,6 @@
         return "{} already exists".format(name)
 
     # connect to the task scheduler
-<<<<<<< HEAD
-    pythoncom.CoInitialize()
-    task_service = win32com.client.Dispatch("Schedule.Service")
-    task_service.Connect()
-
-    # Create a new task definition
-    task_definition = task_service.NewTask(0)
-
-    # Modify task settings
-    edit_task(task_definition=task_definition,
-              user_name=user_name,
-              password=password,
-              **kwargs)
-
-    # Add Action
-    add_action(task_definition=task_definition, **kwargs)
-
-    # Add Trigger
-    add_trigger(task_definition=task_definition, **kwargs)
-
-    # get the folder to create the task in
-    task_folder = task_service.GetFolder(location)
-
-    # Save the task
-    _save_task_definition(name=name,
-                          task_folder=task_folder,
-                          task_definition=task_definition,
-                          user_name=task_definition.Principal.UserID,
-                          password=password,
-                          logon_type=task_definition.Principal.LogonType)
-=======
     with salt.utils.winapi.Com():
         task_service = win32com.client.Dispatch("Schedule.Service")
         task_service.Connect()
@@ -638,7 +580,6 @@
             password=password,
             logon_type=task_definition.Principal.LogonType,
         )
->>>>>>> 2ecd8678
 
     # Verify task was created
     return name in list_tasks(location)
@@ -700,15 +641,9 @@
         raise ArgumentValueError("Must specify either xml_text or xml_path")
 
     # Create the task service object
-<<<<<<< HEAD
-    pythoncom.CoInitialize()
-    task_service = win32com.client.Dispatch("Schedule.Service")
-    task_service.Connect()
-=======
     with salt.utils.winapi.Com():
         task_service = win32com.client.Dispatch("Schedule.Service")
         task_service.Connect()
->>>>>>> 2ecd8678
 
         # Load xml from file, overrides xml_text
         # Need to figure out how to load contents of xml
@@ -813,15 +748,9 @@
         return "{} already exists".format(name)
 
     # Create the task service object
-<<<<<<< HEAD
-    pythoncom.CoInitialize()
-    task_service = win32com.client.Dispatch("Schedule.Service")
-    task_service.Connect()
-=======
     with salt.utils.winapi.Com():
         task_service = win32com.client.Dispatch("Schedule.Service")
         task_service.Connect()
->>>>>>> 2ecd8678
 
         # Get the folder to list folders from
         task_folder = task_service.GetFolder(location)
@@ -1053,19 +982,9 @@
             # Make sure task exists to modify
             if name in list_tasks(location):
 
-<<<<<<< HEAD
-            # Connect to the task scheduler
-            pythoncom.CoInitialize()
-            task_service = win32com.client.Dispatch("Schedule.Service")
-            task_service.Connect()
-
-            # get the folder to create the task in
-            task_folder = task_service.GetFolder(location)
-=======
                 # Connect to the task scheduler
                 task_service = win32com.client.Dispatch("Schedule.Service")
                 task_service.Connect()
->>>>>>> 2ecd8678
 
                 # get the folder to create the task in
                 task_folder = task_service.GetFolder(location)
@@ -1244,15 +1163,9 @@
         return "{} not found in {}".format(name, location)
 
     # connect to the task scheduler
-<<<<<<< HEAD
-    pythoncom.CoInitialize()
-    task_service = win32com.client.Dispatch("Schedule.Service")
-    task_service.Connect()
-=======
     with salt.utils.winapi.Com():
         task_service = win32com.client.Dispatch("Schedule.Service")
         task_service.Connect()
->>>>>>> 2ecd8678
 
         # get the folder to delete the task from
         task_folder = task_service.GetFolder(location)
@@ -1291,15 +1204,9 @@
         return "{} not found in {}".format(name, location)
 
     # connect to the task scheduler
-<<<<<<< HEAD
-    pythoncom.CoInitialize()
-    task_service = win32com.client.Dispatch("Schedule.Service")
-    task_service.Connect()
-=======
     with salt.utils.winapi.Com():
         task_service = win32com.client.Dispatch("Schedule.Service")
         task_service.Connect()
->>>>>>> 2ecd8678
 
         # get the folder to delete the folder from
         task_folder = task_service.GetFolder(location)
@@ -1339,15 +1246,9 @@
         return "{} not found in {}".format(name, location)
 
     # connect to the task scheduler
-<<<<<<< HEAD
-    pythoncom.CoInitialize()
-    task_service = win32com.client.Dispatch("Schedule.Service")
-    task_service.Connect()
-=======
     with salt.utils.winapi.Com():
         task_service = win32com.client.Dispatch("Schedule.Service")
         task_service.Connect()
->>>>>>> 2ecd8678
 
         # get the folder to delete the folder from
         task_folder = task_service.GetFolder(location)
@@ -1388,15 +1289,9 @@
         return "{} not found in {}".format(name, location)
 
     # connect to the task scheduler
-<<<<<<< HEAD
-    pythoncom.CoInitialize()
-    task_service = win32com.client.Dispatch("Schedule.Service")
-    task_service.Connect()
-=======
     with salt.utils.winapi.Com():
         task_service = win32com.client.Dispatch("Schedule.Service")
         task_service.Connect()
->>>>>>> 2ecd8678
 
         # get the folder to delete the folder from
         task_folder = task_service.GetFolder(location)
@@ -1455,15 +1350,9 @@
         return "{} not found in {}".format(name, location)
 
     # connect to the task scheduler
-<<<<<<< HEAD
-    pythoncom.CoInitialize()
-    task_service = win32com.client.Dispatch("Schedule.Service")
-    task_service.Connect()
-=======
     with salt.utils.winapi.Com():
         task_service = win32com.client.Dispatch("Schedule.Service")
         task_service.Connect()
->>>>>>> 2ecd8678
 
         # get the folder to delete the folder from
         task_folder = task_service.GetFolder(location)
@@ -1510,15 +1399,9 @@
         return "{} not found in {}".format(name, location)
 
     # connect to the task scheduler
-<<<<<<< HEAD
-    pythoncom.CoInitialize()
-    task_service = win32com.client.Dispatch("Schedule.Service")
-    task_service.Connect()
-=======
     with salt.utils.winapi.Com():
         task_service = win32com.client.Dispatch("Schedule.Service")
         task_service.Connect()
->>>>>>> 2ecd8678
 
         # get the folder where the task is defined
         task_folder = task_service.GetFolder(location)
@@ -1555,42 +1438,6 @@
         return "{} not found in {}".format(name, location)
 
     # connect to the task scheduler
-<<<<<<< HEAD
-    pythoncom.CoInitialize()
-    task_service = win32com.client.Dispatch("Schedule.Service")
-    task_service.Connect()
-
-    # get the folder to delete the folder from
-    task_folder = task_service.GetFolder(location)
-    task = task_folder.GetTask(name)
-
-    properties = {'enabled': task.Enabled,
-                  'last_run': _get_date_value(task.LastRunTime),
-                  'last_run_result': results[task.LastTaskResult],
-                  'missed_runs': task.NumberOfMissedRuns,
-                  'next_run': _get_date_value(task.NextRunTime),
-                  'status': states[task.State]}
-
-    def_set = task.Definition.Settings
-
-    settings = {
-        'allow_demand_start': def_set.AllowDemandStart,
-        'force_stop': def_set.AllowHardTerminate}
-
-    if def_set.DeleteExpiredTaskAfter == '':
-        settings['delete_after'] = False
-    elif def_set.DeleteExpiredTaskAfter == 'PT0S':
-        settings['delete_after'] = 'Immediately'
-    else:
-        settings['delete_after'] = _reverse_lookup(
-            duration, def_set.DeleteExpiredTaskAfter)
-
-    if def_set.ExecutionTimeLimit == '':
-        settings['execution_time_limit'] = False
-    else:
-        settings['execution_time_limit'] = _reverse_lookup(
-            duration, def_set.ExecutionTimeLimit)
-=======
     with salt.utils.winapi.Com():
         task_service = win32com.client.Dispatch("Schedule.Service")
         task_service.Connect()
@@ -1623,7 +1470,6 @@
             settings["delete_after"] = _reverse_lookup(
                 duration, def_set.DeleteExpiredTaskAfter
             )
->>>>>>> 2ecd8678
 
         if def_set.ExecutionTimeLimit == "":
             settings["execution_time_limit"] = False
@@ -1823,19 +1669,9 @@
             # Make sure task exists
             if name in list_tasks(location):
 
-<<<<<<< HEAD
-            # Connect to the task scheduler
-            pythoncom.CoInitialize()
-            task_service = win32com.client.Dispatch("Schedule.Service")
-            task_service.Connect()
-
-            # get the folder to create the task in
-            task_folder = task_service.GetFolder(location)
-=======
                 # Connect to the task scheduler
                 task_service = win32com.client.Dispatch("Schedule.Service")
                 task_service.Connect()
->>>>>>> 2ecd8678
 
                 # get the folder to create the task in
                 task_folder = task_service.GetFolder(location)
@@ -1942,44 +1778,6 @@
         return "{} not found in {}".format(name, location)
 
     # Create the task service object
-<<<<<<< HEAD
-    pythoncom.CoInitialize()
-    task_service = win32com.client.Dispatch("Schedule.Service")
-    task_service.Connect()
-
-    # Get the actions from the task
-    task_folder = task_service.GetFolder(location)
-    task_definition = task_folder.GetTask(name).Definition
-    actions = task_definition.Actions
-
-    actions.Clear()
-
-    # Save the Changes
-    return _save_task_definition(name=name,
-                                 task_folder=task_folder,
-                                 task_definition=task_definition,
-                                 user_name=task_definition.Principal.UserID,
-                                 password=None,
-                                 logon_type=task_definition.Principal.LogonType)
-
-
-def add_trigger(name=None,
-                location='\\',
-                trigger_type=None,
-                trigger_enabled=True,
-                start_date=None,
-                start_time=None,
-                end_date=None,
-                end_time=None,
-                random_delay=None,
-                repeat_interval=None,
-                repeat_duration=None,
-                repeat_stop_at_duration_end=False,
-                execution_time_limit=None,
-                delay=None,
-                **kwargs):
-    r'''
-=======
     with salt.utils.winapi.Com():
         task_service = win32com.client.Dispatch("Schedule.Service")
         task_service.Connect()
@@ -2020,7 +1818,6 @@
     **kwargs
 ):
     r"""
->>>>>>> 2ecd8678
     Add a trigger to a Windows Scheduled task
 
     .. note::
@@ -2461,16 +2258,9 @@
             # Make sure task exists
             if name in list_tasks(location):
 
-<<<<<<< HEAD
-            # Connect to the task scheduler
-            pythoncom.CoInitialize()
-            task_service = win32com.client.Dispatch("Schedule.Service")
-            task_service.Connect()
-=======
                 # Connect to the task scheduler
                 task_service = win32com.client.Dispatch("Schedule.Service")
                 task_service.Connect()
->>>>>>> 2ecd8678
 
                 # get the folder to create the task in
                 task_folder = task_service.GetFolder(location)
@@ -2661,26 +2451,6 @@
         return "{} not found in {}".format(name, location)
 
     # Create the task service object
-<<<<<<< HEAD
-    pythoncom.CoInitialize()
-    task_service = win32com.client.Dispatch("Schedule.Service")
-    task_service.Connect()
-
-    # Get the triggers from the task
-    task_folder = task_service.GetFolder(location)
-    task_definition = task_folder.GetTask(name).Definition
-    triggers = task_definition.Triggers
-
-    triggers.Clear()
-
-    # Save the Changes
-    return _save_task_definition(name=name,
-                                 task_folder=task_folder,
-                                 task_definition=task_definition,
-                                 user_name=task_definition.Principal.UserID,
-                                 password=None,
-                                 logon_type=task_definition.Principal.LogonType)
-=======
     with salt.utils.winapi.Com():
         task_service = win32com.client.Dispatch("Schedule.Service")
         task_service.Connect()
@@ -2700,5 +2470,4 @@
             user_name=task_definition.Principal.UserID,
             password=None,
             logon_type=task_definition.Principal.LogonType,
-        )
->>>>>>> 2ecd8678
+        )