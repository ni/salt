# -*- coding: utf-8 -*-
"""
Manage groups on Windows

.. important::
    If you feel that Salt should be using this module to manage groups on a
    minion, and it is using a different module (or gives an error similar to
    *'group.info' is not available*), see :ref:`here
    <module-provider-override>`.
"""
from __future__ import absolute_import, print_function, unicode_literals

import logging

# Import Salt libs
import salt.utils.platform
import salt.utils.win_functions

try:
    import win32api
    import win32com.client
    import pythoncom
    import pywintypes

    HAS_DEPENDENCIES = True
except ImportError:
    HAS_DEPENDENCIES = False

log = logging.getLogger(__name__)

# Define the module's virtual name
__virtualname__ = "group"


def __virtual__():
    """
    Set the group module if the kernel is Windows
    """
    if not salt.utils.platform.is_windows():
        return False, "win_groupadd: only works on Windows systems"
    if not HAS_DEPENDENCIES:
        return False, "win_groupadd: missing dependencies"
    return __virtualname__


def _get_computer_object():
    """
    A helper function to get the object for the local machine

    Returns:
        object: Returns the computer object for the local machine
<<<<<<< HEAD
    '''
    pythoncom.CoInitialize()
    nt = win32com.client.Dispatch('AdsNameSpaces')
    return nt.GetObject('', 'WinNT://.,computer')
=======
    """
    with salt.utils.winapi.Com():
        nt = win32com.client.Dispatch("AdsNameSpaces")
        return nt.GetObject("", "WinNT://.,computer")
>>>>>>> 2ecd8678


def _get_group_object(name):
    """
    A helper function to get a specified group object

    Args:

        name (str): The name of the object

    Returns:
        object: The specified group object
<<<<<<< HEAD
    '''
    pythoncom.CoInitialize()
    nt = win32com.client.Dispatch('AdsNameSpaces')
    return nt.GetObject('', 'WinNT://./' + name + ',group')
=======
    """
    with salt.utils.winapi.Com():
        nt = win32com.client.Dispatch("AdsNameSpaces")
        return nt.GetObject("", "WinNT://./" + name + ",group")
>>>>>>> 2ecd8678


def _get_all_groups():
    """
    A helper function that gets a list of group objects for all groups on the
    machine

    Returns:
        iter: A list of objects for all groups on the machine
<<<<<<< HEAD
    '''
    pythoncom.CoInitialize()
    nt = win32com.client.Dispatch('AdsNameSpaces')
    results = nt.GetObject('', 'WinNT://.')
    results.Filter = ['group']
    return results
=======
    """
    with salt.utils.winapi.Com():
        nt = win32com.client.Dispatch("AdsNameSpaces")
        results = nt.GetObject("", "WinNT://.")
        results.Filter = ["group"]
        return results
>>>>>>> 2ecd8678


def _get_username(member):
    """
    Resolve the username from the member object returned from a group query

    Returns:
        str: The username converted to domain\\username format
    """
    return member.ADSPath.replace("WinNT://", "").replace("/", "\\")


def add(name, **kwargs):
    """
    Add the specified group

    Args:

        name (str):
            The name of the group to add

    Returns:
        bool: ``True`` if successful, otherwise ``False``

    CLI Example:

    .. code-block:: bash

        salt '*' group.add foo
    """
    if not info(name):
        comp_obj = _get_computer_object()
        try:
            new_group = comp_obj.Create("group", name)
            new_group.SetInfo()
            log.info("Successfully created group {0}".format(name))
        except pywintypes.com_error as exc:
            msg = "Failed to create group {0}. {1}".format(
                name, win32api.FormatMessage(exc.excepinfo[5])
            )
            log.error(msg)
            return False
    else:
        log.warning("The group {0} already exists.".format(name))
        return False
    return True


def delete(name, **kwargs):
    """
    Remove the named group

    Args:

        name (str):
            The name of the group to remove

    Returns:
        bool: ``True`` if successful, otherwise ``False``

    CLI Example:

    .. code-block:: bash

        salt '*' group.delete foo
    """
    if info(name):
        comp_obj = _get_computer_object()
        try:
            comp_obj.Delete("group", name)
            log.info("Successfully removed group {0}".format(name))
        except pywintypes.com_error as exc:
            msg = "Failed to remove group {0}. {1}".format(
                name, win32api.FormatMessage(exc.excepinfo[5])
            )
            log.error(msg)
            return False
    else:
        log.warning("The group {0} does not exists.".format(name))
        return False

    return True


def info(name):
    """
    Return information about a group

    Args:

        name (str):
            The name of the group for which to get information

    Returns:
        dict: A dictionary of information about the group

    CLI Example:

    .. code-block:: bash

        salt '*' group.info foo
    """
    try:
        groupObj = _get_group_object(name)
        gr_name = groupObj.Name
        gr_mem = [_get_username(x) for x in groupObj.members()]
    except pywintypes.com_error as exc:
        msg = "Failed to access group {0}. {1}".format(
            name, win32api.FormatMessage(exc.excepinfo[5])
        )
        log.debug(msg)
        return False

    if not gr_name:
        return False

    return {"name": gr_name, "passwd": None, "gid": None, "members": gr_mem}


def getent(refresh=False):
    """
    Return info on all groups

    Args:

        refresh (bool):
            Refresh the info for all groups in ``__context__``. If False only
            the groups in ``__context__`` will be returned. If True the
            ``__context__`` will be refreshed with current data and returned.
            Default is False

    Returns:
        A list of groups and their information

    CLI Example:

    .. code-block:: bash

        salt '*' group.getent
    """
    if "group.getent" in __context__ and not refresh:
        return __context__["group.getent"]

    ret = []

    results = _get_all_groups()

    for result in results:
        group = {
            "gid": __salt__["file.group_to_gid"](result.Name),
            "members": [_get_username(x) for x in result.members()],
            "name": result.Name,
            "passwd": "x",
        }
        ret.append(group)
    __context__["group.getent"] = ret
    return ret


def adduser(name, username, **kwargs):
    """
    Add a user to a group

    Args:

        name (str):
            The name of the group to modify

        username (str):
            The name of the user to add to the group

    Returns:
        bool: ``True`` if successful, otherwise ``False``

    CLI Example:

    .. code-block:: bash

        salt '*' group.adduser foo username
    """
    try:
        group_obj = _get_group_object(name)
    except pywintypes.com_error as exc:
        msg = "Failed to access group {0}. {1}".format(
            name, win32api.FormatMessage(exc.excepinfo[5])
        )
        log.error(msg)
        return False

    existing_members = [_get_username(x) for x in group_obj.members()]
    username = salt.utils.win_functions.get_sam_name(username)

    try:
        if username not in existing_members:
            group_obj.Add("WinNT://" + username.replace("\\", "/"))
            log.info("Added user {0}".format(username))
        else:
            log.warning("User {0} is already a member of {1}".format(username, name))
            return False
    except pywintypes.com_error as exc:
        msg = "Failed to add {0} to group {1}. {2}".format(
            username, name, exc.excepinfo[2]
        )
        log.error(msg)
        return False

    return True


def deluser(name, username, **kwargs):
    """
    Remove a user from a group

    Args:

        name (str):
            The name of the group to modify

        username (str):
            The name of the user to remove from the group

    Returns:
        bool: ``True`` if successful, otherwise ``False``

    CLI Example:

    .. code-block:: bash

        salt '*' group.deluser foo username
    """
    try:
        group_obj = _get_group_object(name)
    except pywintypes.com_error as exc:
        msg = "Failed to access group {0}. {1}".format(
            name, win32api.FormatMessage(exc.excepinfo[5])
        )
        log.error(msg)
        return False

    existing_members = [_get_username(x) for x in group_obj.members()]

    try:
        if salt.utils.win_functions.get_sam_name(username) in existing_members:
            group_obj.Remove("WinNT://" + username.replace("\\", "/"))
            log.info("Removed user {0}".format(username))
        else:
            log.warning("User {0} is not a member of {1}".format(username, name))
            return False
    except pywintypes.com_error as exc:
        msg = "Failed to remove {0} from group {1}. {2}".format(
            username, name, win32api.FormatMessage(exc.excepinfo[5])
        )
        log.error(msg)
        return False

    return True


def members(name, members_list, **kwargs):
    """
    Ensure a group contains only the members in the list

    Args:

        name (str):
            The name of the group to modify

        members_list (str):
            A single user or a comma separated list of users. The group will
            contain only the users specified in this list.

    Returns:
        bool: ``True`` if successful, otherwise ``False``

    CLI Example:

    .. code-block:: bash

        salt '*' group.members foo 'user1,user2,user3'
    """
    members_list = [
        salt.utils.win_functions.get_sam_name(m) for m in members_list.split(",")
    ]
    if not isinstance(members_list, list):
        log.debug("member_list is not a list")
        return False

    try:
        obj_group = _get_group_object(name)
    except pywintypes.com_error as exc:
        # Group probably doesn't exist, but we'll log the error
        msg = "Failed to access group {0}. {1}".format(
            name, win32api.FormatMessage(exc.excepinfo[5])
        )
        log.error(msg)
        return False

    existing_members = [_get_username(x) for x in obj_group.members()]
    existing_members.sort()
    members_list.sort()

    if existing_members == members_list:
        log.info("{0} membership is correct".format(name))
        return True

    # add users
    success = True
    for member in members_list:
        if member not in existing_members:
            try:
                obj_group.Add("WinNT://" + member.replace("\\", "/"))
                log.info("User added: {0}".format(member))
            except pywintypes.com_error as exc:
                msg = "Failed to add {0} to {1}. {2}".format(
                    member, name, win32api.FormatMessage(exc.excepinfo[5])
                )
                log.error(msg)
                success = False

    # remove users not in members_list
    for member in existing_members:
        if member not in members_list:
            try:
                obj_group.Remove("WinNT://" + member.replace("\\", "/"))
                log.info("User removed: {0}".format(member))
            except pywintypes.com_error as exc:
                msg = "Failed to remove {0} from {1}. {2}".format(
                    member, name, win32api.FormatMessage(exc.excepinfo[5])
                )
                log.error(msg)
                success = False

    return success


def list_groups(refresh=False):
    """
    Return a list of groups

    Args:

        refresh (bool):
            Refresh the info for all groups in ``__context__``. If False only
            the groups in ``__context__`` will be returned. If True, the
            ``__context__`` will be refreshed with current data and returned.
            Default is False

    Returns:
        list: A list of groups on the machine

    CLI Example:

    .. code-block:: bash

        salt '*' group.list_groups
    """
    if "group.list_groups" in __context__ and not refresh:
        return __context__["group.list_groups"]

    results = _get_all_groups()

    ret = []

    for result in results:
        ret.append(result.Name)

    __context__["group.list_groups"] = ret

    return ret<|MERGE_RESOLUTION|>--- conflicted
+++ resolved
@@ -15,11 +15,11 @@
 # Import Salt libs
 import salt.utils.platform
 import salt.utils.win_functions
+import salt.utils.winapi
 
 try:
     import win32api
     import win32com.client
-    import pythoncom
     import pywintypes
 
     HAS_DEPENDENCIES = True
@@ -49,17 +49,10 @@
 
     Returns:
         object: Returns the computer object for the local machine
-<<<<<<< HEAD
-    '''
-    pythoncom.CoInitialize()
-    nt = win32com.client.Dispatch('AdsNameSpaces')
-    return nt.GetObject('', 'WinNT://.,computer')
-=======
     """
     with salt.utils.winapi.Com():
         nt = win32com.client.Dispatch("AdsNameSpaces")
         return nt.GetObject("", "WinNT://.,computer")
->>>>>>> 2ecd8678
 
 
 def _get_group_object(name):
@@ -72,17 +65,10 @@
 
     Returns:
         object: The specified group object
-<<<<<<< HEAD
-    '''
-    pythoncom.CoInitialize()
-    nt = win32com.client.Dispatch('AdsNameSpaces')
-    return nt.GetObject('', 'WinNT://./' + name + ',group')
-=======
     """
     with salt.utils.winapi.Com():
         nt = win32com.client.Dispatch("AdsNameSpaces")
         return nt.GetObject("", "WinNT://./" + name + ",group")
->>>>>>> 2ecd8678
 
 
 def _get_all_groups():
@@ -92,21 +78,12 @@
 
     Returns:
         iter: A list of objects for all groups on the machine
-<<<<<<< HEAD
-    '''
-    pythoncom.CoInitialize()
-    nt = win32com.client.Dispatch('AdsNameSpaces')
-    results = nt.GetObject('', 'WinNT://.')
-    results.Filter = ['group']
-    return results
-=======
     """
     with salt.utils.winapi.Com():
         nt = win32com.client.Dispatch("AdsNameSpaces")
         results = nt.GetObject("", "WinNT://.")
         results.Filter = ["group"]
         return results
->>>>>>> 2ecd8678
 
 
 def _get_username(member):
