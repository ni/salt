--- conflicted
+++ resolved
@@ -265,12 +265,8 @@
         else:
             schedule[name]['splay'] = kwargs['splay']
 
-<<<<<<< HEAD
-    for item in ['range', 'when', 'cron', 'returner', 'return_config', 'until']:
-=======
     for item in ['range', 'when', 'once', 'once_fmt', 'cron', 'returner',
-            'return_config']:
->>>>>>> 63910539
+            'return_config', 'until']:
         if item in kwargs:
             schedule[name][item] = kwargs[item]
 
