"""
An execution module which can manipulate an f5 bigip via iControl REST
    :maturity:      develop
    :platform:      f5_bigip_11.6
"""

import salt.exceptions
import salt.utils.json

try:
    import requests
    import requests.exceptions

    HAS_LIBS = True
except ImportError:
    HAS_LIBS = False


# Define the module's virtual name
__virtualname__ = "bigip"


def __virtual__():
    """
    Only return if requests is installed
    """
    if HAS_LIBS:
        return __virtualname__
    return (
        False,
        "The bigip execution module cannot be loaded: "
        "python requests library not available.",
    )


BIG_IP_URL_BASE = "https://{host}/mgmt/tm"


def _build_session(username, password, trans_label=None):
    """
    Create a session to be used when connecting to iControl REST.
    """

    bigip = requests.session()
    bigip.auth = (username, password)
    bigip.verify = True
<<<<<<< HEAD
    bigip.headers.update({'Content-Type': 'application/json'})
=======
    bigip.headers.update({"Content-Type": "application/json"})
>>>>>>> 2ecd8678

    if trans_label:
        # pull the trans id from the grain
        trans_id = __salt__["grains.get"](
            "bigip_f5_trans:{label}".format(label=trans_label)
        )

        if trans_id:
            bigip.headers.update({"X-F5-REST-Coordination-Id": trans_id})
        else:
            bigip.headers.update({"X-F5-REST-Coordination-Id": None})

    return bigip


def _load_response(response):
    """
    Load the response from json data, return the dictionary or raw text
    """

    try:
        data = salt.utils.json.loads(response.text)
    except ValueError:
        data = response.text

    ret = {"code": response.status_code, "content": data}

    return ret


def _load_connection_error(hostname, error):
    """
    Format and Return a connection error
    """

    ret = {
        "code": None,
        "content": "Error: Unable to connect to the bigip device: {host}\n{error}".format(
            host=hostname, error=error
        ),
    }

    return ret


def _loop_payload(params):
    """
    Pass in a dictionary of parameters, loop through them and build a payload containing,
    parameters who's values are not None.
    """

    # construct the payload
    payload = {}

    # set the payload
    for param, value in params.items():
        if value is not None:
            payload[param] = value

    return payload


def _build_list(option_value, item_kind):
    """
    pass in an option to check for a list of items, create a list of dictionary of items to set
    for this option
    """
    # specify profiles if provided
    if option_value is not None:

        items = []

        # if user specified none, return an empty list
        if option_value == "none":
            return items

        # was a list already passed in?
        if not isinstance(option_value, list):
            values = option_value.split(",")
        else:
            values = option_value

        for value in values:
            # sometimes the bigip just likes a plain ol list of items
            if item_kind is None:
                items.append(value)
            # other times it's picky and likes key value pairs...
            else:
                items.append({"kind": item_kind, "name": value})
        return items
    return None


def _determine_toggles(payload, toggles):
    """
    BigIP can't make up its mind if it likes yes / no or true or false.
    Figure out what it likes to hear without confusing the user.
    """

    for toggle, definition in toggles.items():
        # did the user specify anything?
        if definition["value"] is not None:
            # test for yes_no toggle
            if (
                definition["value"] is True or definition["value"] == "yes"
            ) and definition["type"] == "yes_no":
                payload[toggle] = "yes"
            elif (
                definition["value"] is False or definition["value"] == "no"
            ) and definition["type"] == "yes_no":
                payload[toggle] = "no"

            # test for true_false toggle
            if (
                definition["value"] is True or definition["value"] == "yes"
            ) and definition["type"] == "true_false":
                payload[toggle] = True
            elif (
                definition["value"] is False or definition["value"] == "no"
            ) and definition["type"] == "true_false":
                payload[toggle] = False

    return payload


def _set_value(value):
    """
    A function to detect if user is trying to pass a dictionary or list.  parse it and return a
    dictionary list or a string
    """
    # don't continue if already an acceptable data-type
    if isinstance(value, bool) or isinstance(value, dict) or isinstance(value, list):
        return value

    # check if json
    if value.startswith("j{") and value.endswith("}j"):

        value = value.replace("j{", "{")
        value = value.replace("}j", "}")

        try:
            return salt.utils.json.loads(value)
        except Exception:  # pylint: disable=broad-except
            raise salt.exceptions.CommandExecutionError

    # detect list of dictionaries
    if "|" in value and r"\|" not in value:
        values = value.split("|")
        items = []
        for value in values:
            items.append(_set_value(value))
        return items

    # parse out dictionary if detected
    if ":" in value and r"\:" not in value:
        options = {}
        # split out pairs
        key_pairs = value.split(",")
        for key_pair in key_pairs:
            k = key_pair.split(":")[0]
            v = key_pair.split(":")[1]
            options[k] = v
        return options

    # try making a list
    elif "," in value and r"\," not in value:
        value_items = value.split(",")
        return value_items

    # just return a string
    else:

        # remove escape chars if added
        if r"\|" in value:
            value = value.replace(r"\|", "|")

        if r"\:" in value:
            value = value.replace(r"\:", ":")

        if r"\," in value:
            value = value.replace(r"\,", ",")

        return value


def start_transaction(hostname, username, password, label):
    """
    A function to connect to a bigip device and start a new transaction.

    hostname
        The host/address of the bigip device
    username
        The iControl REST username
    password
        The iControl REST password
    label
        The name / alias for this transaction.  The actual transaction
        id will be stored within a grain called ``bigip_f5_trans:<label>``

    CLI Example:

    .. code-block:: bash

        salt '*' bigip.start_transaction bigip admin admin my_transaction

    """

    # build the session
    bigip_session = _build_session(username, password)

    payload = {}

    # post to REST to get trans id
    try:
        response = bigip_session.post(
            BIG_IP_URL_BASE.format(host=hostname) + "/transaction",
            data=salt.utils.json.dumps(payload),
        )
    except requests.exceptions.ConnectionError as e:
        return _load_connection_error(hostname, e)

    # extract the trans_id
    data = _load_response(response)

    if data["code"] == 200:

        trans_id = data["content"]["transId"]

        __salt__["grains.setval"]("bigip_f5_trans", {label: trans_id})

        return "Transaction: {trans_id} - has successfully been stored in the grain: bigip_f5_trans:{label}".format(
            trans_id=trans_id, label=label
        )
    else:
        return data


def list_transaction(hostname, username, password, label):
    """
    A function to connect to a bigip device and list an existing transaction.

    hostname
        The host/address of the bigip device
    username
        The iControl REST username
    password
        The iControl REST password
    label
        the label of this transaction stored within the grain:
        ``bigip_f5_trans:<label>``

    CLI Example:

    .. code-block:: bash

        salt '*' bigip.list_transaction bigip admin admin my_transaction

    """

    # build the session
    bigip_session = _build_session(username, password)

    # pull the trans id from the grain
    trans_id = __salt__["grains.get"]("bigip_f5_trans:{label}".format(label=label))

    if trans_id:

        # post to REST to get trans id
        try:
            response = bigip_session.get(
                BIG_IP_URL_BASE.format(host=hostname)
                + "/transaction/{trans_id}/commands".format(trans_id=trans_id)
            )
            return _load_response(response)
        except requests.exceptions.ConnectionError as e:
            return _load_connection_error(hostname, e)
    else:
        return (
            "Error: the label for this transaction was not defined as a grain.  Begin a new transaction using the"
            " bigip.start_transaction function"
        )


def commit_transaction(hostname, username, password, label):
    """
    A function to connect to a bigip device and commit an existing transaction.

    hostname
        The host/address of the bigip device
    username
        The iControl REST username
    password
        The iControl REST password
    label
        the label of this transaction stored within the grain:
        ``bigip_f5_trans:<label>``

    CLI Example:

    .. code-block:: bash

        salt '*' bigip.commit_transaction bigip admin admin my_transaction
    """

    # build the session
    bigip_session = _build_session(username, password)

    # pull the trans id from the grain
    trans_id = __salt__["grains.get"]("bigip_f5_trans:{label}".format(label=label))

    if trans_id:

        payload = {}
        payload["state"] = "VALIDATING"

        # patch to REST to get trans id
        try:
            response = bigip_session.patch(
                BIG_IP_URL_BASE.format(host=hostname)
                + "/transaction/{trans_id}".format(trans_id=trans_id),
                data=salt.utils.json.dumps(payload),
            )
            return _load_response(response)
        except requests.exceptions.ConnectionError as e:
            return _load_connection_error(hostname, e)
    else:
        return (
            "Error: the label for this transaction was not defined as a grain.  Begin a new transaction using the"
            " bigip.start_transaction function"
        )


def delete_transaction(hostname, username, password, label):
    """
    A function to connect to a bigip device and delete an existing transaction.

    hostname
        The host/address of the bigip device
    username
        The iControl REST username
    password
        The iControl REST password
    label
        The label of this transaction stored within the grain:
        ``bigip_f5_trans:<label>``

    CLI Example:

    .. code-block:: bash

        salt '*' bigip.delete_transaction bigip admin admin my_transaction
    """

    # build the session
    bigip_session = _build_session(username, password)

    # pull the trans id from the grain
    trans_id = __salt__["grains.get"]("bigip_f5_trans:{label}".format(label=label))

    if trans_id:

        # patch to REST to get trans id
        try:
            response = bigip_session.delete(
                BIG_IP_URL_BASE.format(host=hostname)
                + "/transaction/{trans_id}".format(trans_id=trans_id)
            )
            return _load_response(response)
        except requests.exceptions.ConnectionError as e:
            return _load_connection_error(hostname, e)
    else:
        return (
            "Error: the label for this transaction was not defined as a grain.  Begin a new transaction using the"
            " bigip.start_transaction function"
        )


def list_node(hostname, username, password, name=None, trans_label=None):
    """
    A function to connect to a bigip device and list all nodes or a specific node.


    hostname
        The host/address of the bigip device
    username
        The iControl REST username
    password
        The iControl REST password
    name
        The name of the node to list. If no name is specified than all nodes
        will be listed.
    trans_label
        The label of the transaction stored within the grain:
        ``bigip_f5_trans:<label>``

    CLI Example:

    .. code-block:: bash

        salt '*' bigip.list_node bigip admin admin my-node
    """

    # build sessions
    bigip_session = _build_session(username, password, trans_label)

    # get to REST
    try:
        if name:
            response = bigip_session.get(
                BIG_IP_URL_BASE.format(host=hostname)
                + "/ltm/node/{name}".format(name=name)
            )
        else:
            response = bigip_session.get(
                BIG_IP_URL_BASE.format(host=hostname) + "/ltm/node"
            )
    except requests.exceptions.ConnectionError as e:
        return _load_connection_error(hostname, e)

    return _load_response(response)


def create_node(hostname, username, password, name, address, trans_label=None):
    """
    A function to connect to a bigip device and create a node.

    hostname
        The host/address of the bigip device
    username
        The iControl REST username
    password
        The iControl REST password
    name
        The name of the node
    address
        The address of the node
    trans_label
        The label of the transaction stored within the grain:
        ``bigip_f5_trans:<label>``

    CLI Example:

    .. code-block:: bash

        salt '*' bigip.create_node bigip admin admin 10.1.1.2
    """

    # build session
    bigip_session = _build_session(username, password, trans_label)

    # construct the payload
    payload = {}
    payload["name"] = name
    payload["address"] = address

    # post to REST
    try:
        response = bigip_session.post(
            BIG_IP_URL_BASE.format(host=hostname) + "/ltm/node",
            data=salt.utils.json.dumps(payload),
        )
    except requests.exceptions.ConnectionError as e:
        return _load_connection_error(hostname, e)

    return _load_response(response)


def modify_node(
    hostname,
    username,
    password,
    name,
    connection_limit=None,
    description=None,
    dynamic_ratio=None,
    logging=None,
    monitor=None,
    rate_limit=None,
    ratio=None,
    session=None,
    state=None,
    trans_label=None,
):
    """
    A function to connect to a bigip device and modify an existing node.

    hostname
        The host/address of the bigip device
    username
        The iControl REST username
    password
        The iControl REST password
    name
        The name of the node to modify
    connection_limit
        [integer]
    description
        [string]
    dynamic_ratio
        [integer]
    logging
        [enabled | disabled]
    monitor
        [[name] | none | default]
    rate_limit
        [integer]
    ratio
        [integer]
    session
        [user-enabled | user-disabled]
    state
        [user-down | user-up ]
    trans_label
        The label of the transaction stored within the grain:
        ``bigip_f5_trans:<label>``

    CLI Example:

    .. code-block:: bash

        salt '*' bigip.modify_node bigip admin admin 10.1.1.2 ratio=2 logging=enabled
    """

    params = {
        "connection-limit": connection_limit,
        "description": description,
        "dynamic-ratio": dynamic_ratio,
        "logging": logging,
        "monitor": monitor,
        "rate-limit": rate_limit,
        "ratio": ratio,
        "session": session,
        "state": state,
    }

    # build session
    bigip_session = _build_session(username, password, trans_label)

    # build payload
    payload = _loop_payload(params)
    payload["name"] = name

    # put to REST
    try:
        response = bigip_session.put(
            BIG_IP_URL_BASE.format(host=hostname)
            + "/ltm/node/{name}".format(name=name),
            data=salt.utils.json.dumps(payload),
        )
    except requests.exceptions.ConnectionError as e:
        return _load_connection_error(hostname, e)

    return _load_response(response)


def delete_node(hostname, username, password, name, trans_label=None):
    """
    A function to connect to a bigip device and delete a specific node.

    hostname
        The host/address of the bigip device
    username
        The iControl REST username
    password
        The iControl REST password
    name
        The name of the node which will be deleted.
    trans_label
        The label of the transaction stored within the grain:
        ``bigip_f5_trans:<label>``

    CLI Example:

    .. code-block:: bash

        salt '*' bigip.delete_node bigip admin admin my-node
    """

    # build session
    bigip_session = _build_session(username, password, trans_label)

    # delete to REST
    try:
        response = bigip_session.delete(
            BIG_IP_URL_BASE.format(host=hostname) + "/ltm/node/{name}".format(name=name)
        )
    except requests.exceptions.ConnectionError as e:
        return _load_connection_error(hostname, e)

    if _load_response(response) == "":
        return True
    else:
        return _load_response(response)


def list_pool(hostname, username, password, name=None):
    """
    A function to connect to a bigip device and list all pools or a specific pool.

    hostname
        The host/address of the bigip device
    username
        The iControl REST username
    password
        The iControl REST password
    name
        The name of the pool to list. If no name is specified then all pools
        will be listed.

    CLI Example:

    .. code-block:: bash

        salt '*' bigip.list_pool bigip admin admin my-pool
    """

    # build sessions
    bigip_session = _build_session(username, password)

    # get to REST
    try:
        if name:
            response = bigip_session.get(
                BIG_IP_URL_BASE.format(host=hostname)
                + "/ltm/pool/{name}/?expandSubcollections=true".format(name=name)
            )
        else:
            response = bigip_session.get(
                BIG_IP_URL_BASE.format(host=hostname) + "/ltm/pool"
            )
    except requests.exceptions.ConnectionError as e:
        return _load_connection_error(hostname, e)

    return _load_response(response)


def create_pool(
    hostname,
    username,
    password,
    name,
    members=None,
    allow_nat=None,
    allow_snat=None,
    description=None,
    gateway_failsafe_device=None,
    ignore_persisted_weight=None,
    ip_tos_to_client=None,
    ip_tos_to_server=None,
    link_qos_to_client=None,
    link_qos_to_server=None,
    load_balancing_mode=None,
    min_active_members=None,
    min_up_members=None,
    min_up_members_action=None,
    min_up_members_checking=None,
    monitor=None,
    profiles=None,
    queue_depth_limit=None,
    queue_on_connection_limit=None,
    queue_time_limit=None,
    reselect_tries=None,
    service_down_action=None,
    slow_ramp_time=None,
):
    """
    A function to connect to a bigip device and create a pool.

    hostname
        The host/address of the bigip device
    username
        The iControl REST username
    password
        The iControl REST password
    name
        The name of the pool to create.
    members
        List of comma delimited pool members to add to the pool.
        i.e. 10.1.1.1:80,10.1.1.2:80,10.1.1.3:80
    allow_nat
        [yes | no]
    allow_snat
        [yes | no]
    description
        [string]
    gateway_failsafe_device
        [string]
    ignore_persisted_weight
        [enabled | disabled]
    ip_tos_to_client
        [pass-through | [integer]]
    ip_tos_to_server
        [pass-through | [integer]]
    link_qos_to_client
        [pass-through | [integer]]
    link_qos_to_server
        [pass-through | [integer]]
    load_balancing_mode
        [dynamic-ratio-member | dynamic-ratio-node |
        fastest-app-response | fastest-node |
        least-connections-members |
        least-connections-node |
        least-sessions |
        observed-member | observed-node |
        predictive-member | predictive-node |
        ratio-least-connections-member |
        ratio-least-connections-node |
        ratio-member | ratio-node | ratio-session |
        round-robin | weighted-least-connections-member |
        weighted-least-connections-node]
    min_active_members
        [integer]
    min_up_members
        [integer]
    min_up_members_action
        [failover | reboot | restart-all]
    min_up_members_checking
        [enabled | disabled]
    monitor
        [name]
    profiles
        [none | profile_name]
    queue_depth_limit
        [integer]
    queue_on_connection_limit
        [enabled | disabled]
    queue_time_limit
        [integer]
    reselect_tries
        [integer]
    service_down_action
        [drop | none | reselect | reset]
    slow_ramp_time
        [integer]

    CLI Example:

    .. code-block:: bash

        salt '*' bigip.create_pool bigip admin admin my-pool 10.1.1.1:80,10.1.1.2:80,10.1.1.3:80 monitor=http
    """

    params = {
        "description": description,
        "gateway-failsafe-device": gateway_failsafe_device,
        "ignore-persisted-weight": ignore_persisted_weight,
        "ip-tos-to-client": ip_tos_to_client,
        "ip-tos-to-server": ip_tos_to_server,
        "link-qos-to-client": link_qos_to_client,
        "link-qos-to-server": link_qos_to_server,
        "load-balancing-mode": load_balancing_mode,
        "min-active-members": min_active_members,
        "min-up-members": min_up_members,
        "min-up-members-action": min_up_members_action,
        "min-up-members-checking": min_up_members_checking,
        "monitor": monitor,
        "profiles": profiles,
        "queue-on-connection-limit": queue_on_connection_limit,
        "queue-depth-limit": queue_depth_limit,
        "queue-time-limit": queue_time_limit,
        "reselect-tries": reselect_tries,
        "service-down-action": service_down_action,
        "slow-ramp-time": slow_ramp_time,
    }

    # some options take yes no others take true false.  Figure out when to use which without
    # confusing the end user
    toggles = {
        "allow-nat": {"type": "yes_no", "value": allow_nat},
        "allow-snat": {"type": "yes_no", "value": allow_snat},
    }

    # build payload
    payload = _loop_payload(params)
    payload["name"] = name

    # determine toggles
    payload = _determine_toggles(payload, toggles)

    # specify members if provided
    if members is not None:
        payload["members"] = _build_list(members, "ltm:pool:members")

    # build session
    bigip_session = _build_session(username, password)

    # post to REST
    try:
        response = bigip_session.post(
            BIG_IP_URL_BASE.format(host=hostname) + "/ltm/pool",
            data=salt.utils.json.dumps(payload),
        )
    except requests.exceptions.ConnectionError as e:
        return _load_connection_error(hostname, e)

    return _load_response(response)


def modify_pool(
    hostname,
    username,
    password,
    name,
    allow_nat=None,
    allow_snat=None,
    description=None,
    gateway_failsafe_device=None,
    ignore_persisted_weight=None,
    ip_tos_to_client=None,
    ip_tos_to_server=None,
    link_qos_to_client=None,
    link_qos_to_server=None,
    load_balancing_mode=None,
    min_active_members=None,
    min_up_members=None,
    min_up_members_action=None,
    min_up_members_checking=None,
    monitor=None,
    profiles=None,
    queue_depth_limit=None,
    queue_on_connection_limit=None,
    queue_time_limit=None,
    reselect_tries=None,
    service_down_action=None,
    slow_ramp_time=None,
):
    """
    A function to connect to a bigip device and modify an existing pool.

    hostname
        The host/address of the bigip device
    username
        The iControl REST username
    password
        The iControl REST password
    name
        The name of the pool to modify.
    allow_nat
        [yes | no]
    allow_snat
        [yes | no]
    description
        [string]
    gateway_failsafe_device
        [string]
    ignore_persisted_weight
        [yes | no]
    ip_tos_to_client
        [pass-through | [integer]]
    ip_tos_to_server
        [pass-through | [integer]]
    link_qos_to_client
        [pass-through | [integer]]
    link_qos_to_server
        [pass-through | [integer]]
    load_balancing_mode
        [dynamic-ratio-member | dynamic-ratio-node |
        fastest-app-response | fastest-node |
        least-connections-members |
        least-connections-node |
        least-sessions |
        observed-member | observed-node |
        predictive-member | predictive-node |
        ratio-least-connections-member |
        ratio-least-connections-node |
        ratio-member | ratio-node | ratio-session |
        round-robin | weighted-least-connections-member |
        weighted-least-connections-node]
    min_active_members
        [integer]
    min_up_members
        [integer]
    min_up_members_action
        [failover | reboot | restart-all]
    min_up_members_checking
        [enabled | disabled]
    monitor
        [name]
    profiles
        [none | profile_name]
    queue_on_connection_limit
        [enabled | disabled]
    queue_depth_limit
        [integer]
    queue_time_limit
        [integer]
    reselect_tries
        [integer]
    service_down_action
        [drop | none | reselect | reset]
    slow_ramp_time
        [integer]

    CLI Example:

    .. code-block:: bash

        salt '*' bigip.modify_pool bigip admin admin my-pool 10.1.1.1:80,10.1.1.2:80,10.1.1.3:80 min_active_members=1
    """

    params = {
        "description": description,
        "gateway-failsafe-device": gateway_failsafe_device,
        "ignore-persisted-weight": ignore_persisted_weight,
        "ip-tos-to-client": ip_tos_to_client,
        "ip-tos-to-server": ip_tos_to_server,
        "link-qos-to-client": link_qos_to_client,
        "link-qos-to-server": link_qos_to_server,
        "load-balancing-mode": load_balancing_mode,
        "min-active-members": min_active_members,
        "min-up-members": min_up_members,
        "min-up_members-action": min_up_members_action,
        "min-up-members-checking": min_up_members_checking,
        "monitor": monitor,
        "profiles": profiles,
        "queue-on-connection-limit": queue_on_connection_limit,
        "queue-depth-limit": queue_depth_limit,
        "queue-time-limit": queue_time_limit,
        "reselect-tries": reselect_tries,
        "service-down-action": service_down_action,
        "slow-ramp-time": slow_ramp_time,
    }

    # some options take yes no others take true false.  Figure out when to use which without
    # confusing the end user
    toggles = {
        "allow-nat": {"type": "yes_no", "value": allow_nat},
        "allow-snat": {"type": "yes_no", "value": allow_snat},
    }

    # build payload
    payload = _loop_payload(params)
    payload["name"] = name

    # determine toggles
    payload = _determine_toggles(payload, toggles)

    # build session
    bigip_session = _build_session(username, password)

    # post to REST
    try:
        response = bigip_session.put(
            BIG_IP_URL_BASE.format(host=hostname)
            + "/ltm/pool/{name}".format(name=name),
            data=salt.utils.json.dumps(payload),
        )
    except requests.exceptions.ConnectionError as e:
        return _load_connection_error(hostname, e)

    return _load_response(response)


def delete_pool(hostname, username, password, name):
    """
    A function to connect to a bigip device and delete a specific pool.

    hostname
        The host/address of the bigip device
    username
        The iControl REST username
    password
        The iControl REST password
    name
        The name of the pool which will be deleted

    CLI Example

    .. code-block:: bash

        salt '*' bigip.delete_node bigip admin admin my-pool
    """

    # build session
    bigip_session = _build_session(username, password)

    # delete to REST
    try:
        response = bigip_session.delete(
            BIG_IP_URL_BASE.format(host=hostname) + "/ltm/pool/{name}".format(name=name)
        )
    except requests.exceptions.ConnectionError as e:
        return _load_connection_error(hostname, e)

    if _load_response(response) == "":
        return True
    else:
        return _load_response(response)


def replace_pool_members(hostname, username, password, name, members):
    """
    A function to connect to a bigip device and replace members of an existing pool with new members.

    hostname
        The host/address of the bigip device
    username
        The iControl REST username
    password
        The iControl REST password
    name
        The name of the pool to modify
    members
        List of comma delimited pool members to replace existing members with.
        i.e. 10.1.1.1:80,10.1.1.2:80,10.1.1.3:80

    CLI Example:

    .. code-block:: bash

        salt '*' bigip.replace_pool_members bigip admin admin my-pool 10.2.2.1:80,10.2.2.2:80,10.2.2.3:80
    """

    payload = {}
    payload["name"] = name
    # specify members if provided
    if members is not None:

        if isinstance(members, str):
            members = members.split(",")

        pool_members = []
        for member in members:

            # check to see if already a dictionary ( for states)
            if isinstance(member, dict):

                # check for state alternative name 'member_state', replace with state
                if "member_state" in member.keys():
                    member["state"] = member.pop("member_state")

                # replace underscore with dash
                for key in member:
                    new_key = key.replace("_", "-")
                    member[new_key] = member.pop(key)

                pool_members.append(member)

            # parse string passed via execution command (for executions)
            else:
                pool_members.append({"name": member, "address": member.split(":")[0]})

        payload["members"] = pool_members

    # build session
    bigip_session = _build_session(username, password)

    # put to REST
    try:
        response = bigip_session.put(
            BIG_IP_URL_BASE.format(host=hostname)
            + "/ltm/pool/{name}".format(name=name),
            data=salt.utils.json.dumps(payload),
        )
    except requests.exceptions.ConnectionError as e:
        return _load_connection_error(hostname, e)

    return _load_response(response)


def add_pool_member(hostname, username, password, name, member):
    """
    A function to connect to a bigip device and add a new member to an existing pool.

    hostname
        The host/address of the bigip device
    username
        The iControl REST username
    password
        The iControl REST password
    name
        The name of the pool to modify
    member
        The name of the member to add
        i.e. 10.1.1.2:80

    CLI Example:

    .. code-block:: bash

        salt '*' bigip.add_pool_members bigip admin admin my-pool 10.2.2.1:80
    """

    # for states
    if isinstance(member, dict):

        # check for state alternative name 'member_state', replace with state
        if "member_state" in member.keys():
            member["state"] = member.pop("member_state")

        # replace underscore with dash
        for key in member:
            new_key = key.replace("_", "-")
            member[new_key] = member.pop(key)

        payload = member
    # for execution
    else:

        payload = {"name": member, "address": member.split(":")[0]}

    # build session
    bigip_session = _build_session(username, password)

    # post to REST
    try:
        response = bigip_session.post(
            BIG_IP_URL_BASE.format(host=hostname)
            + "/ltm/pool/{name}/members".format(name=name),
            data=salt.utils.json.dumps(payload),
        )
    except requests.exceptions.ConnectionError as e:
        return _load_connection_error(hostname, e)

    return _load_response(response)


def modify_pool_member(
    hostname,
    username,
    password,
    name,
    member,
    connection_limit=None,
    description=None,
    dynamic_ratio=None,
    inherit_profile=None,
    logging=None,
    monitor=None,
    priority_group=None,
    profiles=None,
    rate_limit=None,
    ratio=None,
    session=None,
    state=None,
):
    """
    A function to connect to a bigip device and modify an existing member of a pool.

    hostname
        The host/address of the bigip device
    username
        The iControl REST username
    password
        The iControl REST password
    name
        The name of the pool to modify
    member
        The name of the member to modify i.e. 10.1.1.2:80
    connection_limit
        [integer]
    description
        [string]
    dynamic_ratio
        [integer]
    inherit_profile
        [enabled | disabled]
    logging
        [enabled | disabled]
    monitor
        [name]
    priority_group
        [integer]
    profiles
        [none | profile_name]
    rate_limit
        [integer]
    ratio
        [integer]
    session
        [user-enabled | user-disabled]
    state
        [ user-up | user-down ]

    CLI Example:

    .. code-block:: bash

        salt '*' bigip.modify_pool_member bigip admin admin my-pool 10.2.2.1:80 state=use-down session=user-disabled
    """

    params = {
        "connection-limit": connection_limit,
        "description": description,
        "dynamic-ratio": dynamic_ratio,
        "inherit-profile": inherit_profile,
        "logging": logging,
        "monitor": monitor,
        "priority-group": priority_group,
        "profiles": profiles,
        "rate-limit": rate_limit,
        "ratio": ratio,
        "session": session,
        "state": state,
    }

    # build session
    bigip_session = _build_session(username, password)

    # build payload
    payload = _loop_payload(params)

    # put to REST
    try:
        response = bigip_session.put(
            BIG_IP_URL_BASE.format(host=hostname)
            + "/ltm/pool/{name}/members/{member}".format(name=name, member=member),
            data=salt.utils.json.dumps(payload),
        )
    except requests.exceptions.ConnectionError as e:
        return _load_connection_error(hostname, e)

    return _load_response(response)


def delete_pool_member(hostname, username, password, name, member):
    """
    A function to connect to a bigip device and delete a specific pool.

    hostname
        The host/address of the bigip device
    username
        The iControl REST username
    password
        The iControl REST password
    name
        The name of the pool to modify
    member
        The name of the pool member to delete

    CLI Example:

    .. code-block:: bash

        salt '*' bigip.delete_pool_member bigip admin admin my-pool 10.2.2.2:80
    """

    # build session
    bigip_session = _build_session(username, password)

    # delete to REST
    try:
        response = bigip_session.delete(
            BIG_IP_URL_BASE.format(host=hostname)
            + "/ltm/pool/{name}/members/{member}".format(name=name, member=member)
        )
    except requests.exceptions.ConnectionError as e:
        return _load_connection_error(hostname, e)

    if _load_response(response) == "":
        return True
    else:
        return _load_response(response)


def list_virtual(hostname, username, password, name=None):
    """
    A function to connect to a bigip device and list all virtuals or a specific virtual.

    hostname
        The host/address of the bigip device
    username
        The iControl REST username
    password
        The iControl REST password
    name
        The name of the virtual to list. If no name is specified than all
        virtuals will be listed.

    CLI Example:

    .. code-block:: bash

        salt '*' bigip.list_virtual bigip admin admin my-virtual
    """

    # build sessions
    bigip_session = _build_session(username, password)

    # get to REST
    try:
        if name:
            response = bigip_session.get(
                BIG_IP_URL_BASE.format(host=hostname)
                + "/ltm/virtual/{name}/?expandSubcollections=true".format(name=name)
            )
        else:
            response = bigip_session.get(
                BIG_IP_URL_BASE.format(host=hostname) + "/ltm/virtual"
            )
    except requests.exceptions.ConnectionError as e:
        return _load_connection_error(hostname, e)

    return _load_response(response)


def create_virtual(
    hostname,
    username,
    password,
    name,
    destination,
    pool=None,
    address_status=None,
    auto_lasthop=None,
    bwc_policy=None,
    cmp_enabled=None,
    connection_limit=None,
    dhcp_relay=None,
    description=None,
    fallback_persistence=None,
    flow_eviction_policy=None,
    gtm_score=None,
    ip_forward=None,
    ip_protocol=None,
    internal=None,
    twelve_forward=None,
    last_hop_pool=None,
    mask=None,
    mirror=None,
    nat64=None,
    persist=None,
    profiles=None,
    policies=None,
    rate_class=None,
    rate_limit=None,
    rate_limit_mode=None,
    rate_limit_dst=None,
    rate_limit_src=None,
    rules=None,
    related_rules=None,
    reject=None,
    source=None,
    source_address_translation=None,
    source_port=None,
    state=None,
    traffic_classes=None,
    translate_address=None,
    translate_port=None,
    vlans=None,
):
    r"""
    A function to connect to a bigip device and create a virtual server.

    hostname
        The host/address of the bigip device
    username
        The iControl REST username
    password
        The iControl REST password
    name
        The name of the virtual to create
    destination
        [ [virtual_address_name:port] | [ipv4:port] | [ipv6.port] ]
    pool
        [ [pool_name] | none]
    address_status
        [yes | no]
    auto_lasthop
        [default | enabled | disabled ]
    bwc_policy
        [none] | string]
    cmp_enabled
        [yes | no]
    dhcp_relay
        [yes | no]
    connection_limit
        [integer]
    description
        [string]
    state
        [disabled | enabled]
    fallback_persistence
        [none | [profile name] ]
    flow_eviction_policy
        [none | [eviction policy name] ]
    gtm_score
        [integer]
    ip_forward
        [yes | no]
    ip_protocol
        [any | protocol]
    internal
        [yes | no]
    twelve_forward
        (12-forward)
        [yes | no]
    last_hop-pool
        [ [pool_name] | none]
    mask
        { [ipv4] | [ipv6] }
    mirror
        { [disabled | enabled | none] }
    nat64
        [enabled | disabled]
    persist
        [none | profile1,profile2,profile3 ... ]
    profiles
        [none | default | profile1,profile2,profile3 ... ]
    policies
        [none | default | policy1,policy2,policy3 ... ]
    rate_class
        [name]
    rate_limit
        [integer]
    rate_limit_mode
        [destination | object | object-destination |
        object-source | object-source-destination |
        source | source-destination]
    rate_limit_dst
        [integer]
    rate_limitçsrc
        [integer]
    rules
        [none | [rule_one,rule_two ...] ]
    related_rules
        [none | [rule_one,rule_two ...] ]
    reject
        [yes | no]
    source
        { [ipv4[/prefixlen]] | [ipv6[/prefixlen]] }
    source_address_translation
        [none | snat:pool_name | lsn | automap ]
    source_port
        [change | preserve | preserve-strict]
    state
        [enabled | disabled]
    traffic_classes
        [none | default | class_one,class_two ... ]
    translate_address
        [enabled | disabled]
    translate_port
        [enabled | disabled]
    vlans
        [none | default | [enabled|disabled]:vlan1,vlan2,vlan3 ... ]

    CLI Example:

    .. code-block:: bash

        salt '*' bigip.create_virtual bigip admin admin my-virtual-3 26.2.2.5:80 \
            pool=my-http-pool-http profiles=http,tcp

        salt '*' bigip.create_virtual bigip admin admin my-virtual-3 43.2.2.5:80 \
            pool=test-http-pool-http profiles=http,websecurity persist=cookie,hash \
            policies=asm_auto_l7_policy__http-virtual \
            rules=_sys_APM_ExchangeSupport_helper,_sys_https_redirect \
            related_rules=_sys_APM_activesync,_sys_APM_ExchangeSupport_helper \
            source_address_translation=snat:my-snat-pool \
            translate_address=enabled translate_port=enabled \
            traffic_classes=my-class,other-class \
            vlans=enabled:external,internal

    """

    params = {
        "pool": pool,
        "auto-lasthop": auto_lasthop,
        "bwc-policy": bwc_policy,
        "connection-limit": connection_limit,
        "description": description,
        "fallback-persistence": fallback_persistence,
        "flow-eviction-policy": flow_eviction_policy,
        "gtm-score": gtm_score,
        "ip-protocol": ip_protocol,
        "last-hop-pool": last_hop_pool,
        "mask": mask,
        "mirror": mirror,
        "nat64": nat64,
        "persist": persist,
        "rate-class": rate_class,
        "rate-limit": rate_limit,
        "rate-limit-mode": rate_limit_mode,
        "rate-limit-dst": rate_limit_dst,
        "rate-limit-src": rate_limit_src,
        "source": source,
        "source-port": source_port,
        "translate-address": translate_address,
        "translate-port": translate_port,
    }

    # some options take yes no others take true false.  Figure out when to use which without
    # confusing the end user
    toggles = {
        "address-status": {"type": "yes_no", "value": address_status},
        "cmp-enabled": {"type": "yes_no", "value": cmp_enabled},
        "dhcp-relay": {"type": "true_false", "value": dhcp_relay},
        "reject": {"type": "true_false", "value": reject},
        "12-forward": {"type": "true_false", "value": twelve_forward},
        "internal": {"type": "true_false", "value": internal},
        "ip-forward": {"type": "true_false", "value": ip_forward},
    }

    # build session
    bigip_session = _build_session(username, password)

    # build payload
    payload = _loop_payload(params)

    payload["name"] = name
    payload["destination"] = destination

    # determine toggles
    payload = _determine_toggles(payload, toggles)

    # specify profiles if provided
    if profiles is not None:
        payload["profiles"] = _build_list(profiles, "ltm:virtual:profile")

    # specify persist if provided
    if persist is not None:
        payload["persist"] = _build_list(persist, "ltm:virtual:persist")

    # specify policies if provided
    if policies is not None:
        payload["policies"] = _build_list(policies, "ltm:virtual:policy")

    # specify rules if provided
    if rules is not None:
        payload["rules"] = _build_list(rules, None)

    # specify related-rules if provided
    if related_rules is not None:
        payload["related-rules"] = _build_list(related_rules, None)

    # handle source-address-translation
    if source_address_translation is not None:

        # check to see if this is already a dictionary first
        if isinstance(source_address_translation, dict):
            payload["source-address-translation"] = source_address_translation
        elif source_address_translation == "none":
            payload["source-address-translation"] = {"pool": "none", "type": "none"}
        elif source_address_translation == "automap":
            payload["source-address-translation"] = {"pool": "none", "type": "automap"}
        elif source_address_translation == "lsn":
            payload["source-address-translation"] = {"pool": "none", "type": "lsn"}
        elif source_address_translation.startswith("snat"):
            snat_pool = source_address_translation.split(":")[1]
            payload["source-address-translation"] = {"pool": snat_pool, "type": "snat"}

    # specify related-rules if provided
    if traffic_classes is not None:
        payload["traffic-classes"] = _build_list(traffic_classes, None)

    # handle vlans
    if vlans is not None:
        # ceck to see if vlans is a dictionary (used when state makes use of function)
        if isinstance(vlans, dict):
            try:
                payload["vlans"] = vlans["vlan_ids"]
                if vlans["enabled"]:
                    payload["vlans-enabled"] = True
                elif vlans["disabled"]:
                    payload["vlans-disabled"] = True
            except Exception:  # pylint: disable=broad-except
                return "Error: Unable to Parse vlans dictionary: \n\tvlans={vlans}".format(
                    vlans=vlans
                )
        elif vlans == "none":
            payload["vlans"] = "none"
        elif vlans == "default":
            payload["vlans"] = "default"
        elif isinstance(vlans, str) and (
            vlans.startswith("enabled") or vlans.startswith("disabled")
        ):
            try:
                vlans_setting = vlans.split(":")[0]
                payload["vlans"] = vlans.split(":")[1].split(",")
                if vlans_setting == "disabled":
                    payload["vlans-disabled"] = True
                elif vlans_setting == "enabled":
                    payload["vlans-enabled"] = True
            except Exception:  # pylint: disable=broad-except
                return "Error: Unable to Parse vlans option: \n\tvlans={vlans}".format(
                    vlans=vlans
                )
        else:
            return "Error: vlans must be a dictionary or string."

    # determine state
    if state is not None:
        if state == "enabled":
            payload["enabled"] = True
        elif state == "disabled":
            payload["disabled"] = True

    # post to REST
    try:
        response = bigip_session.post(
            BIG_IP_URL_BASE.format(host=hostname) + "/ltm/virtual",
            data=salt.utils.json.dumps(payload),
        )
    except requests.exceptions.ConnectionError as e:
        return _load_connection_error(hostname, e)

    return _load_response(response)


def modify_virtual(
    hostname,
    username,
    password,
    name,
    destination=None,
    pool=None,
    address_status=None,
    auto_lasthop=None,
    bwc_policy=None,
    cmp_enabled=None,
    connection_limit=None,
    dhcp_relay=None,
    description=None,
    fallback_persistence=None,
    flow_eviction_policy=None,
    gtm_score=None,
    ip_forward=None,
    ip_protocol=None,
    internal=None,
    twelve_forward=None,
    last_hop_pool=None,
    mask=None,
    mirror=None,
    nat64=None,
    persist=None,
    profiles=None,
    policies=None,
    rate_class=None,
    rate_limit=None,
    rate_limit_mode=None,
    rate_limit_dst=None,
    rate_limit_src=None,
    rules=None,
    related_rules=None,
    reject=None,
    source=None,
    source_address_translation=None,
    source_port=None,
    state=None,
    traffic_classes=None,
    translate_address=None,
    translate_port=None,
    vlans=None,
):
    """
    A function to connect to a bigip device and modify an existing virtual server.

    hostname
        The host/address of the bigip device
    username
        The iControl REST username
    password
        The iControl REST password
    name
        The name of the virtual to modify
    destination
        [ [virtual_address_name:port] | [ipv4:port] | [ipv6.port] ]
    pool
        [ [pool_name] | none]
    address_status
        [yes | no]
    auto_lasthop
        [default | enabled | disabled ]
    bwc_policy
        [none] | string]
    cmp_enabled
        [yes | no]
    dhcp_relay
        [yes | no}
    connection_limit
        [integer]
    description
        [string]
    state
        [disabled | enabled]
    fallback_persistence
        [none | [profile name] ]
    flow_eviction_policy
        [none | [eviction policy name] ]
    gtm_score
        [integer]
    ip_forward
        [yes | no]
    ip_protocol
        [any | protocol]
    internal
        [yes | no]
    twelve_forward
        (12-forward)
        [yes | no]
    last_hop-pool
        [ [pool_name] | none]
    mask
        { [ipv4] | [ipv6] }
    mirror
        { [disabled | enabled | none] }
    nat64
        [enabled | disabled]
    persist
        [none | profile1,profile2,profile3 ... ]
    profiles
        [none | default | profile1,profile2,profile3 ... ]
    policies
        [none | default | policy1,policy2,policy3 ... ]
    rate_class
        [name]
    rate_limit
        [integer]
    rate_limitr_mode
        [destination | object | object-destination |
        object-source | object-source-destination |
        source | source-destination]
    rate_limit_dst
        [integer]
    rate_limit_src
        [integer]
    rules
        [none | [rule_one,rule_two ...] ]
    related_rules
        [none | [rule_one,rule_two ...] ]
    reject
        [yes | no]
    source
        { [ipv4[/prefixlen]] | [ipv6[/prefixlen]] }
    source_address_translation
        [none | snat:pool_name | lsn | automap ]
    source_port
        [change | preserve | preserve-strict]
    state
        [enabled | disable]
    traffic_classes
        [none | default | class_one,class_two ... ]
    translate_address
        [enabled | disabled]
    translate_port
        [enabled | disabled]
    vlans
        [none | default | [enabled|disabled]:vlan1,vlan2,vlan3 ... ]

    CLI Example:

    .. code-block:: bash

        salt '*' bigip.modify_virtual bigip admin admin my-virtual source_address_translation=none
        salt '*' bigip.modify_virtual bigip admin admin my-virtual rules=my-rule,my-other-rule
    """

    params = {
        "destination": destination,
        "pool": pool,
        "auto-lasthop": auto_lasthop,
        "bwc-policy": bwc_policy,
        "connection-limit": connection_limit,
        "description": description,
        "fallback-persistence": fallback_persistence,
        "flow-eviction-policy": flow_eviction_policy,
        "gtm-score": gtm_score,
        "ip-protocol": ip_protocol,
        "last-hop-pool": last_hop_pool,
        "mask": mask,
        "mirror": mirror,
        "nat64": nat64,
        "persist": persist,
        "rate-class": rate_class,
        "rate-limit": rate_limit,
        "rate-limit-mode": rate_limit_mode,
        "rate-limit-dst": rate_limit_dst,
        "rate-limit-src": rate_limit_src,
        "source": source,
        "source-port": source_port,
        "translate-address": translate_address,
        "translate-port": translate_port,
    }

    # some options take yes no others take true false.  Figure out when to use which without
    # confusing the end user
    toggles = {
        "address-status": {"type": "yes_no", "value": address_status},
        "cmp-enabled": {"type": "yes_no", "value": cmp_enabled},
        "dhcp-relay": {"type": "true_false", "value": dhcp_relay},
        "reject": {"type": "true_false", "value": reject},
        "12-forward": {"type": "true_false", "value": twelve_forward},
        "internal": {"type": "true_false", "value": internal},
        "ip-forward": {"type": "true_false", "value": ip_forward},
    }

    # build session
    bigip_session = _build_session(username, password)

    # build payload
    payload = _loop_payload(params)
    payload["name"] = name

    # determine toggles
    payload = _determine_toggles(payload, toggles)

    # specify profiles if provided
    if profiles is not None:
        payload["profiles"] = _build_list(profiles, "ltm:virtual:profile")

    # specify persist if provided
    if persist is not None:
        payload["persist"] = _build_list(persist, "ltm:virtual:persist")

    # specify policies if provided
    if policies is not None:
        payload["policies"] = _build_list(policies, "ltm:virtual:policy")

    # specify rules if provided
    if rules is not None:
        payload["rules"] = _build_list(rules, None)

    # specify related-rules if provided
    if related_rules is not None:
        payload["related-rules"] = _build_list(related_rules, None)

    # handle source-address-translation
    if source_address_translation is not None:
        if source_address_translation == "none":
            payload["source-address-translation"] = {"pool": "none", "type": "none"}
        elif source_address_translation == "automap":
            payload["source-address-translation"] = {"pool": "none", "type": "automap"}
        elif source_address_translation == "lsn":
            payload["source-address-translation"] = {"pool": "none", "type": "lsn"}
        elif source_address_translation.startswith("snat"):
            snat_pool = source_address_translation.split(":")[1]
            payload["source-address-translation"] = {"pool": snat_pool, "type": "snat"}

    # specify related-rules if provided
    if traffic_classes is not None:
        payload["traffic-classes"] = _build_list(traffic_classes, None)

    # handle vlans
    if vlans is not None:
        # ceck to see if vlans is a dictionary (used when state makes use of function)
        if isinstance(vlans, dict):
            try:
                payload["vlans"] = vlans["vlan_ids"]
                if vlans["enabled"]:
                    payload["vlans-enabled"] = True
                elif vlans["disabled"]:
                    payload["vlans-disabled"] = True
            except Exception:  # pylint: disable=broad-except
                return "Error: Unable to Parse vlans dictionary: \n\tvlans={vlans}".format(
                    vlans=vlans
                )
        elif vlans == "none":
            payload["vlans"] = "none"
        elif vlans == "default":
            payload["vlans"] = "default"
        elif vlans.startswith("enabled") or vlans.startswith("disabled"):
            try:
                vlans_setting = vlans.split(":")[0]
                payload["vlans"] = vlans.split(":")[1].split(",")
                if vlans_setting == "disabled":
                    payload["vlans-disabled"] = True
                elif vlans_setting == "enabled":
                    payload["vlans-enabled"] = True
            except Exception:  # pylint: disable=broad-except
                return "Error: Unable to Parse vlans option: \n\tvlans={vlans}".format(
                    vlans=vlans
                )

    # determine state
    if state is not None:
        if state == "enabled":
            payload["enabled"] = True
        elif state == "disabled":
            payload["disabled"] = True

    # put to REST
    try:
        response = bigip_session.put(
            BIG_IP_URL_BASE.format(host=hostname)
            + "/ltm/virtual/{name}".format(name=name),
            data=salt.utils.json.dumps(payload),
        )
    except requests.exceptions.ConnectionError as e:
        return _load_connection_error(hostname, e)

    return _load_response(response)


def delete_virtual(hostname, username, password, name):
    """
    A function to connect to a bigip device and delete a specific virtual.

    hostname
        The host/address of the bigip device
    username
        The iControl REST username
    password
        The iControl REST password
    name
        The name of the virtual to delete

    CLI Example:

    .. code-block:: bash

        salt '*' bigip.delete_virtual bigip admin admin my-virtual
    """

    # build session
    bigip_session = _build_session(username, password)

    # delete to REST
    try:
        response = bigip_session.delete(
            BIG_IP_URL_BASE.format(host=hostname)
            + "/ltm/virtual/{name}".format(name=name)
        )
    except requests.exceptions.ConnectionError as e:
        return _load_connection_error(hostname, e)

    if _load_response(response) == "":
        return True
    else:
        return _load_response(response)


def list_monitor(
    hostname, username, password, monitor_type, name=None,
):
    """
    A function to connect to a bigip device and list an existing monitor.  If no name is provided than all
    monitors of the specified type will be listed.

    hostname
        The host/address of the bigip device
    username
        The iControl REST username
    password
        The iControl REST password
    monitor_type
        The type of monitor(s) to list
    name
        The name of the monitor to list

    CLI Example:

    .. code-block:: bash

        salt '*' bigip.list_monitor bigip admin admin http my-http-monitor

    """

    # build sessions
    bigip_session = _build_session(username, password)

    # get to REST
    try:
        if name:
            response = bigip_session.get(
                BIG_IP_URL_BASE.format(host=hostname)
                + "/ltm/monitor/{type}/{name}?expandSubcollections=true".format(
                    type=monitor_type, name=name
                )
            )
        else:
            response = bigip_session.get(
                BIG_IP_URL_BASE.format(host=hostname)
                + "/ltm/monitor/{type}".format(type=monitor_type)
            )
    except requests.exceptions.ConnectionError as e:
        return _load_connection_error(hostname, e)

    return _load_response(response)


def create_monitor(hostname, username, password, monitor_type, name, **kwargs):
    """
    A function to connect to a bigip device and create a monitor.

    hostname
        The host/address of the bigip device
    username
        The iControl REST username
    password
        The iControl REST password
    monitor_type
        The type of monitor to create
    name
        The name of the monitor to create
    kwargs
        Consult F5 BIGIP user guide for specific options for each monitor type.
        Typically, tmsh arg names are used.

    CLI Example:

    .. code-block:: bash

        salt '*' bigip.create_monitor bigip admin admin http my-http-monitor timeout=10 interval=5
    """

    # build session
    bigip_session = _build_session(username, password)

    # construct the payload
    payload = {}
    payload["name"] = name

    # there's a ton of different monitors and a ton of options for each type of monitor.
    # this logic relies that the end user knows which options are meant for which monitor types
    for key, value in kwargs.items():
        if not key.startswith("__"):
            if key not in ["hostname", "username", "password", "type"]:
                key = key.replace("_", "-")
                payload[key] = value

    # post to REST
    try:
        response = bigip_session.post(
            BIG_IP_URL_BASE.format(host=hostname)
            + "/ltm/monitor/{type}".format(type=monitor_type),
            data=salt.utils.json.dumps(payload),
        )
    except requests.exceptions.ConnectionError as e:
        return _load_connection_error(hostname, e)

    return _load_response(response)


def modify_monitor(hostname, username, password, monitor_type, name, **kwargs):
    """
    A function to connect to a bigip device and modify an existing monitor.

    hostname
        The host/address of the bigip device
    username
        The iControl REST username
    password
        The iControl REST password
    monitor_type
        The type of monitor to modify
    name
        The name of the monitor to modify
    kwargs
        Consult F5 BIGIP user guide for specific options for each monitor type.
        Typically, tmsh arg names are used.

    CLI Example:

    .. code-block:: bash

        salt '*' bigip.modify_monitor bigip admin admin http my-http-monitor  timout=16 interval=6

    """

    # build session
    bigip_session = _build_session(username, password)

    # construct the payload
    payload = {}

    # there's a ton of different monitors and a ton of options for each type of monitor.
    # this logic relies that the end user knows which options are meant for which monitor types
    for key, value in kwargs.items():
        if not key.startswith("__"):
            if key not in ["hostname", "username", "password", "type", "name"]:
                key = key.replace("_", "-")
                payload[key] = value

    # put to REST
    try:
        response = bigip_session.put(
            BIG_IP_URL_BASE.format(host=hostname)
            + "/ltm/monitor/{type}/{name}".format(type=monitor_type, name=name),
            data=salt.utils.json.dumps(payload),
        )
    except requests.exceptions.ConnectionError as e:
        return _load_connection_error(hostname, e)

    return _load_response(response)


def delete_monitor(hostname, username, password, monitor_type, name):
    """
    A function to connect to a bigip device and delete an existing monitor.

    hostname
        The host/address of the bigip device
    username
        The iControl REST username
    password
        The iControl REST password
    monitor_type
        The type of monitor to delete
    name
        The name of the monitor to delete

    CLI Example:

    .. code-block:: bash

        salt '*' bigip.delete_monitor bigip admin admin http my-http-monitor

    """

    # build sessions
    bigip_session = _build_session(username, password)

    # delete to REST
    try:
        response = bigip_session.delete(
            BIG_IP_URL_BASE.format(host=hostname)
            + "/ltm/monitor/{type}/{name}".format(type=monitor_type, name=name)
        )
    except requests.exceptions.ConnectionError as e:
        return _load_connection_error(hostname, e)

    if _load_response(response) == "":
        return True
    else:
        return _load_response(response)


def list_profile(
    hostname, username, password, profile_type, name=None,
):
    """
    A function to connect to a bigip device and list an existing profile.  If no name is provided than all
    profiles of the specified type will be listed.

    hostname
        The host/address of the bigip device
    username
        The iControl REST username
    password
        The iControl REST password
    profile_type
        The type of profile(s) to list
    name
        The name of the profile to list

    CLI Example:

    .. code-block:: bash

        salt '*' bigip.list_profile bigip admin admin http my-http-profile

    """

    # build sessions
    bigip_session = _build_session(username, password)

    # get to REST
    try:
        if name:
            response = bigip_session.get(
                BIG_IP_URL_BASE.format(host=hostname)
                + "/ltm/profile/{type}/{name}?expandSubcollections=true".format(
                    type=profile_type, name=name
                )
            )
        else:
            response = bigip_session.get(
                BIG_IP_URL_BASE.format(host=hostname)
                + "/ltm/profile/{type}".format(type=profile_type)
            )
    except requests.exceptions.ConnectionError as e:
        return _load_connection_error(hostname, e)

    return _load_response(response)


def create_profile(hostname, username, password, profile_type, name, **kwargs):
    r"""
    A function to connect to a bigip device and create a profile.

    hostname
        The host/address of the bigip device
    username
        The iControl REST username
    password
        The iControl REST password
    profile_type
        The type of profile to create
    name
        The name of the profile to create
    kwargs
        ``[ arg=val ] ... [arg=key1:val1,key2:val2] ...``

        Consult F5 BIGIP user guide for specific options for each monitor type.
        Typically, tmsh arg names are used.

    Creating Complex Args
        Profiles can get pretty complicated in terms of the amount of possible
        config options. Use the following shorthand to create complex arguments such
        as lists, dictionaries, and lists of dictionaries. An option is also
        provided to pass raw json as well.

        lists ``[i,i,i]``:
            ``param='item1,item2,item3'``

        Dictionary ``[k:v,k:v,k,v]``:
            ``param='key-1:val-1,key-2:val2,key-3:va-3'``

        List of Dictionaries ``[k:v,k:v|k:v,k:v|k:v,k:v]``:
           ``param='key-1:val-1,key-2:val-2|key-1:val-1,key-2:val-2|key-1:val-1,key-2:val-2'``

        JSON: ``'j{ ... }j'``:
           ``cert-key-chain='j{ "default": { "cert": "default.crt", "chain": "default.crt", "key": "default.key" } }j'``

        Escaping Delimiters:
            Use ``\,`` or ``\:`` or ``\|`` to escape characters which shouldn't
            be treated as delimiters i.e. ``ciphers='DEFAULT\:!SSLv3'``

    CLI Example:

    .. code-block:: bash

        salt '*' bigip.create_profile bigip admin admin http my-http-profile defaultsFrom='/Common/http'
        salt '*' bigip.create_profile bigip admin admin http my-http-profile defaultsFrom='/Common/http' \
            enforcement=maxHeaderCount:3200,maxRequests:10

    """

    # build session
    bigip_session = _build_session(username, password)

    # construct the payload
    payload = {}
    payload["name"] = name

    # there's a ton of different profiles and a ton of options for each type of profile.
    # this logic relies that the end user knows which options are meant for which profile types
    for key, value in kwargs.items():
        if not key.startswith("__"):
            if key not in ["hostname", "username", "password", "profile_type"]:
                key = key.replace("_", "-")

                try:
                    payload[key] = _set_value(value)
                except salt.exceptions.CommandExecutionError:
                    return "Error: Unable to Parse JSON data for parameter: {key}\n{value}".format(
                        key=key, value=value
                    )

    # post to REST
    try:
        response = bigip_session.post(
            BIG_IP_URL_BASE.format(host=hostname)
            + "/ltm/profile/{type}".format(type=profile_type),
            data=salt.utils.json.dumps(payload),
        )
    except requests.exceptions.ConnectionError as e:
        return _load_connection_error(hostname, e)

    return _load_response(response)


def modify_profile(hostname, username, password, profile_type, name, **kwargs):
    r"""
    A function to connect to a bigip device and create a profile.

    A function to connect to a bigip device and create a profile.

    hostname
        The host/address of the bigip device
    username
        The iControl REST username
    password
        The iControl REST password
    profile_type
        The type of profile to create
    name
        The name of the profile to create
    kwargs
        ``[ arg=val ] ... [arg=key1:val1,key2:val2] ...``

        Consult F5 BIGIP user guide for specific options for each monitor type.
        Typically, tmsh arg names are used.

    Creating Complex Args

        Profiles can get pretty complicated in terms of the amount of possible
        config options. Use the following shorthand to create complex arguments such
        as lists, dictionaries, and lists of dictionaries. An option is also
        provided to pass raw json as well.

        lists ``[i,i,i]``:
            ``param='item1,item2,item3'``

        Dictionary ``[k:v,k:v,k,v]``:
            ``param='key-1:val-1,key-2:val2,key-3:va-3'``

        List of Dictionaries ``[k:v,k:v|k:v,k:v|k:v,k:v]``:
           ``param='key-1:val-1,key-2:val-2|key-1:val-1,key-2:val-2|key-1:val-1,key-2:val-2'``

        JSON: ``'j{ ... }j'``:
           ``cert-key-chain='j{ "default": { "cert": "default.crt", "chain": "default.crt", "key": "default.key" } }j'``

        Escaping Delimiters:
            Use ``\,`` or ``\:`` or ``\|`` to escape characters which shouldn't
            be treated as delimiters i.e. ``ciphers='DEFAULT\:!SSLv3'``

    CLI Example:

    .. code-block:: bash

        salt '*' bigip.modify_profile bigip admin admin http my-http-profile defaultsFrom='/Common/http'

        salt '*' bigip.modify_profile bigip admin admin http my-http-profile defaultsFrom='/Common/http' \
            enforcement=maxHeaderCount:3200,maxRequests:10

        salt '*' bigip.modify_profile bigip admin admin client-ssl my-client-ssl-1 retainCertificate=false \
            ciphers='DEFAULT\:!SSLv3'
            cert_key_chain='j{ "default": { "cert": "default.crt", "chain": "default.crt", "key": "default.key" } }j'
    """

    # build session
    bigip_session = _build_session(username, password)

    # construct the payload
    payload = {}
    payload["name"] = name

    # there's a ton of different profiles and a ton of options for each type of profile.
    # this logic relies that the end user knows which options are meant for which profile types
    for key, value in kwargs.items():
        if not key.startswith("__"):
            if key not in ["hostname", "username", "password", "profile_type"]:
                key = key.replace("_", "-")

                try:
                    payload[key] = _set_value(value)
                except salt.exceptions.CommandExecutionError:
                    return "Error: Unable to Parse JSON data for parameter: {key}\n{value}".format(
                        key=key, value=value
                    )

    # put to REST
    try:
        response = bigip_session.put(
            BIG_IP_URL_BASE.format(host=hostname)
            + "/ltm/profile/{type}/{name}".format(type=profile_type, name=name),
            data=salt.utils.json.dumps(payload),
        )
    except requests.exceptions.ConnectionError as e:
        return _load_connection_error(hostname, e)

    return _load_response(response)


def delete_profile(hostname, username, password, profile_type, name):
    """
    A function to connect to a bigip device and delete an existing profile.

    hostname
        The host/address of the bigip device
    username
        The iControl REST username
    password
        The iControl REST password
    profile_type
        The type of profile to delete
    name
        The name of the profile to delete

    CLI Example:

    .. code-block:: bash

        salt '*' bigip.delete_profile bigip admin admin http my-http-profile

    """

    # build sessions
    bigip_session = _build_session(username, password)

    # delete to REST
    try:
        response = bigip_session.delete(
            BIG_IP_URL_BASE.format(host=hostname)
            + "/ltm/profile/{type}/{name}".format(type=profile_type, name=name)
        )
    except requests.exceptions.ConnectionError as e:
        return _load_connection_error(hostname, e)

    if _load_response(response) == "":
        return True
    else:
        return _load_response(response)<|MERGE_RESOLUTION|>--- conflicted
+++ resolved
@@ -44,11 +44,7 @@
     bigip = requests.session()
     bigip.auth = (username, password)
     bigip.verify = True
-<<<<<<< HEAD
-    bigip.headers.update({'Content-Type': 'application/json'})
-=======
     bigip.headers.update({"Content-Type": "application/json"})
->>>>>>> 2ecd8678
 
     if trans_label:
         # pull the trans id from the grain
