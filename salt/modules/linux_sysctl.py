--- conflicted
+++ resolved
@@ -74,11 +74,7 @@
     # Example:
     #    # sysctl -w net.ipv4.tcp_rmem="4096 87380 16777216"
     #    net.ipv4.tcp_rmem = 4096 87380 16777216
-<<<<<<< HEAD
-    regex = re.compile(r'^{0}\s+=\s+{1}$'.format(name, value))
-=======
     regex = re.compile('^{0}\s+=\s+{1}$'.format(re.escape(name), re.escape(value)))
->>>>>>> 0e5b7b78
 
     if not regex.match(out):
         if data['retcode'] != 0 and data['stderr']:
