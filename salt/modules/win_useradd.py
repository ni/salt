--- conflicted
+++ resolved
@@ -9,7 +9,6 @@
     <module-provider-override>`.
 
 :depends:
-        - pythoncom
         - pywintypes
         - win32api
         - win32con
@@ -34,11 +33,8 @@
 import salt.utils.args
 import salt.utils.dateutils
 import salt.utils.platform
-<<<<<<< HEAD
-=======
 import salt.utils.winapi
 from salt.exceptions import CommandExecutionError
->>>>>>> 2ecd8678
 from salt.ext import six
 from salt.ext.six import string_types
 
@@ -53,7 +49,6 @@
 try:
     import pywintypes
     import wmi
-    import pythoncom
     import win32api
     import win32con
     import win32net
@@ -1001,8 +996,8 @@
 
     # Rename the user account
     # Connect to WMI
-    pythoncom.CoInitialize()
-    c = wmi.WMI(find_classes=0)
+    with salt.utils.winapi.Com():
+        c = wmi.WMI(find_classes=0)
 
         # Get the user object
         try:
