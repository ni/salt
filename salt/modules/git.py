--- conflicted
+++ resolved
@@ -169,7 +169,6 @@
 
         # try each of the identities, independently
         for id_file in identity:
-<<<<<<< HEAD
             if 'salt://' in id_file:
                 _id_file = id_file
                 id_file = __salt__['cp.cache_file'](id_file)
@@ -178,14 +177,9 @@
                     continue
             else:
                 if not __salt__['file.file_exists'](id_file):
+                    missing_keys.append(id_file)
                     log.error('identity {0} does not exist.'.format(id_file))
                     continue
-=======
-            if not os.path.isfile(id_file):
-                missing_keys.append(id_file)
-                log.warning('Identity file {0} does not exist'.format(id_file))
-                continue
->>>>>>> b831e0a8
 
             env = {
                 'GIT_IDENTITY': id_file
@@ -734,16 +728,15 @@
 
             .. _`sshd(8)`: http://www.man7.org/linux/man-pages/man8/sshd.8.html#AUTHORIZED_KEYS_FILE%20FORMAT
 
-<<<<<<< HEAD
-        Key can also be specified as a SaltStack file server URL, eg. salt://location/identity_file
-
-        .. versionadded:: 2016.3.0
-=======
         .. versionchanged:: 2015.8.7
+
             Salt will no longer attempt to use passphrase-protected keys unless
             invoked from the minion using ``salt-call``, to prevent blocking
             waiting for user input.
->>>>>>> b831e0a8
+
+        Key can also be specified as a SaltStack file server URL, eg. salt://location/identity_file
+
+        .. versionchanged:: 2016.3.0
 
     https_user
         Set HTTP Basic Auth username. Only accepted for HTTPS URLs.
@@ -1438,16 +1431,15 @@
 
             .. _`sshd(8)`: http://www.man7.org/linux/man-pages/man8/sshd.8.html#AUTHORIZED_KEYS_FILE%20FORMAT
 
-<<<<<<< HEAD
-        Key can also be specified as a SaltStack file server URL, eg. salt://location/identity_file
-
-        .. versionadded:: 2016.3.0
-=======
         .. versionchanged:: 2015.8.7
+
             Salt will no longer attempt to use passphrase-protected keys unless
             invoked from the minion using ``salt-call``, to prevent blocking
             waiting for user input.
->>>>>>> b831e0a8
+
+        Key can also be specified as a SaltStack file server URL, eg. salt://location/identity_file
+
+        .. versionchanged:: 2016.3.0
 
     ignore_retcode : False
         If ``True``, do not log an error to the minion log if the git command
@@ -2078,16 +2070,15 @@
 
             .. _`sshd(8)`: http://www.man7.org/linux/man-pages/man8/sshd.8.html#AUTHORIZED_KEYS_FILE%20FORMAT
 
-<<<<<<< HEAD
-        Key can also be specified as a SaltStack file server URL, eg. salt://location/identity_file
-
-        .. versionadded:: 2016.3.0
-=======
         .. versionchanged:: 2015.8.7
+
             Salt will no longer attempt to use passphrase-protected keys unless
             invoked from the minion using ``salt-call``, to prevent blocking
             waiting for user input.
->>>>>>> b831e0a8
+
+        Key can also be specified as a SaltStack file server URL, eg. salt://location/identity_file
+
+        .. versionchanged:: 2016.3.0
 
     https_user
         Set HTTP Basic Auth username. Only accepted for HTTPS URLs.
@@ -2508,16 +2499,15 @@
 
             .. _`sshd(8)`: http://www.man7.org/linux/man-pages/man8/sshd.8.html#AUTHORIZED_KEYS_FILE%20FORMAT
 
-<<<<<<< HEAD
-        Key can also be specified as a SaltStack file server URL, eg. salt://location/identity_file
-
-        .. versionadded:: 2016.3.0
-=======
         .. versionchanged:: 2015.8.7
+
             Salt will no longer attempt to use passphrase-protected keys unless
             invoked from the minion using ``salt-call``, to prevent blocking
             waiting for user input.
->>>>>>> b831e0a8
+
+        Key can also be specified as a SaltStack file server URL, eg. salt://location/identity_file
+
+        .. versionchanged:: 2016.3.0
 
     ignore_retcode : False
         If ``True``, do not log an error to the minion log if the git command
@@ -2600,16 +2590,15 @@
 
             .. _`sshd(8)`: http://www.man7.org/linux/man-pages/man8/sshd.8.html#AUTHORIZED_KEYS_FILE%20FORMAT
 
-<<<<<<< HEAD
-        Key can also be specified as a SaltStack file server URL, eg. salt://location/identity_file
-
-        .. versionadded:: 2016.3.0
-=======
         .. versionchanged:: 2015.8.7
+
             Salt will no longer attempt to use passphrase-protected keys unless
             invoked from the minion using ``salt-call``, to prevent blocking
             waiting for user input.
->>>>>>> b831e0a8
+
+        Key can also be specified as a SaltStack file server URL, eg. salt://location/identity_file
+
+        .. versionchanged:: 2016.3.0
 
     ignore_retcode : False
         If ``True``, do not log an error to the minion log if the git command
@@ -2808,16 +2797,15 @@
 
             .. _`sshd(8)`: http://www.man7.org/linux/man-pages/man8/sshd.8.html#AUTHORIZED_KEYS_FILE%20FORMAT
 
-<<<<<<< HEAD
-        Key can also be specified as a SaltStack file server URL, eg. salt://location/identity_file
-
-        .. versionadded:: 2016.3.0
-=======
         .. versionchanged:: 2015.8.7
+
             Salt will no longer attempt to use passphrase-protected keys unless
             invoked from the minion using ``salt-call``, to prevent blocking
             waiting for user input.
->>>>>>> b831e0a8
+
+        Key can also be specified as a SaltStack file server URL, eg. salt://location/identity_file
+
+        .. versionchanged:: 2016.3.0
 
     https_user
         Set HTTP Basic Auth username. Only accepted for HTTPS URLs.
@@ -3392,16 +3380,15 @@
 
             .. _`sshd(8)`: http://www.man7.org/linux/man-pages/man8/sshd.8.html#AUTHORIZED_KEYS_FILE%20FORMAT
 
-<<<<<<< HEAD
-        Key can also be specified as a SaltStack file server URL, eg. salt://location/identity_file
-
-        .. versionadded:: 2016.3.0
-=======
         .. versionchanged:: 2015.8.7
+
             Salt will no longer attempt to use passphrase-protected keys unless
             invoked from the minion using ``salt-call``, to prevent blocking
             waiting for user input.
->>>>>>> b831e0a8
+
+        Key can also be specified as a SaltStack file server URL, eg. salt://location/identity_file
+
+        .. versionchanged:: 2016.3.0
 
     ignore_retcode : False
         If ``True``, do not log an error to the minion log if the git command
