--- conflicted
+++ resolved
@@ -6,17 +6,11 @@
 
 import salt.utils.args
 import salt.utils.data
-<<<<<<< HEAD
-from salt.ext import six
-from salt.ext.six.moves import range
-=======
 import salt.utils.winapi
->>>>>>> 2ecd8678
 from salt.exceptions import CommandExecutionError
 
 try:
     import win32com.client
-    import pythoncom
     import pywintypes
 
     HAS_PYWIN32 = True
@@ -79,14 +73,9 @@
         """
         Initialize the updates collection. Can be accessed via
         ``Updates.updates``
-<<<<<<< HEAD
-        '''
-        self.updates = win32com.client.Dispatch('Microsoft.Update.UpdateColl')
-=======
         """
         with salt.utils.winapi.Com():
             self.updates = win32com.client.Dispatch("Microsoft.Update.UpdateColl")
->>>>>>> 2ecd8678
 
     def count(self):
         """
@@ -330,21 +319,13 @@
         Need to look at the possibility of loading this into ``__context__``
         """
         # Initialize the PyCom system
-        pythoncom.CoInitialize()
-
-<<<<<<< HEAD
-        # Create a session with the Windows Update Agent
-        self._session = win32com.client.Dispatch('Microsoft.Update.Session')
-
-        # Create Collection for Updates
-        self._updates = win32com.client.Dispatch('Microsoft.Update.UpdateColl')
-=======
+        with salt.utils.winapi.Com():
+
             # Create a session with the Windows Update Agent
             self._session = win32com.client.Dispatch("Microsoft.Update.Session")
 
             # Create Collection for Updates
             self._updates = win32com.client.Dispatch("Microsoft.Update.UpdateColl")
->>>>>>> 2ecd8678
 
         self.refresh(online=online)
 
@@ -694,43 +675,9 @@
 
         # Initialize the downloader object and list collection
         downloader = self._session.CreateUpdateDownloader()
-<<<<<<< HEAD
-        self._session.ClientApplicationID = 'Salt: Download Update'
-        download_list = win32com.client.Dispatch('Microsoft.Update.UpdateColl')
-
-        ret = {'Updates': {}}
-
-        # Check for updates that aren't already downloaded
-        for update in updates.updates:
-
-            # Define uid to keep the lines shorter
-            uid = update.Identity.UpdateID
-            ret['Updates'][uid] = {}
-            ret['Updates'][uid]['Title'] = update.Title
-            ret['Updates'][uid]['AlreadyDownloaded'] = \
-                bool(update.IsDownloaded)
-
-            # Accept EULA
-            if not salt.utils.data.is_true(update.EulaAccepted):
-                log.debug('Accepting EULA: %s', update.Title)
-                update.AcceptEula()  # pylint: disable=W0104
-
-            # Update already downloaded
-            if not salt.utils.data.is_true(update.IsDownloaded):
-                log.debug('To Be Downloaded: %s', uid)
-                log.debug('\tTitle: %s', update.Title)
-                download_list.Add(update)
-
-        # Check the download list
-        if download_list.Count == 0:
-            ret = {'Success': True,
-                   'Updates': 'Nothing to download'}
-            return ret
-=======
         self._session.ClientApplicationID = "Salt: Download Update"
         with salt.utils.winapi.Com():
             download_list = win32com.client.Dispatch("Microsoft.Update.UpdateColl")
->>>>>>> 2ecd8678
 
             ret = {"Updates": {}}
 
@@ -841,16 +788,9 @@
             return ret
 
         installer = self._session.CreateUpdateInstaller()
-<<<<<<< HEAD
-        self._session.ClientApplicationID = 'Salt: Install Update'
-        install_list = win32com.client.Dispatch('Microsoft.Update.UpdateColl')
-
-        ret = {'Updates': {}}
-=======
         self._session.ClientApplicationID = "Salt: Install Update"
         with salt.utils.winapi.Com():
             install_list = win32com.client.Dispatch("Microsoft.Update.UpdateColl")
->>>>>>> 2ecd8678
 
             ret = {"Updates": {}}
 
@@ -982,14 +922,9 @@
             return ret
 
         installer = self._session.CreateUpdateInstaller()
-<<<<<<< HEAD
-        self._session.ClientApplicationID = 'Salt: Install Update'
-        uninstall_list = win32com.client.Dispatch('Microsoft.Update.UpdateColl')
-=======
         self._session.ClientApplicationID = "Salt: Uninstall Update"
         with salt.utils.winapi.Com():
             uninstall_list = win32com.client.Dispatch("Microsoft.Update.UpdateColl")
->>>>>>> 2ecd8678
 
             ret = {"Updates": {}}
 
@@ -1208,13 +1143,6 @@
 
     """
     # Initialize the PyCom system
-<<<<<<< HEAD
-    pythoncom.CoInitialize()
-
-    # Create an AutoUpdate object
-    obj_sys = win32com.client.Dispatch('Microsoft.Update.SystemInfo')
-    return salt.utils.data.is_true(obj_sys.RebootRequired)
-=======
     with salt.utils.winapi.Com():
         # Create an AutoUpdate object
         try:
@@ -1223,5 +1151,4 @@
             _, msg, _, _ = exc.args
             log.debug("Failed to create AutoUpdate object: %s", msg)
             return False
-        return salt.utils.data.is_true(obj_sys.RebootRequired)
->>>>>>> 2ecd8678
+        return salt.utils.data.is_true(obj_sys.RebootRequired)