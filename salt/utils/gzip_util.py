--- conflicted
+++ resolved
@@ -14,12 +14,8 @@
 import salt.utils
 
 # Import 3rd-party libs
-<<<<<<< HEAD
 import salt.ext.six as six
-from salt.ext.six import BytesIO
-=======
 from salt.ext.six import BytesIO, StringIO
->>>>>>> 88c28c18
 
 
 class GzipFile(gzip.GzipFile):
