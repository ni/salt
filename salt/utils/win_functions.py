--- conflicted
+++ resolved
@@ -84,11 +84,7 @@
     else:
         try:
             groups = win32net.NetUserGetLocalGroups(None, name)
-<<<<<<< HEAD
-        except  (win32net.error, pywintypes.error) as exc:
-=======
         except (win32net.error, pywintypes.error) as exc:
->>>>>>> 2ecd8678
             # ERROR_ACCESS_DENIED, NERR_DCNotFound, RPC_S_SERVER_UNAVAILABLE
             if exc.winerror in (5, 1722, 2453, 1927, 1355):
                 # Try without LG_INCLUDE_INDIRECT flag, because the user might
