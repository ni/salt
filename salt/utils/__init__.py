# -*- coding: utf-8 -*-
'''
Some of the utils used by salt
'''

# Import python libs
from __future__ import absolute_import, division, print_function
import contextlib
import copy
import collections
import datetime
import distutils.version  # pylint: disable=import-error,no-name-in-module
import errno
import fnmatch
import hashlib
import imp
import json
import logging
import numbers
import os
<<<<<<< HEAD
=======
import posixpath
import pprint
>>>>>>> c26f4cc7
import random
import re
import shlex
import shutil
import socket
import stat
import sys
import pstats
import tempfile
import time
import types
import warnings
import string
import subprocess

# Import 3rd-party libs
from salt.ext import six
# pylint: disable=import-error
from salt.ext.six.moves.urllib.parse import urlparse  # pylint: disable=no-name-in-module
# pylint: disable=redefined-builtin
from salt.ext.six.moves import range
from salt.ext.six.moves import zip
from salt.ext.six.moves import map
from stat import S_IMODE
# pylint: enable=import-error,redefined-builtin


try:
    import cProfile
    HAS_CPROFILE = True
except ImportError:
    HAS_CPROFILE = False

# Import 3rd-party libs
try:
    import Crypto.Random
    HAS_CRYPTO = True
except ImportError:
    HAS_CRYPTO = False

try:
    import timelib
    HAS_TIMELIB = True
except ImportError:
    HAS_TIMELIB = False

try:
    import parsedatetime

    HAS_PARSEDATETIME = True
except ImportError:
    HAS_PARSEDATETIME = False

try:
    import fcntl
    HAS_FCNTL = True
except ImportError:
    # fcntl is not available on windows
    HAS_FCNTL = False

try:
    import win32api
    HAS_WIN32API = True
except ImportError:
    HAS_WIN32API = False

try:
    import grp
    HAS_GRP = True
except ImportError:
    # grp is not available on windows
    HAS_GRP = False

try:
    import pwd
    HAS_PWD = True
except ImportError:
    # pwd is not available on windows
    HAS_PWD = False

try:
    import setproctitle
    HAS_SETPROCTITLE = True
except ImportError:
    HAS_SETPROCTITLE = False

try:
    import ctypes
    import ctypes.util
    libc = ctypes.cdll.LoadLibrary(ctypes.util.find_library("c"))
    res_init = libc.__res_init
    HAS_RESINIT = True
except (ImportError, OSError, AttributeError, TypeError):
    HAS_RESINIT = False

# Import salt libs
from salt.defaults import DEFAULT_TARGET_DELIM
import salt.defaults.exitcodes
import salt.log
import salt.version
from salt.utils.decorators import memoize as real_memoize
from salt.textformat import TextFormat
from salt.exceptions import (
    CommandExecutionError, SaltClientError,
    CommandNotFoundError, SaltSystemExit,
    SaltInvocationError
)


log = logging.getLogger(__name__)
_empty = object()


def safe_rm(tgt):
    '''
    Safely remove a file
    '''
    try:
        os.remove(tgt)
    except (IOError, OSError):
        pass


def is_empty(filename):
    '''
    Is a file empty?
    '''
    try:
        return os.stat(filename).st_size == 0
    except OSError:
        # Non-existent file or permission denied to the parent dir
        return False


def is_hex(value):
    '''
    Returns True if value is a hexidecimal string, otherwise returns False
    '''
    try:
        int(value, 16)
        return True
    except (TypeError, ValueError):
        return False


def get_color_theme(theme):
    '''
    Return the color theme to use
    '''
    # Keep the heavy lifting out of the module space
    import yaml
    if not os.path.isfile(theme):
        log.warning('The named theme {0} if not available'.format(theme))
    try:
        with fopen(theme, 'rb') as fp_:
            colors = yaml.safe_load(fp_.read())
            ret = {}
            for color in colors:
                ret[color] = '\033[{0}m'.format(colors[color])
            if not isinstance(colors, dict):
                log.warning('The theme file {0} is not a dict'.format(theme))
                return {}
            return ret
    except Exception:
        log.warning('Failed to read the color theme {0}'.format(theme))
        return {}


def get_colors(use=True, theme=None):
    '''
    Return the colors as an easy to use dict.  Pass `False` to deactivate all
    colors by setting them to empty strings.  Pass a string containing only the
    name of a single color to be used in place of all colors.  Examples:

    .. code-block:: python

        colors = get_colors()  # enable all colors
        no_colors = get_colors(False)  # disable all colors
        red_colors = get_colors('RED')  # set all colors to red
    '''

    colors = {
        'BLACK': TextFormat('black'),
        'DARK_GRAY': TextFormat('bold', 'black'),
        'RED': TextFormat('red'),
        'LIGHT_RED': TextFormat('bold', 'red'),
        'GREEN': TextFormat('green'),
        'LIGHT_GREEN': TextFormat('bold', 'green'),
        'YELLOW': TextFormat('yellow'),
        'LIGHT_YELLOW': TextFormat('bold', 'yellow'),
        'BLUE': TextFormat('blue'),
        'LIGHT_BLUE': TextFormat('bold', 'blue'),
        'MAGENTA': TextFormat('magenta'),
        'LIGHT_MAGENTA': TextFormat('bold', 'magenta'),
        'CYAN': TextFormat('cyan'),
        'LIGHT_CYAN': TextFormat('bold', 'cyan'),
        'LIGHT_GRAY': TextFormat('white'),
        'WHITE': TextFormat('bold', 'white'),
        'DEFAULT_COLOR': TextFormat('default'),
        'ENDC': TextFormat('reset'),
    }
    if theme:
        colors.update(get_color_theme(theme))

    if not use:
        for color in colors:
            colors[color] = ''
    if isinstance(use, str):
        # Try to set all of the colors to the passed color
        if use in colors:
            for color in colors:
                # except for color reset
                if color == 'ENDC':
                    continue
                colors[color] = colors[use]

    return colors


def get_context(template, line, num_lines=5, marker=None):
    '''
    Returns debugging context around a line in a given string

    Returns:: string
    '''
    template_lines = template.splitlines()
    num_template_lines = len(template_lines)

    # in test, a single line template would return a crazy line number like,
    # 357.  do this sanity check and if the given line is obviously wrong, just
    # return the entire template
    if line > num_template_lines:
        return template

    context_start = max(0, line - num_lines - 1)  # subt 1 for 0-based indexing
    context_end = min(num_template_lines, line + num_lines)
    error_line_in_context = line - context_start - 1  # subtr 1 for 0-based idx

    buf = []
    if context_start > 0:
        buf.append('[...]')
        error_line_in_context += 1

    buf.extend(template_lines[context_start:context_end])

    if context_end < num_template_lines:
        buf.append('[...]')

    if marker:
        buf[error_line_in_context] += marker

    # warning: jinja content may contain unicode strings
    # instead of utf-8.
    buf = [to_str(i) if isinstance(i, six.text_type) else i for i in buf]

    return '---\n{0}\n---'.format('\n'.join(buf))


def get_user():
    '''
    Get the current user
    '''
    if HAS_PWD:
        return pwd.getpwuid(os.geteuid()).pw_name
    else:
        user_name = win32api.GetUserNameEx(win32api.NameSamCompatible)
        if user_name[-1] == '$' and win32api.GetUserName() == 'SYSTEM':
            # Make the system account easier to identify.
            user_name = 'SYSTEM'
        return user_name


def get_uid(user=None):
    """
    Get the uid for a given user name. If no user given,
    the current euid will be returned. If the user
    does not exist, None will be returned. On
    systems which do not support pwd or os.geteuid
    it will return None.
    """
    if not HAS_PWD:
        result = None
    elif user is None:
        try:
            result = os.geteuid()
        except AttributeError:
            result = None
    else:
        try:
            u_struct = pwd.getpwnam(user)
        except KeyError:
            result = None
        else:
            result = u_struct.pw_uid
    return result


def get_gid(group=None):
    """
    Get the gid for a given group name. If no group given,
    the current egid will be returned. If the group
    does not exist, None will be returned. On
    systems which do not support grp or os.getegid
    it will return None.
    """
    if grp is None:
        result = None
    elif group is None:
        try:
            result = os.getegid()
        except AttributeError:
            result = None
    else:
        try:
            g_struct = grp.getgrnam(group)
        except KeyError:
            result = None
        else:
            result = g_struct.gr_gid
    return result


def _win_user_token_is_admin(user_token):
    '''
    Using the win32 api, determine if the user with token 'user_token' has
    administrator rights.

    See MSDN entry here:
        http://msdn.microsoft.com/en-us/library/aa376389(VS.85).aspx
    '''
    class SID_IDENTIFIER_AUTHORITY(ctypes.Structure):
        _fields_ = [
            ("byte0", ctypes.c_byte),
            ("byte1", ctypes.c_byte),
            ("byte2", ctypes.c_byte),
            ("byte3", ctypes.c_byte),
            ("byte4", ctypes.c_byte),
            ("byte5", ctypes.c_byte),
        ]
    nt_authority = SID_IDENTIFIER_AUTHORITY()
    nt_authority.byte5 = 5

    SECURITY_BUILTIN_DOMAIN_RID = 0x20
    DOMAIN_ALIAS_RID_ADMINS = 0x220
    administrators_group = ctypes.c_void_p()
    if ctypes.windll.advapi32.AllocateAndInitializeSid(
            ctypes.byref(nt_authority),
            2,
            SECURITY_BUILTIN_DOMAIN_RID,
            DOMAIN_ALIAS_RID_ADMINS,
            0, 0, 0, 0, 0, 0,
            ctypes.byref(administrators_group)) == 0:
        raise Exception("AllocateAndInitializeSid failed")

    try:
        is_admin = ctypes.wintypes.BOOL()
        if ctypes.windll.advapi32.CheckTokenMembership(
                user_token,
                administrators_group,
                ctypes.byref(is_admin)) == 0:
            raise Exception("CheckTokenMembership failed")
        return is_admin.value != 0

    finally:
        ctypes.windll.advapi32.FreeSid(administrators_group)


def _win_current_user_is_admin():
    '''
    ctypes.windll.shell32.IsUserAnAdmin() is intentionally avoided due to this
    function being deprecated.
    '''
    return _win_user_token_is_admin(0)


def get_specific_user():
    '''
    Get a user name for publishing. If you find the user is "root" attempt to be
    more specific
    '''
    user = get_user()
    if is_windows():
        if _win_current_user_is_admin():
            return 'sudo_{0}'.format(user)
    else:
        env_vars = ('SUDO_USER',)
        if user == 'root':
            for evar in env_vars:
                if evar in os.environ:
                    return 'sudo_{0}'.format(os.environ[evar])
    return user


def get_master_key(key_user, opts, skip_perm_errors=False):
    if key_user == 'root':
        if opts.get('user', 'root') != 'root':
            key_user = opts.get('user', 'root')
    if key_user.startswith('sudo_'):
        key_user = opts.get('user', 'root')
    if salt.utils.is_windows():
        # The username may contain '\' if it is in Windows
        # 'DOMAIN\username' format. Fix this for the keyfile path.
        key_user = key_user.replace('\\', '_')
    keyfile = os.path.join(opts['cachedir'],
                           '.{0}_key'.format(key_user))
    # Make sure all key parent directories are accessible
    salt.utils.verify.check_path_traversal(opts['cachedir'],
                                           key_user,
                                           skip_perm_errors)

    try:
        with salt.utils.fopen(keyfile, 'r') as key:
            return key.read()
    except (OSError, IOError):
        # Fall back to eauth
        return ''


def reinit_crypto():
    '''
    When a fork arrises, pycrypto needs to reinit
    From its doc::

        Caveat: For the random number generator to work correctly,
        you must call Random.atfork() in both the parent and
        child processes after using os.fork()

    '''
    if HAS_CRYPTO:
        Crypto.Random.atfork()


def daemonize(redirect_out=True):
    '''
    Daemonize a process
    '''
    try:
        pid = os.fork()
        if pid > 0:
            # exit first parent
            reinit_crypto()
            sys.exit(salt.defaults.exitcodes.EX_OK)
    except OSError as exc:
        log.error(
            'fork #1 failed: {0} ({1})'.format(exc.errno, exc.strerror)
        )
        sys.exit(salt.defaults.exitcodes.EX_GENERIC)

    # decouple from parent environment
    os.chdir('/')
    # noinspection PyArgumentList
    os.setsid()
    os.umask(18)

    # do second fork
    try:
        pid = os.fork()
        if pid > 0:
            reinit_crypto()
            sys.exit(salt.defaults.exitcodes.EX_OK)
    except OSError as exc:
        log.error(
            'fork #2 failed: {0} ({1})'.format(
                exc.errno, exc.strerror
            )
        )
        sys.exit(salt.defaults.exitcodes.EX_GENERIC)

    reinit_crypto()

    # A normal daemonization redirects the process output to /dev/null.
    # Unfortunately when a python multiprocess is called the output is
    # not cleanly redirected and the parent process dies when the
    # multiprocessing process attempts to access stdout or err.
    if redirect_out:
        with fopen('/dev/null', 'r+') as dev_null:
            os.dup2(dev_null.fileno(), sys.stdin.fileno())
            os.dup2(dev_null.fileno(), sys.stdout.fileno())
            os.dup2(dev_null.fileno(), sys.stderr.fileno())


def daemonize_if(opts):
    '''
    Daemonize a module function process if multiprocessing is True and the
    process is not being called by salt-call
    '''
    if 'salt-call' in sys.argv[0]:
        return
    if not opts.get('multiprocessing', True):
        return
    if sys.platform.startswith('win'):
        return
    daemonize(False)


def profile_func(filename=None):
    '''
    Decorator for adding profiling to a nested function in Salt
    '''
    def proffunc(fun):
        def profiled_func(*args, **kwargs):
            logging.info('Profiling function {0}'.format(fun.__name__))
            try:
                profiler = cProfile.Profile()
                retval = profiler.runcall(fun, *args, **kwargs)
                profiler.dump_stats((filename or '{0}_func.profile'
                                     .format(fun.__name__)))
            except IOError:
                logging.exception(
                    'Could not open profile file {0}'.format(filename)
                )

            return retval
        return profiled_func
    return proffunc


def rand_str(size=9999999999, hash_type=None):
    '''
    Return a random string
    '''
    if not hash_type:
        hash_type = 'md5'
    hasher = getattr(hashlib, hash_type)
    return hasher(to_bytes(str(random.SystemRandom().randint(0, size)))).hexdigest()


def which(exe=None):
    '''
    Python clone of /usr/bin/which
    '''
    def _is_executable_file_or_link(exe):
        # check for os.X_OK doesn't suffice because directory may executable
        return (os.access(exe, os.X_OK) and
                (os.path.isfile(exe) or os.path.islink(exe)))

    if exe:
        if _is_executable_file_or_link(exe):
            # executable in cwd or fullpath
            return exe

        ext_list = os.environ.get('PATHEXT', '.EXE').split(';')

        @real_memoize
        def _exe_has_ext():
            '''
            Do a case insensitive test if exe has a file extension match in
            PATHEXT
            '''
            for ext in ext_list:
                try:
                    pattern = r'.*\.' + ext.lstrip('.') + r'$'
                    re.match(pattern, exe, re.I).groups()
                    return True
                except AttributeError:
                    continue
            return False

        # Enhance POSIX path for the reliability at some environments, when $PATH is changing
        # This also keeps order, where 'first came, first win' for cases to find optional alternatives
        search_path = os.environ.get('PATH') and os.environ['PATH'].split(os.pathsep) or list()
        for default_path in ['/bin', '/sbin', '/usr/bin', '/usr/sbin', '/usr/local/bin']:
            if default_path not in search_path:
                search_path.append(default_path)
        os.environ['PATH'] = os.pathsep.join(search_path)
        for path in search_path:
            full_path = os.path.join(path, exe)
            if _is_executable_file_or_link(full_path):
                return full_path
            elif is_windows() and not _exe_has_ext():
                # On Windows, check for any extensions in PATHEXT.
                # Allows both 'cmd' and 'cmd.exe' to be matched.
                for ext in ext_list:
                    # Windows filesystem is case insensitive so we
                    # safely rely on that behavior
                    if _is_executable_file_or_link(full_path + ext):
                        return full_path + ext
        log.trace('\'{0}\' could not be found in the following search path: \'{1}\''.format(exe, search_path))
    else:
        log.error('No executable was passed to be searched by salt.utils.which()')

    return None


def which_bin(exes):
    '''
    Scan over some possible executables and return the first one that is found
    '''
    if not isinstance(exes, collections.Iterable):
        return None
    for exe in exes:
        path = which(exe)
        if not path:
            continue
        return path
    return None


def activate_profile(test=True):
    pr = None
    if test:
        if HAS_CPROFILE:
            pr = cProfile.Profile()
            pr.enable()
        else:
            log.error('cProfile is not available on your platform')
    return pr


def output_profile(pr, stats_path='/tmp/stats', stop=False, id_=None):
    if pr is not None and HAS_CPROFILE:
        try:
            pr.disable()
            if not os.path.isdir(stats_path):
                os.makedirs(stats_path)
            date = datetime.datetime.now().isoformat()
            if id_ is None:
                id_ = rand_str(size=32)
            ficp = os.path.join(stats_path, '{0}.{1}.pstats'.format(id_, date))
            fico = os.path.join(stats_path, '{0}.{1}.dot'.format(id_, date))
            ficn = os.path.join(stats_path, '{0}.{1}.stats'.format(id_, date))
            if not os.path.exists(ficp):
                pr.dump_stats(ficp)
                with fopen(ficn, 'w') as fic:
                    pstats.Stats(pr, stream=fic).sort_stats('cumulative')
            log.info('PROFILING: {0} generated'.format(ficp))
            log.info('PROFILING (cumulative): {0} generated'.format(ficn))
            pyprof = which('pyprof2calltree')
            cmd = [pyprof, '-i', ficp, '-o', fico]
            if pyprof:
                failed = False
                try:
                    pro = subprocess.Popen(
                        cmd, shell=False,
                        stdout=subprocess.PIPE, stderr=subprocess.PIPE)
                except OSError:
                    failed = True
                if pro.returncode:
                    failed = True
                if failed:
                    log.error('PROFILING (dot problem')
                else:
                    log.info('PROFILING (dot): {0} generated'.format(fico))
                log.trace('pyprof2calltree output:')
                log.trace(to_str(pro.stdout.read()).strip() +
                          to_str(pro.stderr.read()).strip())
            else:
                log.info('You can run {0} for additional stats.'.format(cmd))
        finally:
            if not stop:
                pr.enable()
    return pr


def list_files(directory):
    '''
    Return a list of all files found under directory
    '''
    ret = set()
    ret.add(directory)
    for root, dirs, files in safe_walk(directory):
        for name in files:
            ret.add(os.path.join(root, name))
        for name in dirs:
            ret.add(os.path.join(root, name))

    return list(ret)


def gen_mac(prefix='AC:DE:48'):
    '''
    Generates a MAC address with the defined OUI prefix.

    Common prefixes:

     - ``00:16:3E`` -- Xen
     - ``00:18:51`` -- OpenVZ
     - ``00:50:56`` -- VMware (manually generated)
     - ``52:54:00`` -- QEMU/KVM
     - ``AC:DE:48`` -- PRIVATE

    References:

     - http://standards.ieee.org/develop/regauth/oui/oui.txt
     - https://www.wireshark.org/tools/oui-lookup.html
     - https://en.wikipedia.org/wiki/MAC_address
    '''
    return '{0}:{1:02X}:{2:02X}:{3:02X}'.format(prefix,
                                                random.randint(0, 0xff),
                                                random.randint(0, 0xff),
                                                random.randint(0, 0xff))


def mac_str_to_bytes(mac_str):
    '''
    Convert a MAC address string into bytes. Works with or without separators:

    b1 = mac_str_to_bytes('08:00:27:13:69:77')
    b2 = mac_str_to_bytes('080027136977')
    assert b1 == b2
    assert isinstance(b1, bytes)
    '''
    if len(mac_str) == 12:
        pass
    elif len(mac_str) == 17:
        sep = mac_str[2]
        mac_str = mac_str.replace(sep, '')
    else:
        raise ValueError('Invalid MAC address')
    if six.PY3:
        mac_bytes = bytes(int(mac_str[s:s+2], 16) for s in range(0, 12, 2))
    else:
        mac_bytes = ''.join(chr(int(mac_str[s:s+2], 16)) for s in range(0, 12, 2))
    return mac_bytes


def ip_bracket(addr):
    '''
    Convert IP address representation to ZMQ (URL) format. ZMQ expects
    brackets around IPv6 literals, since they are used in URLs.
    '''
    if addr and ':' in addr and not addr.startswith('['):
        return '[{0}]'.format(addr)
    return addr


def dns_check(addr, port, safe=False, ipv6=None):
    '''
    Return the ip resolved by dns, but do not exit on failure, only raise an
    exception. Obeys system preference for IPv4/6 address resolution.
    Tries to connect to the address before considering it useful. If no address
    can be reached, the first one resolved is used as a fallback.
    '''
    error = False
    try:
        # issue #21397: force glibc to re-read resolv.conf
        if HAS_RESINIT:
            res_init()
        hostnames = socket.getaddrinfo(
            addr, None, socket.AF_UNSPEC, socket.SOCK_STREAM
        )
        if not hostnames:
            error = True
        else:
            resolved = False
            candidates = []
            for h in hostnames:
                # It's an IP address, just return it
                if h[4][0] == addr:
                    resolved = addr
                    break

                if h[0] == socket.AF_INET and ipv6 is True:
                    continue
                if h[0] == socket.AF_INET6 and ipv6 is False:
                    continue

                candidate_addr = ip_bracket(h[4][0])

                if h[0] != socket.AF_INET6 or ipv6 is not None:
                    candidates.append(candidate_addr)

                s = socket.socket(h[0], socket.SOCK_STREAM)
                try:
                    s.connect((candidate_addr.strip('[]'), port))
                    s.close()

                    resolved = candidate_addr
                    break
                except socket.error:
                    pass
            if not resolved:
                if len(candidates) > 0:
                    resolved = candidates[0]
                else:
                    error = True
    except TypeError:
        err = ('Attempt to resolve address \'{0}\' failed. Invalid or unresolveable address').format(addr)
        raise SaltSystemExit(code=42, msg=err)
    except socket.error:
        error = True

    if error:
        err = ('DNS lookup or connection check of \'{0}\' failed.').format(addr)
        if safe:
            if salt.log.is_console_configured():
                # If logging is not configured it also means that either
                # the master or minion instance calling this hasn't even
                # started running
                log.error(err)
            raise SaltClientError()
        raise SaltSystemExit(code=42, msg=err)
    return resolved


def required_module_list(docstring=None):
    '''
    Return a list of python modules required by a salt module that aren't
    in stdlib and don't exist on the current pythonpath.
    '''
    if not docstring:
        return []
    ret = []
    modules = parse_docstring(docstring).get('deps', [])
    for mod in modules:
        try:
            imp.find_module(mod)
        except ImportError:
            ret.append(mod)
    return ret


def required_modules_error(name, docstring):
    '''
    Pretty print error messages in critical salt modules which are
    missing deps not always in stdlib such as win32api on windows.
    '''
    modules = required_module_list(docstring)
    if not modules:
        return ''
    filename = os.path.basename(name).split('.')[0]
    msg = '\'{0}\' requires these python modules: {1}'
    return msg.format(filename, ', '.join(modules))


def get_accumulator_dir(cachedir):
    '''
    Return the directory that accumulator data is stored in, creating it if it
    doesn't exist.
    '''
    fn_ = os.path.join(cachedir, 'accumulator')
    if not os.path.isdir(fn_):
        # accumulator_dir is not present, create it
        os.makedirs(fn_)
    return fn_


def check_or_die(command):
    '''
    Simple convenience function for modules to use for gracefully blowing up
    if a required tool is not available in the system path.

    Lazily import `salt.modules.cmdmod` to avoid any sort of circular
    dependencies.
    '''
    if command is None:
        raise CommandNotFoundError('\'None\' is not a valid command.')

    if not which(command):
        raise CommandNotFoundError('\'{0}\' is not in the path'.format(command))


def backup_minion(path, bkroot):
    '''
    Backup a file on the minion
    '''
    dname, bname = os.path.split(path)
    if salt.utils.is_windows():
        src_dir = dname.replace(':', '_')
    else:
        src_dir = dname[1:]
    if not salt.utils.is_windows():
        fstat = os.stat(path)
    msecs = str(int(time.time() * 1000000))[-6:]
    if salt.utils.is_windows():
        # ':' is an illegal filesystem path character on Windows
        stamp = time.strftime('%a_%b_%d_%H-%M-%S_%Y')
    else:
        stamp = time.strftime('%a_%b_%d_%H:%M:%S_%Y')
    stamp = '{0}{1}_{2}'.format(stamp[:-4], msecs, stamp[-4:])
    bkpath = os.path.join(bkroot,
                          src_dir,
                          '{0}_{1}'.format(bname, stamp))
    if not os.path.isdir(os.path.dirname(bkpath)):
        os.makedirs(os.path.dirname(bkpath))
    shutil.copyfile(path, bkpath)
    if not salt.utils.is_windows():
        os.chown(bkpath, fstat.st_uid, fstat.st_gid)
        os.chmod(bkpath, fstat.st_mode)


def path_join(*parts, **kwargs):
    '''
    This functions tries to solve some issues when joining multiple absolute
    paths on both *nix and windows platforms.

    See tests/unit/utils/path_join_test.py for some examples on what's being
    talked about here.

    The "use_posixpath" kwarg can be be used to force joining using poxixpath,
    which is useful for Salt fileserver paths on Windows masters.
    '''
<<<<<<< HEAD
    if six.PY3:
        new_parts = []
        for part in parts:
            new_parts.append(to_str(part))
        parts = new_parts
=======
    kwargs = salt.utils.clean_kwargs(**kwargs)
    use_posixpath = kwargs.pop('use_posixpath', False)
    if kwargs:
        invalid_kwargs(kwargs)

    pathlib = posixpath if use_posixpath else os.path

>>>>>>> c26f4cc7
    # Normalize path converting any os.sep as needed
    parts = [pathlib.normpath(p) for p in parts]

    try:
        root = parts.pop(0)
    except IndexError:
        # No args passed to func
        return ''

    if not parts:
        ret = root
    else:
        stripped = [p.lstrip(os.sep) for p in parts]
        try:
            ret = pathlib.join(root, *stripped)
        except UnicodeDecodeError:
            # This is probably Python 2 and one of the parts contains unicode
            # characters in a bytestring. First try to decode to the system
            # encoding.
            try:
                enc = __salt_system_encoding__
            except NameError:
                enc = sys.stdin.encoding or sys.getdefaultencoding()
            try:
                ret = pathlib.join(root.decode(enc),
                                   *[x.decode(enc) for x in stripped])
            except UnicodeDecodeError:
                # Last resort, try UTF-8
                ret = pathlib.join(root.decode('UTF-8'),
                                   *[x.decode('UTF-8') for x in stripped])
    return pathlib.normpath(ret)


def pem_finger(path=None, key=None, sum_type='sha256'):
    '''
    Pass in either a raw pem string, or the path on disk to the location of a
    pem file, and the type of cryptographic hash to use. The default is SHA256.
    The fingerprint of the pem will be returned.

    If neither a key nor a path are passed in, a blank string will be returned.
    '''
    if not key:
        if not os.path.isfile(path):
            return ''

        with fopen(path, 'rb') as fp_:
            key = b''.join([x for x in fp_.readlines() if x.strip()][1:-1])

    pre = getattr(hashlib, sum_type)(key).hexdigest()
    finger = ''
    for ind in range(len(pre)):
        if ind % 2:
            # Is odd
            finger += '{0}:'.format(pre[ind])
        else:
            finger += pre[ind]
    return finger.rstrip(':')


def build_whitespace_split_regex(text):
    '''
    Create a regular expression at runtime which should match ignoring the
    addition or deletion of white space or line breaks, unless between commas

    Example:

    .. code-block:: yaml

    >>> import re
    >>> from salt.utils import *
    >>> regex = build_whitespace_split_regex(
    ...     """if [ -z "$debian_chroot" ] && [ -r /etc/debian_chroot ]; then"""
    ... )

    >>> regex
    '(?:[\\s]+)?if(?:[\\s]+)?\\[(?:[\\s]+)?\\-z(?:[\\s]+)?\\"\\$debian'
    '\\_chroot\\"(?:[\\s]+)?\\](?:[\\s]+)?\\&\\&(?:[\\s]+)?\\[(?:[\\s]+)?'
    '\\-r(?:[\\s]+)?\\/etc\\/debian\\_chroot(?:[\\s]+)?\\]\\;(?:[\\s]+)?'
    'then(?:[\\s]+)?'
    >>> re.search(
    ...     regex,
    ...     """if [ -z "$debian_chroot" ] && [ -r /etc/debian_chroot ]; then"""
    ... )

    <_sre.SRE_Match object at 0xb70639c0>
    >>>

    '''
    def __build_parts(text):
        lexer = shlex.shlex(text)
        lexer.whitespace_split = True
        lexer.commenters = ''
        if '\'' in text:
            lexer.quotes = '"'
        elif '"' in text:
            lexer.quotes = '\''
        return list(lexer)

    regex = r''
    for line in text.splitlines():
        parts = [re.escape(s) for s in __build_parts(line)]
        regex += r'(?:[\s]+)?{0}(?:[\s]+)?'.format(r'(?:[\s]+)?'.join(parts))
    return r'(?m)^{0}$'.format(regex)


def format_call(fun,
                data,
                initial_ret=None,
                expected_extra_kws=()):
    '''
    Build the required arguments and keyword arguments required for the passed
    function.

    :param fun: The function to get the argspec from
    :param data: A dictionary containing the required data to build the
                 arguments and keyword arguments.
    :param initial_ret: The initial return data pre-populated as dictionary or
                        None
    :param expected_extra_kws: Any expected extra keyword argument names which
                               should not trigger a :ref:`SaltInvocationError`
    :returns: A dictionary with the function required arguments and keyword
              arguments.
    '''
    ret = initial_ret is not None and initial_ret or {}

    ret['args'] = []
    ret['kwargs'] = {}

    aspec = salt.utils.args.get_function_argspec(fun)

    arg_data = arg_lookup(fun, aspec)
    args = arg_data['args']
    kwargs = arg_data['kwargs']

    # Since we WILL be changing the data dictionary, let's change a copy of it
    data = data.copy()

    missing_args = []

    for key in kwargs:
        try:
            kwargs[key] = data.pop(key)
        except KeyError:
            # Let's leave the default value in place
            pass

    while args:
        arg = args.pop(0)
        try:
            ret['args'].append(data.pop(arg))
        except KeyError:
            missing_args.append(arg)

    if missing_args:
        used_args_count = len(ret['args']) + len(args)
        args_count = used_args_count + len(missing_args)
        raise SaltInvocationError(
            '{0} takes at least {1} argument{2} ({3} given)'.format(
                fun.__name__,
                args_count,
                args_count > 1 and 's' or '',
                used_args_count
            )
        )

    ret['kwargs'].update(kwargs)

    if aspec.keywords:
        # The function accepts **kwargs, any non expected extra keyword
        # arguments will made available.
        for key, value in six.iteritems(data):
            if key in expected_extra_kws:
                continue
            ret['kwargs'][key] = value

        # No need to check for extra keyword arguments since they are all
        # **kwargs now. Return
        return ret

    # Did not return yet? Lets gather any remaining and unexpected keyword
    # arguments
    extra = {}
    for key, value in six.iteritems(data):
        if key in expected_extra_kws:
            continue
        extra[key] = copy.deepcopy(value)

    # We'll be showing errors to the users until Salt Oxygen comes out, after
    # which, errors will be raised instead.
    warn_until(
        'Oxygen',
        'It\'s time to start raising `SaltInvocationError` instead of '
        'returning warnings',
        # Let's not show the deprecation warning on the console, there's no
        # need.
        _dont_call_warnings=True
    )

    if extra:
        # Found unexpected keyword arguments, raise an error to the user
        if len(extra) == 1:
            msg = '\'{0[0]}\' is an invalid keyword argument for \'{1}\''.format(
                list(extra.keys()),
                ret.get(
                    # In case this is being called for a state module
                    'full',
                    # Not a state module, build the name
                    '{0}.{1}'.format(fun.__module__, fun.__name__)
                )
            )
        else:
            msg = '{0} and \'{1}\' are invalid keyword arguments for \'{2}\''.format(
                ', '.join(['\'{0}\''.format(e) for e in extra][:-1]),
                list(extra.keys())[-1],
                ret.get(
                    # In case this is being called for a state module
                    'full',
                    # Not a state module, build the name
                    '{0}.{1}'.format(fun.__module__, fun.__name__)
                )
            )

        # Return a warning to the user explaining what's going on
        ret.setdefault('warnings', []).append(
            '{0}. If you were trying to pass additional data to be used '
            'in a template context, please populate \'context\' with '
            '\'key: value\' pairs. Your approach will work until Salt '
            'Oxygen is out.{1}'.format(
                msg,
                '' if 'full' not in ret else ' Please update your state files.'
            )
        )

        # Lets pack the current extra kwargs as template context
        ret.setdefault('context', {}).update(extra)
    return ret


def arg_lookup(fun, aspec=None):
    '''
    Return a dict containing the arguments and default arguments to the
    function.
    '''
    ret = {'kwargs': {}}
    if aspec is None:
        aspec = salt.utils.args.get_function_argspec(fun)
    if aspec.defaults:
        ret['kwargs'] = dict(zip(aspec.args[::-1], aspec.defaults[::-1]))
    ret['args'] = [arg for arg in aspec.args if arg not in ret['kwargs']]
    return ret


def istextfile(fp_, blocksize=512):
    '''
    Uses heuristics to guess whether the given file is text or binary,
    by reading a single block of bytes from the file.
    If more than 30% of the chars in the block are non-text, or there
    are NUL ('\x00') bytes in the block, assume this is a binary file.
    '''
    int2byte = (lambda x: bytes((x,))) if six.PY3 else chr
    text_characters = (
        b''.join(int2byte(i) for i in range(32, 127)) +
        b'\n\r\t\f\b')
    try:
        block = fp_.read(blocksize)
    except AttributeError:
        # This wasn't an open filehandle, so treat it as a file path and try to
        # open the file
        try:
            with fopen(fp_, 'rb') as fp2_:
                block = fp2_.read(blocksize)
        except IOError:
            # Unable to open file, bail out and return false
            return False
    if b'\x00' in block:
        # Files with null bytes are binary
        return False
    elif not block:
        # An empty file is considered a valid text file
        return True
    try:
        block.decode('utf-8')
        return True
    except UnicodeDecodeError:
        pass

    nontext = block.translate(None, text_characters)
    return float(len(nontext)) / len(block) <= 0.30


def isorted(to_sort):
    '''
    Sort a list of strings ignoring case.

    >>> L = ['foo', 'Foo', 'bar', 'Bar']
    >>> sorted(L)
    ['Bar', 'Foo', 'bar', 'foo']
    >>> sorted(L, key=lambda x: x.lower())
    ['bar', 'Bar', 'foo', 'Foo']
    >>>
    '''
    return sorted(to_sort, key=lambda x: x.lower())


def mysql_to_dict(data, key):
    '''
    Convert MySQL-style output to a python dictionary
    '''
    ret = {}
    headers = ['']
    for line in data:
        if not line:
            continue
        if line.startswith('+'):
            continue
        comps = line.split('|')
        for comp in range(len(comps)):
            comps[comp] = comps[comp].strip()
        if len(headers) > 1:
            index = len(headers) - 1
            row = {}
            for field in range(index):
                if field < 1:
                    continue
                else:
                    row[headers[field]] = str_to_num(comps[field])
            ret[row[key]] = row
        else:
            headers = comps
    return ret


def contains_whitespace(text):
    '''
    Returns True if there are any whitespace characters in the string
    '''
    return any(x.isspace() for x in text)


def str_to_num(text):
    '''
    Convert a string to a number.
    Returns an integer if the string represents an integer, a floating
    point number if the string is a real number, or the string unchanged
    otherwise.
    '''
    try:
        return int(text)
    except ValueError:
        try:
            return float(text)
        except ValueError:
            return text


def fopen(*args, **kwargs):
    '''
    Wrapper around open() built-in to set CLOEXEC on the fd.

    This flag specifies that the file descriptor should be closed when an exec
    function is invoked;
    When a file descriptor is allocated (as with open or dup), this bit is
    initially cleared on the new file descriptor, meaning that descriptor will
    survive into the new program after exec.

    NB! We still have small race condition between open and fcntl.

    '''
    # ensure 'binary' mode is always used on Windows in Python 2
    if ((six.PY2 and is_windows() and 'binary' not in kwargs) or
            kwargs.pop('binary', False)):
        if len(args) > 1:
            args = list(args)
            if 'b' not in args[1]:
                args[1] += 'b'
        elif kwargs.get('mode', None):
            if 'b' not in kwargs['mode']:
                kwargs['mode'] += 'b'
        else:
            # the default is to read
            kwargs['mode'] = 'rb'
    elif six.PY3 and 'encoding' not in kwargs:
        # In Python 3, if text mode is used and the encoding
        # is not specified, set the encoding to 'utf-8'.
        binary = False
        if len(args) > 1:
            args = list(args)
            if 'b' in args[1]:
                binary = True
        if kwargs.get('mode', None):
            if 'b' in kwargs['mode']:
                binary = True
        if not binary:
            kwargs['encoding'] = 'utf-8'

    fhandle = open(*args, **kwargs)
    if is_fcntl_available():
        # modify the file descriptor on systems with fcntl
        # unix and unix-like systems only
        try:
            FD_CLOEXEC = fcntl.FD_CLOEXEC   # pylint: disable=C0103
        except AttributeError:
            FD_CLOEXEC = 1                  # pylint: disable=C0103
        old_flags = fcntl.fcntl(fhandle.fileno(), fcntl.F_GETFD)
        fcntl.fcntl(fhandle.fileno(), fcntl.F_SETFD, old_flags | FD_CLOEXEC)

    return fhandle


@contextlib.contextmanager
def flopen(*args, **kwargs):
    '''
    Shortcut for fopen with lock and context manager
    '''
    with fopen(*args, **kwargs) as fhandle:
        try:
            if is_fcntl_available(check_sunos=True):
                fcntl.flock(fhandle.fileno(), fcntl.LOCK_SH)
            yield fhandle
        finally:
            if is_fcntl_available(check_sunos=True):
                fcntl.flock(fhandle.fileno(), fcntl.LOCK_UN)


@contextlib.contextmanager
def fpopen(*args, **kwargs):
    '''
    Shortcut for fopen with extra uid, gid and mode options.

    Supported optional Keyword Arguments:

      mode: explicit mode to set. Mode is anything os.chmod
            would accept as input for mode. Works only on unix/unix
            like systems.

      uid: the uid to set, if not set, or it is None or -1 no changes are
           made. Same applies if the path is already owned by this
           uid. Must be int. Works only on unix/unix like systems.

      gid: the gid to set, if not set, or it is None or -1 no changes are
           made. Same applies if the path is already owned by this
           gid. Must be int. Works only on unix/unix like systems.

    '''
    # Remove uid, gid and mode from kwargs if present
    uid = kwargs.pop('uid', -1)  # -1 means no change to current uid
    gid = kwargs.pop('gid', -1)  # -1 means no change to current gid
    mode = kwargs.pop('mode', None)
    with fopen(*args, **kwargs) as fhandle:
        path = args[0]
        d_stat = os.stat(path)

        if hasattr(os, 'chown'):
            # if uid and gid are both -1 then go ahead with
            # no changes at all
            if (d_stat.st_uid != uid or d_stat.st_gid != gid) and \
                    [i for i in (uid, gid) if i != -1]:
                os.chown(path, uid, gid)

        if mode is not None:
            mode_part = S_IMODE(d_stat.st_mode)
            if mode_part != mode:
                os.chmod(path, (d_stat.st_mode ^ mode_part) | mode)

        yield fhandle


def expr_match(line, expr):
    '''
    Evaluate a line of text against an expression. First try a full-string
    match, next try globbing, and then try to match assuming expr is a regular
    expression. Originally designed to match minion IDs for
    whitelists/blacklists.
    '''
    if line == expr:
        return True
    if fnmatch.fnmatch(line, expr):
        return True
    try:
        if re.match(r'\A{0}\Z'.format(expr), line):
            return True
    except re.error:
        pass
    return False


def check_whitelist_blacklist(value, whitelist=None, blacklist=None):
    '''
    Check a whitelist and/or blacklist to see if the value matches it.
    '''
    if blacklist is not None:
        if not hasattr(blacklist, '__iter__'):
            blacklist = [blacklist]
        try:
            for expr in blacklist:
                if expr_match(value, expr):
                    return False
        except TypeError:
            log.error('Non-iterable blacklist {0}'.format(blacklist))

    if whitelist:
        if not hasattr(whitelist, '__iter__'):
            whitelist = [whitelist]
        try:
            for expr in whitelist:
                if expr_match(value, expr):
                    return True
        except TypeError:
            log.error('Non-iterable whitelist {0}'.format(whitelist))
    else:
        return True

    return False


def get_values_of_matching_keys(pattern_dict, user_name):
    '''
    Check a whitelist and/or blacklist to see if the value matches it.
    '''
    ret = []
    for expr in pattern_dict:
        if expr_match(user_name, expr):
            ret.extend(pattern_dict[expr])
    return ret


def subdict_match(data,
                  expr,
                  delimiter=DEFAULT_TARGET_DELIM,
                  regex_match=False,
                  exact_match=False):
    '''
    Check for a match in a dictionary using a delimiter character to denote
    levels of subdicts, and also allowing the delimiter character to be
    matched. Thus, 'foo:bar:baz' will match data['foo'] == 'bar:baz' and
    data['foo']['bar'] == 'baz'. The former would take priority over the
    latter.
    '''
    def _match(target, pattern, regex_match=False, exact_match=False):
        if regex_match:
            try:
                return re.match(pattern.lower(), str(target).lower())
            except Exception:
                log.error('Invalid regex \'{0}\' in match'.format(pattern))
                return False
        elif exact_match:
            return str(target).lower() == pattern.lower()
        else:
            return fnmatch.fnmatch(str(target).lower(), pattern.lower())

    def _dict_match(target, pattern, regex_match=False, exact_match=False):
        wildcard = pattern.startswith('*:')
        if wildcard:
            pattern = pattern[2:]

        if pattern == '*':
            # We are just checking that the key exists
            return True
        elif pattern in target:
            # We might want to search for a key
            return True
        elif subdict_match(target,
                         pattern,
                         regex_match=regex_match,
                         exact_match=exact_match):
            return True
        if wildcard:
            for key in target.keys():
                if _match(key,
                          pattern,
                          regex_match=regex_match,
                          exact_match=exact_match):
                    return True
                if isinstance(target[key], dict):
                    if _dict_match(target[key],
                                   pattern,
                                   regex_match=regex_match,
                                   exact_match=exact_match):
                        return True
                elif isinstance(target[key], list):
                    for item in target[key]:
                        if _match(item,
                                  pattern,
                                  regex_match=regex_match,
                                  exact_match=exact_match):
                            return True
        return False

    for idx in range(1, expr.count(delimiter) + 1):
        splits = expr.split(delimiter)
        key = delimiter.join(splits[:idx])
        matchstr = delimiter.join(splits[idx:])
        log.debug('Attempting to match \'{0}\' in \'{1}\' using delimiter '
                  '\'{2}\''.format(matchstr, key, delimiter))
        match = traverse_dict_and_list(data, key, {}, delimiter=delimiter)
        if match == {}:
            continue
        if isinstance(match, dict):
            if _dict_match(match,
                           matchstr,
                           regex_match=regex_match,
                           exact_match=exact_match):
                return True
            continue
        if isinstance(match, list):
            # We are matching a single component to a single list member
            for member in match:
                if isinstance(member, dict):
                    if _dict_match(member,
                                   matchstr,
                                   regex_match=regex_match,
                                   exact_match=exact_match):
                        return True
                if _match(member,
                          matchstr,
                          regex_match=regex_match,
                          exact_match=exact_match):
                    return True
            continue
        if _match(match,
                  matchstr,
                  regex_match=regex_match,
                  exact_match=exact_match):
            return True
    return False


def traverse_dict(data, key, default, delimiter=DEFAULT_TARGET_DELIM):
    '''
    Traverse a dict using a colon-delimited (or otherwise delimited, using the
    'delimiter' param) target string. The target 'foo:bar:baz' will return
    data['foo']['bar']['baz'] if this value exists, and will otherwise return
    the dict in the default argument.
    '''
    try:
        for each in key.split(delimiter):
            data = data[each]
    except (KeyError, IndexError, TypeError):
        # Encountered a non-indexable value in the middle of traversing
        return default
    return data


def traverse_dict_and_list(data, key, default, delimiter=DEFAULT_TARGET_DELIM):
    '''
    Traverse a dict or list using a colon-delimited (or otherwise delimited,
    using the 'delimiter' param) target string. The target 'foo:bar:0' will
    return data['foo']['bar'][0] if this value exists, and will otherwise
    return the dict in the default argument.
    Function will automatically determine the target type.
    The target 'foo:bar:0' will return data['foo']['bar'][0] if data like
    {'foo':{'bar':['baz']}} , if data like {'foo':{'bar':{'0':'baz'}}}
    then return data['foo']['bar']['0']
    '''
    for each in key.split(delimiter):
        if isinstance(data, list):
            try:
                idx = int(each)
            except ValueError:
                embed_match = False
                # Index was not numeric, lets look at any embedded dicts
                for embedded in (x for x in data if isinstance(x, dict)):
                    try:
                        data = embedded[each]
                        embed_match = True
                        break
                    except KeyError:
                        pass
                if not embed_match:
                    # No embedded dicts matched, return the default
                    return default
            else:
                try:
                    data = data[idx]
                except IndexError:
                    return default
        else:
            try:
                data = data[each]
            except (KeyError, TypeError):
                return default
    return data


def mkstemp(*args, **kwargs):
    '''
    Helper function which does exactly what `tempfile.mkstemp()` does but
    accepts another argument, `close_fd`, which, by default, is true and closes
    the fd before returning the file path. Something commonly done throughout
    Salt's code.
    '''
    close_fd = kwargs.pop('close_fd', True)
    fd_, fpath = tempfile.mkstemp(*args, **kwargs)
    if close_fd is False:
        return (fd_, fpath)
    os.close(fd_)
    del fd_
    return fpath


def clean_kwargs(**kwargs):
    '''
    Return a dict without any of the __pub* keys (or any other keys starting
    with a dunder) from the kwargs dict passed into the execution module
    functions. These keys are useful for tracking what was used to invoke
    the function call, but they may not be desierable to have if passing the
    kwargs forward wholesale.
    '''
    ret = {}
    for key, val in six.iteritems(kwargs):
        if not key.startswith('__'):
            ret[key] = val
    return ret


@real_memoize
def is_windows():
    '''
    Simple function to return if a host is Windows or not
    '''
    return sys.platform.startswith('win')


def sanitize_win_path_string(winpath):
    '''
    Remove illegal path characters for windows
    '''
    intab = '<>:|?*'
    outtab = '_' * len(intab)
    trantab = ''.maketrans(intab, outtab) if six.PY3 else string.maketrans(intab, outtab)
    if isinstance(winpath, str):
        winpath = winpath.translate(trantab)
    elif isinstance(winpath, six.text_type):
        winpath = winpath.translate(dict((ord(c), u'_') for c in intab))
    return winpath


@real_memoize
def is_proxy():
    '''
    Return True if this minion is a proxy minion.
    Leverages the fact that is_linux() and is_windows
    both return False for proxies.
    TODO: Need to extend this for proxies that might run on
    other Unices
    '''
    import __main__ as main
    # This is a hack.  If a proxy minion is started by other
    # means, e.g. a custom script that creates the minion objects
    # then this will fail.
    is_proxy = False
    try:
        if 'salt-proxy' in main.__file__:
            is_proxy = True
    except AttributeError:
        pass
    return is_proxy


@real_memoize
def is_linux():
    '''
    Simple function to return if a host is Linux or not.
    Note for a proxy minion, we need to return something else
    '''
    return sys.platform.startswith('linux')


@real_memoize
def is_darwin():
    '''
    Simple function to return if a host is Darwin (macOS) or not
    '''
    return sys.platform.startswith('darwin')


@real_memoize
def is_sunos():
    '''
    Simple function to return if host is SunOS or not
    '''
    return sys.platform.startswith('sunos')


@real_memoize
def is_smartos():
    '''
    Simple function to return if host is SmartOS (Illumos) or not
    '''
    if not is_sunos():
        return False
    else:
        return os.uname()[3].startswith('joyent_')


@real_memoize
def is_smartos_globalzone():
    '''
    Function to return if host is SmartOS (Illumos) global zone or not
    '''
    if not is_smartos():
        return False
    else:
        cmd = ['zonename']
        try:
            zonename = subprocess.Popen(
                cmd, shell=False,
                stdout=subprocess.PIPE, stderr=subprocess.PIPE)
        except OSError:
            return False
        if zonename.returncode:
            return False
        if zonename.stdout.read().strip() == 'global':
            return True

        return False


@real_memoize
def is_smartos_zone():
    '''
    Function to return if host is SmartOS (Illumos) and not the gz
    '''
    if not is_smartos():
        return False
    else:
        cmd = ['zonename']
        try:
            zonename = subprocess.Popen(
                cmd, shell=False,
                stdout=subprocess.PIPE, stderr=subprocess.PIPE)
        except OSError:
            return False
        if zonename.returncode:
            return False
        if zonename.stdout.read().strip() == 'global':
            return False

        return True


@real_memoize
def is_freebsd():
    '''
    Simple function to return if host is FreeBSD or not
    '''
    return sys.platform.startswith('freebsd')


@real_memoize
def is_netbsd():
    '''
    Simple function to return if host is NetBSD or not
    '''
    return sys.platform.startswith('netbsd')


@real_memoize
def is_openbsd():
    '''
    Simple function to return if host is OpenBSD or not
    '''
    return sys.platform.startswith('openbsd')


@real_memoize
def is_aix():
    '''
    Simple function to return if host is AIX or not
    '''
    return sys.platform.startswith('aix')


def is_fcntl_available(check_sunos=False):
    '''
    Simple function to check if the `fcntl` module is available or not.

    If `check_sunos` is passed as `True` an additional check to see if host is
    SunOS is also made. For additional information see: http://goo.gl/159FF8
    '''
    if check_sunos and is_sunos():
        return False
    return HAS_FCNTL


def check_include_exclude(path_str, include_pat=None, exclude_pat=None):
    '''
    Check for glob or regexp patterns for include_pat and exclude_pat in the
    'path_str' string and return True/False conditions as follows.
      - Default: return 'True' if no include_pat or exclude_pat patterns are
        supplied
      - If only include_pat or exclude_pat is supplied: return 'True' if string
        passes the include_pat test or fails exclude_pat test respectively
      - If both include_pat and exclude_pat are supplied: return 'True' if
        include_pat matches AND exclude_pat does not match
    '''
    ret = True  # -- default true
    # Before pattern match, check if it is regexp (E@'') or glob(default)
    if include_pat:
        if re.match('E@', include_pat):
            retchk_include = True if re.search(
                include_pat[2:],
                path_str
            ) else False
        else:
            retchk_include = True if fnmatch.fnmatch(
                path_str,
                include_pat
            ) else False

    if exclude_pat:
        if re.match('E@', exclude_pat):
            retchk_exclude = False if re.search(
                exclude_pat[2:],
                path_str
            ) else True
        else:
            retchk_exclude = False if fnmatch.fnmatch(
                path_str,
                exclude_pat
            ) else True

    # Now apply include/exclude conditions
    if include_pat and not exclude_pat:
        ret = retchk_include
    elif exclude_pat and not include_pat:
        ret = retchk_exclude
    elif include_pat and exclude_pat:
        ret = retchk_include and retchk_exclude
    else:
        ret = True

    return ret


def gen_state_tag(low):
    '''
    Generate the running dict tag string from the low data structure
    '''
    return '{0[state]}_|-{0[__id__]}_|-{0[name]}_|-{0[fun]}'.format(low)


def check_state_result(running, recurse=False):
    '''
    Check the total return value of the run and determine if the running
    dict has any issues
    '''
    if not isinstance(running, dict):
        return False

    if not running:
        return False

    ret = True
    for state_result in six.itervalues(running):
        if not recurse and not isinstance(state_result, dict):
            ret = False
        if ret and isinstance(state_result, dict):
            result = state_result.get('result', _empty)
            if result is False:
                ret = False
            # only override return value if we are not already failed
            elif result is _empty and isinstance(state_result, dict) and ret:
                ret = check_state_result(state_result, recurse=True)
        # return as soon as we got a failure
        if not ret:
            break
    return ret


def st_mode_to_octal(mode):
    '''
    Convert the st_mode value from a stat(2) call (as returned from os.stat())
    to an octal mode.
    '''
    try:
        return oct(mode)[-4:]
    except (TypeError, IndexError):
        return ''


def normalize_mode(mode):
    '''
    Return a mode value, normalized to a string and containing a leading zero
    if it does not have one.

    Allow "keep" as a valid mode (used by file state/module to preserve mode
    from the Salt fileserver in file states).
    '''
    if mode is None:
        return None
    if not isinstance(mode, six.string_types):
        mode = str(mode)
    # Strip any quotes any initial zeroes, then though zero-pad it up to 4.
    # This ensures that somethign like '00644' is normalized to '0644'
    return mode.strip('"').strip('\'').lstrip('0').zfill(4)


def test_mode(**kwargs):
    '''
    Examines the kwargs passed and returns True if any kwarg which matching
    "Test" in any variation on capitalization (i.e. "TEST", "Test", "TeSt",
    etc) contains a True value (as determined by salt.utils.is_true).
    '''
    for arg, value in six.iteritems(kwargs):
        try:
            if arg.lower() == 'test' and is_true(value):
                return True
        except AttributeError:
            continue
    return False


def is_true(value=None):
    '''
    Returns a boolean value representing the "truth" of the value passed. The
    rules for what is a "True" value are:

        1. Integer/float values greater than 0
        2. The string values "True" and "true"
        3. Any object for which bool(obj) returns True
    '''
    # First, try int/float conversion
    try:
        value = int(value)
    except (ValueError, TypeError):
        pass
    try:
        value = float(value)
    except (ValueError, TypeError):
        pass

    # Now check for truthiness
    if isinstance(value, (int, float)):
        return value > 0
    elif isinstance(value, six.string_types):
        return str(value).lower() == 'true'
    else:
        return bool(value)


def exactly_n(l, n=1):
    '''
    Tests that exactly N items in an iterable are "truthy" (neither None,
    False, nor 0).
    '''
    i = iter(l)
    return all(any(i) for j in range(n)) and not any(i)


def exactly_one(l):
    '''
    Check if only one item is not None, False, or 0 in an iterable.
    '''
    return exactly_n(l)


def rm_rf(path):
    '''
    Platform-independent recursive delete. Includes code from
    http://stackoverflow.com/a/2656405
    '''
    def _onerror(func, path, exc_info):
        '''
        Error handler for `shutil.rmtree`.

        If the error is due to an access error (read only file)
        it attempts to add write permission and then retries.

        If the error is for another reason it re-raises the error.

        Usage : `shutil.rmtree(path, onerror=onerror)`
        '''
        if is_windows() and not os.access(path, os.W_OK):
            # Is the error an access error ?
            os.chmod(path, stat.S_IWUSR)
            func(path)
        else:
            raise  # pylint: disable=E0704
    if os.path.islink(path) or not os.path.isdir(path):
        os.remove(path)
    else:
        shutil.rmtree(path, onerror=_onerror)


def option(value, default='', opts=None, pillar=None):
    '''
    Pass in a generic option and receive the value that will be assigned
    '''
    if opts is None:
        opts = {}
    if pillar is None:
        pillar = {}
    sources = (
        (opts, value),
        (pillar, 'master:{0}'.format(value)),
        (pillar, value),
    )
    for source, val in sources:
        out = traverse_dict_and_list(source, val, default)
        if out is not default:
            return out
    return default


def parse_docstring(docstring):
    '''
    Parse a docstring into its parts.

    Currently only parses dependencies, can be extended to parse whatever is
    needed.

    Parses into a dictionary:
        {
            'full': full docstring,
            'deps': list of dependencies (empty list if none)
        }
    '''
    # First try with regex search for :depends:
    ret = {}
    ret['full'] = docstring
    regex = r'([ \t]*):depends:[ \t]+- (\w+)[^\n]*\n(\1[ \t]+- (\w+)[^\n]*\n)*'
    match = re.search(regex, docstring, re.M)
    if match:
        deps = []
        regex = r'- (\w+)'
        for line in match.group(0).strip().splitlines():
            deps.append(re.search(regex, line).group(1))
        ret['deps'] = deps
        return ret
    # Try searching for a one-liner instead
    else:
        txt = 'Required python modules: '
        data = docstring.splitlines()
        dep_list = list(x for x in data if x.strip().startswith(txt))
        if not dep_list:
            ret['deps'] = []
            return ret
        deps = dep_list[0].replace(txt, '').strip().split(', ')
        ret['deps'] = deps
        return ret


def print_cli(msg):
    '''
    Wrapper around print() that suppresses tracebacks on broken pipes (i.e.
    when salt output is piped to less and less is stopped prematurely).
    '''
    try:
        try:
            print(msg)
        except UnicodeEncodeError:
            print(msg.encode('utf-8'))
    except IOError as exc:
        if exc.errno != errno.EPIPE:
            raise


def safe_walk(top, topdown=True, onerror=None, followlinks=True, _seen=None):
    '''
    A clone of the python os.walk function with some checks for recursive
    symlinks. Unlike os.walk this follows symlinks by default.
    '''
    islink, join, isdir = os.path.islink, os.path.join, os.path.isdir
    if _seen is None:
        _seen = set()

    # We may not have read permission for top, in which case we can't
    # get a list of the files the directory contains.  os.path.walk
    # always suppressed the exception then, rather than blow up for a
    # minor reason when (say) a thousand readable directories are still
    # left to visit.  That logic is copied here.
    try:
        # Note that listdir and error are globals in this module due
        # to earlier import-*.
        names = os.listdir(top)
    except os.error as err:
        if onerror is not None:
            onerror(err)
        return

    if followlinks:
        status = os.stat(top)
        # st_ino is always 0 on some filesystems (FAT, NTFS); ignore them
        if status.st_ino != 0:
            node = (status.st_dev, status.st_ino)
            if node in _seen:
                return
            _seen.add(node)

    dirs, nondirs = [], []
    for name in names:
        full_path = join(top, name)
        if isdir(full_path):
            dirs.append(name)
        else:
            nondirs.append(name)

    if topdown:
        yield top, dirs, nondirs
    for name in dirs:
        new_path = join(top, name)
        if followlinks or not islink(new_path):
            for x in safe_walk(new_path, topdown, onerror, followlinks, _seen):
                yield x
    if not topdown:
        yield top, dirs, nondirs


def get_hash(path, form='sha256', chunk_size=65536):
    '''
    Get the hash sum of a file

    This is better than ``get_sum`` for the following reasons:
        - It does not read the entire file into memory.
        - It does not return a string on error. The returned value of
            ``get_sum`` cannot really be trusted since it is vulnerable to
            collisions: ``get_sum(..., 'xyz') == 'Hash xyz not supported'``
    '''
    hash_type = hasattr(hashlib, form) and getattr(hashlib, form) or None
    if hash_type is None:
        raise ValueError('Invalid hash type: {0}'.format(form))

    with salt.utils.fopen(path, 'rb') as ifile:
        hash_obj = hash_type()
        # read the file in in chunks, not the entire file
        for chunk in iter(lambda: ifile.read(chunk_size), b''):
            hash_obj.update(chunk)
        return hash_obj.hexdigest()


def namespaced_function(function, global_dict, defaults=None, preserve_context=False):
    '''
    Redefine (clone) a function under a different globals() namespace scope

        preserve_context:
            Allow to keep the context taken from orignal namespace,
            and extend it with globals() taken from
            new targetted namespace.
    '''
    if defaults is None:
        defaults = function.__defaults__

    if preserve_context:
        _global_dict = function.__globals__.copy()
        _global_dict.update(global_dict)
        global_dict = _global_dict
    new_namespaced_function = types.FunctionType(
        function.__code__,
        global_dict,
        name=function.__name__,
        argdefs=defaults
    )
    new_namespaced_function.__dict__.update(function.__dict__)
    return new_namespaced_function


def alias_function(fun, name, doc=None):
    '''
    Copy a function
    '''
    alias_fun = types.FunctionType(fun.__code__,
                                   fun.__globals__,
                                   name,
                                   fun.__defaults__,
                                   fun.__closure__)
    alias_fun.__dict__.update(fun.__dict__)

    if doc and isinstance(doc, six.string_types):
        alias_fun.__doc__ = doc
    else:
        orig_name = fun.__name__
        alias_msg = ('\nThis function is an alias of '
                     '``{0}``.\n'.format(orig_name))
        alias_fun.__doc__ = alias_msg + fun.__doc__

    return alias_fun


def _win_console_event_handler(event):
    if event == 5:
        # Do nothing on CTRL_LOGOFF_EVENT
        return True
    return False


def enable_ctrl_logoff_handler():
    if HAS_WIN32API:
        win32api.SetConsoleCtrlHandler(_win_console_event_handler, 1)


def date_cast(date):
    '''
    Casts any object into a datetime.datetime object

    date
      any datetime, time string representation...
    '''
    if date is None:
        return datetime.datetime.now()
    elif isinstance(date, datetime.datetime):
        return date

    # fuzzy date
    try:
        if isinstance(date, six.string_types):
            try:
                if HAS_TIMELIB:
                    # py3: yes, timelib.strtodatetime wants bytes, not str :/
                    return timelib.strtodatetime(to_bytes(date))
            except ValueError:
                pass

            # not parsed yet, obviously a timestamp?
            if date.isdigit():
                date = int(date)
            else:
                date = float(date)

        return datetime.datetime.fromtimestamp(date)
    except Exception:
        if HAS_TIMELIB:
            raise ValueError('Unable to parse {0}'.format(date))

        raise RuntimeError('Unable to parse {0}.'
            ' Consider installing timelib'.format(date))


def date_format(date=None, format="%Y-%m-%d"):
    '''
    Converts date into a time-based string

    date
      any datetime, time string representation...

    format
       :ref:`strftime<http://docs.python.org/2/library/datetime.html#datetime.datetime.strftime>` format

    >>> import datetime
    >>> src = datetime.datetime(2002, 12, 25, 12, 00, 00, 00)
    >>> date_format(src)
    '2002-12-25'
    >>> src = '2002/12/25'
    >>> date_format(src)
    '2002-12-25'
    >>> src = 1040814000
    >>> date_format(src)
    '2002-12-25'
    >>> src = '1040814000'
    >>> date_format(src)
    '2002-12-25'
    '''
    return date_cast(date).strftime(format)


def warn_until(version,
               message,
               category=DeprecationWarning,
               stacklevel=None,
               _version_info_=None,
               _dont_call_warnings=False):
    '''
    Helper function to raise a warning, by default, a ``DeprecationWarning``,
    until the provided ``version``, after which, a ``RuntimeError`` will
    be raised to remind the developers to remove the warning because the
    target version has been reached.

    :param version: The version info or name after which the warning becomes a
                    ``RuntimeError``. For example ``(0, 17)`` or ``Hydrogen``
                    or an instance of :class:`salt.version.SaltStackVersion`.
    :param message: The warning message to be displayed.
    :param category: The warning class to be thrown, by default
                     ``DeprecationWarning``
    :param stacklevel: There should be no need to set the value of
                       ``stacklevel``. Salt should be able to do the right thing.
    :param _version_info_: In order to reuse this function for other SaltStack
                           projects, they need to be able to provide the
                           version info to compare to.
    :param _dont_call_warnings: This parameter is used just to get the
                                functionality until the actual error is to be
                                issued. When we're only after the salt version
                                checks to raise a ``RuntimeError``.
    '''
    if not isinstance(version, (tuple,
                                six.string_types,
                                salt.version.SaltStackVersion)):
        raise RuntimeError(
            'The \'version\' argument should be passed as a tuple, string or '
            'an instance of \'salt.version.SaltStackVersion\'.'
        )
    elif isinstance(version, tuple):
        version = salt.version.SaltStackVersion(*version)
    elif isinstance(version, six.string_types):
        version = salt.version.SaltStackVersion.from_name(version)

    if stacklevel is None:
        # Attribute the warning to the calling function, not to warn_until()
        stacklevel = 2

    if _version_info_ is None:
        _version_info_ = salt.version.__version_info__

    _version_ = salt.version.SaltStackVersion(*_version_info_)

    if _version_ >= version:
        import inspect
        caller = inspect.getframeinfo(sys._getframe(stacklevel - 1))
        raise RuntimeError(
            'The warning triggered on filename \'{filename}\', line number '
            '{lineno}, is supposed to be shown until version '
            '{until_version} is released. Current version is now '
            '{salt_version}. Please remove the warning.'.format(
                filename=caller.filename,
                lineno=caller.lineno,
                until_version=version.formatted_version,
                salt_version=_version_.formatted_version
            ),
        )

    if _dont_call_warnings is False:
        def _formatwarning(message,
                           category,
                           filename,
                           lineno,
                           line=None):  # pylint: disable=W0613
            '''
            Replacement for warnings.formatwarning that disables the echoing of
            the 'line' parameter.
            '''
            return '{0}:{1}: {2}: {3}\n'.format(
                filename, lineno, category.__name__, message
            )
        saved = warnings.formatwarning
        warnings.formatwarning = _formatwarning
        warnings.warn(
            message.format(version=version.formatted_version),
            category,
            stacklevel=stacklevel
        )
        warnings.formatwarning = saved


def kwargs_warn_until(kwargs,
                      version,
                      category=DeprecationWarning,
                      stacklevel=None,
                      _version_info_=None,
                      _dont_call_warnings=False):
    '''
    Helper function to raise a warning (by default, a ``DeprecationWarning``)
    when unhandled keyword arguments are passed to function, until the
    provided ``version_info``, after which, a ``RuntimeError`` will be raised
    to remind the developers to remove the ``**kwargs`` because the target
    version has been reached.
    This function is used to help deprecate unused legacy ``**kwargs`` that
    were added to function parameters lists to preserve backwards compatibility
    when removing a parameter. See
    :ref:`the deprecation development docs <deprecations>`
    for the modern strategy for deprecating a function parameter.

    :param kwargs: The caller's ``**kwargs`` argument value (a ``dict``).
    :param version: The version info or name after which the warning becomes a
                    ``RuntimeError``. For example ``(0, 17)`` or ``Hydrogen``
                    or an instance of :class:`salt.version.SaltStackVersion`.
    :param category: The warning class to be thrown, by default
                     ``DeprecationWarning``
    :param stacklevel: There should be no need to set the value of
                       ``stacklevel``. Salt should be able to do the right thing.
    :param _version_info_: In order to reuse this function for other SaltStack
                           projects, they need to be able to provide the
                           version info to compare to.
    :param _dont_call_warnings: This parameter is used just to get the
                                functionality until the actual error is to be
                                issued. When we're only after the salt version
                                checks to raise a ``RuntimeError``.
    '''
    if not isinstance(version, (tuple,
                                six.string_types,
                                salt.version.SaltStackVersion)):
        raise RuntimeError(
            'The \'version\' argument should be passed as a tuple, string or '
            'an instance of \'salt.version.SaltStackVersion\'.'
        )
    elif isinstance(version, tuple):
        version = salt.version.SaltStackVersion(*version)
    elif isinstance(version, six.string_types):
        version = salt.version.SaltStackVersion.from_name(version)

    if stacklevel is None:
        # Attribute the warning to the calling function,
        # not to kwargs_warn_until() or warn_until()
        stacklevel = 3

    if _version_info_ is None:
        _version_info_ = salt.version.__version_info__

    _version_ = salt.version.SaltStackVersion(*_version_info_)

    if kwargs or _version_.info >= version.info:
        arg_names = ', '.join('\'{0}\''.format(key) for key in kwargs)
        warn_until(
            version,
            message='The following parameter(s) have been deprecated and '
                    'will be removed in \'{0}\': {1}.'.format(version.string,
                                                            arg_names),
            category=category,
            stacklevel=stacklevel,
            _version_info_=_version_.info,
            _dont_call_warnings=_dont_call_warnings
        )


def version_cmp(pkg1, pkg2, ignore_epoch=False):
    '''
    Compares two version strings using distutils.version.LooseVersion. This is
    a fallback for providers which don't have a version comparison utility
    built into them.  Return -1 if version1 < version2, 0 if version1 ==
    version2, and 1 if version1 > version2. Return None if there was a problem
    making the comparison.
    '''
    normalize = lambda x: str(x).split(':', 1)[-1] if ignore_epoch else str(x)
    pkg1 = normalize(pkg1)
    pkg2 = normalize(pkg2)

    try:
        # pylint: disable=no-member
        if distutils.version.LooseVersion(pkg1) < \
                distutils.version.LooseVersion(pkg2):
            return -1
        elif distutils.version.LooseVersion(pkg1) == \
                distutils.version.LooseVersion(pkg2):
            return 0
        elif distutils.version.LooseVersion(pkg1) > \
                distutils.version.LooseVersion(pkg2):
            return 1
    except Exception as exc:
        log.exception(exc)
    return None


def compare_versions(ver1='',
                     oper='==',
                     ver2='',
                     cmp_func=None,
                     ignore_epoch=False):
    '''
    Compares two version numbers. Accepts a custom function to perform the
    cmp-style version comparison, otherwise uses version_cmp().
    '''
    cmp_map = {'<': (-1,), '<=': (-1, 0), '==': (0,),
               '>=': (0, 1), '>': (1,)}
    if oper not in ('!=',) and oper not in cmp_map:
        log.error('Invalid operator \'%s\' for version comparison', oper)
        return False

    if cmp_func is None:
        cmp_func = version_cmp

    cmp_result = cmp_func(ver1, ver2, ignore_epoch=ignore_epoch)
    if cmp_result is None:
        return False

    # Check if integer/long
    if not isinstance(cmp_result, numbers.Integral):
        log.error('The version comparison function did not return an '
                  'integer/long.')
        return False

    if oper == '!=':
        return cmp_result not in cmp_map['==']
    else:
        # Gracefully handle cmp_result not in (-1, 0, 1).
        if cmp_result < -1:
            cmp_result = -1
        elif cmp_result > 1:
            cmp_result = 1

        return cmp_result in cmp_map[oper]


def compare_dicts(old=None, new=None):
    '''
    Compare before and after results from various salt functions, returning a
    dict describing the changes that were made.
    '''
    ret = {}
    for key in set((new or {})).union((old or {})):
        if key not in old:
            # New key
            ret[key] = {'old': '',
                        'new': new[key]}
        elif key not in new:
            # Key removed
            ret[key] = {'new': '',
                        'old': old[key]}
        elif new[key] != old[key]:
            # Key modified
            ret[key] = {'old': old[key],
                        'new': new[key]}
    return ret


def compare_lists(old=None, new=None):
    '''
    Compare before and after results from various salt functions, returning a
    dict describing the changes that were made
    '''
    ret = dict()
    for item in new:
        if item not in old:
            ret['new'] = item
    for item in old:
        if item not in new:
            ret['old'] = item
    return ret


def argspec_report(functions, module=''):
    '''
    Pass in a functions dict as it is returned from the loader and return the
    argspec function signatures
    '''
    ret = {}
    if '*' in module or '.' in module:
        for fun in fnmatch.filter(functions, module):
            try:
                aspec = salt.utils.args.get_function_argspec(functions[fun])
            except TypeError:
                # this happens if not callable
                continue

            args, varargs, kwargs, defaults = aspec

            ret[fun] = {}
            ret[fun]['args'] = args if args else None
            ret[fun]['defaults'] = defaults if defaults else None
            ret[fun]['varargs'] = True if varargs else None
            ret[fun]['kwargs'] = True if kwargs else None

    else:
        # "sys" should just match sys without also matching sysctl
        moduledot = module + '.'

        for fun in functions:
            if fun.startswith(moduledot):
                try:
                    aspec = salt.utils.args.get_function_argspec(functions[fun])
                except TypeError:
                    # this happens if not callable
                    continue

                args, varargs, kwargs, defaults = aspec

                ret[fun] = {}
                ret[fun]['args'] = args if args else None
                ret[fun]['defaults'] = defaults if defaults else None
                ret[fun]['varargs'] = True if varargs else None
                ret[fun]['kwargs'] = True if kwargs else None

    return ret


def decode_list(data):
    '''
    JSON decodes as unicode, Jinja needs bytes...
    '''
    rv = []
    for item in data:
        if isinstance(item, six.text_type) and six.PY2:
            item = item.encode('utf-8')
        elif isinstance(item, list):
            item = decode_list(item)
        elif isinstance(item, dict):
            item = decode_dict(item)
        rv.append(item)
    return rv


def decode_dict(data):
    '''
    JSON decodes as unicode, Jinja needs bytes...
    '''
    rv = {}
    for key, value in six.iteritems(data):
        if isinstance(key, six.text_type) and six.PY2:
            key = key.encode('utf-8')
        if isinstance(value, six.text_type) and six.PY2:
            value = value.encode('utf-8')
        elif isinstance(value, list):
            value = decode_list(value)
        elif isinstance(value, dict):
            value = decode_dict(value)
        rv[key] = value
    return rv


def find_json(raw):
    '''
    Pass in a raw string and load the json when is starts. This allows for a
    string to start with garbage and end with json but be cleanly loaded
    '''
    ret = {}
    for ind in range(len(raw)):
        working = '\n'.join(raw.splitlines()[ind:])
        try:
            ret = json.loads(working, object_hook=decode_dict)
        except ValueError:
            continue
        if ret:
            return ret
    if not ret:
        # Not json, raise an error
        raise ValueError


def is_bin_file(path):
    '''
    Detects if the file is a binary, returns bool. Returns True if the file is
    a bin, False if the file is not and None if the file is not available.
    '''
    if not os.path.isfile(path):
        return None
    try:
        with fopen(path, 'r') as fp_:
            return is_bin_str(fp_.read(2048))
    except os.error:
        return None


def is_bin_str(data):
    '''
    Detects if the passed string of data is bin or text
    '''
    if '\0' in data:
        return True
    if not data:
        return False

    text_characters = ''.join([chr(x) for x in range(32, 127)] + list('\n\r\t\b'))
    # Get the non-text characters (map each character to itself then use the
    # 'remove' option to get rid of the text characters.)
    if six.PY3:
        trans = ''.maketrans('', '', text_characters)
        nontext = data.translate(trans)
    else:
        trans = string.maketrans('', '')
        nontext = data.translate(trans, text_characters)

    # If more than 30% non-text characters, then
    # this is considered a binary file
    if len(nontext) / len(data) > 0.30:
        return True
    return False


def is_dictlist(data):
    '''
    Returns True if data is a list of one-element dicts (as found in many SLS
    schemas), otherwise returns False
    '''
    if isinstance(data, list):
        for element in data:
            if isinstance(element, dict):
                if len(element) != 1:
                    return False
            else:
                return False
        return True
    return False


def repack_dictlist(data,
                    strict=False,
                    recurse=False,
                    key_cb=None,
                    val_cb=None):
    '''
    Takes a list of one-element dicts (as found in many SLS schemas) and
    repacks into a single dictionary.
    '''
    if isinstance(data, six.string_types):
        try:
            import yaml
            data = yaml.safe_load(data)
        except yaml.parser.ParserError as err:
            log.error(err)
            return {}

    if key_cb is None:
        key_cb = lambda x: x
    if val_cb is None:
        val_cb = lambda x, y: y

    valid_non_dict = (six.string_types, int, float)
    if isinstance(data, list):
        for element in data:
            if isinstance(element, valid_non_dict):
                continue
            elif isinstance(element, dict):
                if len(element) != 1:
                    log.error(
                        'Invalid input for repack_dictlist: key/value pairs '
                        'must contain only one element (data passed: %s).',
                        element
                    )
                    return {}
            else:
                log.error(
                    'Invalid input for repack_dictlist: element %s is '
                    'not a string/dict/numeric value', element
                )
                return {}
    else:
        log.error(
            'Invalid input for repack_dictlist, data passed is not a list '
            '(%s)', data
        )
        return {}

    ret = {}
    for element in data:
        if isinstance(element, valid_non_dict):
            ret[key_cb(element)] = None
        else:
            key = next(iter(element))
            val = element[key]
            if is_dictlist(val):
                if recurse:
                    ret[key_cb(key)] = repack_dictlist(val, recurse=recurse)
                elif strict:
                    log.error(
                        'Invalid input for repack_dictlist: nested dictlist '
                        'found, but recurse is set to False'
                    )
                    return {}
                else:
                    ret[key_cb(key)] = val_cb(key, val)
            else:
                ret[key_cb(key)] = val_cb(key, val)
    return ret


def get_group_list(user=None, include_default=True):
    '''
    Returns a list of all of the system group names of which the user
    is a member.
    '''
    if HAS_GRP is False or HAS_PWD is False:
        # We don't work on platforms that don't have grp and pwd
        # Just return an empty list
        return []
    group_names = None
    ugroups = set()
    if not isinstance(user, six.string_types):
        raise Exception
    if hasattr(os, 'getgrouplist'):
        # Try os.getgrouplist, available in python >= 3.3
        log.trace('Trying os.getgrouplist for \'{0}\''.format(user))
        try:
            group_names = [
                grp.getgrgid(grpid).gr_name for grpid in
                os.getgrouplist(user, pwd.getpwnam(user).pw_gid)
            ]
        except Exception:
            pass
    else:
        # Try pysss.getgrouplist
        log.trace('Trying pysss.getgrouplist for \'{0}\''.format(user))
        try:
            import pysss  # pylint: disable=import-error
            group_names = list(pysss.getgrouplist(user))
        except Exception:
            pass
    if group_names is None:
        # Fall back to generic code
        # Include the user's default group to behave like
        # os.getgrouplist() and pysss.getgrouplist() do
        log.trace('Trying generic group list for \'{0}\''.format(user))
        group_names = [g.gr_name for g in grp.getgrall() if user in g.gr_mem]
        try:
            default_group = grp.getgrgid(pwd.getpwnam(user).pw_gid).gr_name
            if default_group not in group_names:
                group_names.append(default_group)
        except KeyError:
            # If for some reason the user does not have a default group
            pass
    ugroups.update(group_names)
    if include_default is False:
        # Historically, saltstack code for getting group lists did not
        # include the default group. Some things may only want
        # supplemental groups, so include_default=False omits the users
        # default group.
        try:
            default_group = grp.getgrgid(pwd.getpwnam(user).pw_gid).gr_name
            ugroups.remove(default_group)
        except KeyError:
            # If for some reason the user does not have a default group
            pass
    log.trace('Group list for user \'{0}\': \'{1}\''.format(user, sorted(ugroups)))
    return sorted(ugroups)


def get_group_dict(user=None, include_default=True):
    '''
    Returns a dict of all of the system groups as keys, and group ids
    as values, of which the user is a member.
    E.g.: {'staff': 501, 'sudo': 27}
    '''
    if HAS_GRP is False or HAS_PWD is False:
        # We don't work on platforms that don't have grp and pwd
        # Just return an empty dict
        return {}
    group_dict = {}
    group_names = get_group_list(user, include_default=include_default)
    for group in group_names:
        group_dict.update({group: grp.getgrnam(group).gr_gid})
    return group_dict


def get_gid_list(user=None, include_default=True):
    '''
    Returns a list of all of the system group IDs of which the user
    is a member.
    '''
    if HAS_GRP is False or HAS_PWD is False:
        # We don't work on platforms that don't have grp and pwd
        # Just return an empty list
        return []
    gid_list = [
            gid for (group, gid) in
            six.iteritems(salt.utils.get_group_dict(user, include_default=include_default))
    ]
    return sorted(set(gid_list))


def total_seconds(td):
    '''
    Takes a timedelta and returns the total number of seconds
    represented by the object. Wrapper for the total_seconds()
    method which does not exist in versions of Python < 2.7.
    '''
    return (td.microseconds + (td.seconds + td.days * 24 * 3600) * 10**6) / 10**6


def import_json():
    '''
    Import a json module, starting with the quick ones and going down the list)
    '''
    for fast_json in ('ujson', 'yajl', 'json'):
        try:
            mod = __import__(fast_json)
            log.trace('loaded {0} json lib'.format(fast_json))
            return mod
        except ImportError:
            continue


def appendproctitle(name):
    '''
    Append "name" to the current process title
    '''
    if HAS_SETPROCTITLE:
        setproctitle.setproctitle(setproctitle.getproctitle() + ' ' + name)


def chugid(runas):
    '''
    Change the current process to belong to
    the imputed user (and the groups he belongs to)
    '''
    uinfo = pwd.getpwnam(runas)
    supgroups = []
    supgroups_seen = set()

    # The line below used to exclude the current user's primary gid.
    # However, when root belongs to more than one group
    # this causes root's primary group of '0' to be dropped from
    # his grouplist.  On FreeBSD, at least, this makes some
    # command executions fail with 'access denied'.
    #
    # The Python documentation says that os.setgroups sets only
    # the supplemental groups for a running process.  On FreeBSD
    # this does not appear to be strictly true.
    group_list = get_group_dict(runas, include_default=True)
    if sys.platform == 'darwin':
        group_list = dict((k, v) for k, v in six.iteritems(group_list)
                          if not k.startswith('_'))
    for group_name in group_list:
        gid = group_list[group_name]
        if (gid not in supgroups_seen
           and not supgroups_seen.add(gid)):
            supgroups.append(gid)

    if os.getgid() != uinfo.pw_gid:
        try:
            os.setgid(uinfo.pw_gid)
        except OSError as err:
            raise CommandExecutionError(
                'Failed to change from gid {0} to {1}. Error: {2}'.format(
                    os.getgid(), uinfo.pw_gid, err
                )
            )

    # Set supplemental groups
    if sorted(os.getgroups()) != sorted(supgroups):
        try:
            os.setgroups(supgroups)
        except OSError as err:
            raise CommandExecutionError(
                'Failed to set supplemental groups to {0}. Error: {1}'.format(
                    supgroups, err
                )
            )

    if os.getuid() != uinfo.pw_uid:
        try:
            os.setuid(uinfo.pw_uid)
        except OSError as err:
            raise CommandExecutionError(
                'Failed to change from uid {0} to {1}. Error: {2}'.format(
                    os.getuid(), uinfo.pw_uid, err
                )
            )


def chugid_and_umask(runas, umask):
    '''
    Helper method for for subprocess.Popen to initialise uid/gid and umask
    for the new process.
    '''
    if runas is not None:
        chugid(runas)
    if umask is not None:
        os.umask(umask)


def rand_string(size=32):
    key = os.urandom(size)
    return key.encode('base64').replace('\n', '')


def relpath(path, start='.'):
    '''
    Work around Python bug #5117, which is not (and will not be) patched in
    Python 2.6 (http://bugs.python.org/issue5117)
    '''
    if sys.version_info < (2, 7) and 'posix' in sys.builtin_module_names:
        # The below code block is based on posixpath.relpath from Python 2.7,
        # which has the fix for this bug.
        if not path:
            raise ValueError('no path specified')

        start_list = [
            x for x in os.path.abspath(start).split(os.path.sep) if x
        ]
        path_list = [
            x for x in os.path.abspath(path).split(os.path.sep) if x
        ]

        # work out how much of the filepath is shared by start and path.
        i = len(os.path.commonprefix([start_list, path_list]))

        rel_list = [os.path.pardir] * (len(start_list)-i) + path_list[i:]
        if not rel_list:
            return os.path.curdir
        return os.path.join(*rel_list)

    return os.path.relpath(path, start=start)


def human_size_to_bytes(human_size):
    '''
    Convert human-readable units to bytes
    '''
    size_exp_map = {'K': 1, 'M': 2, 'G': 3, 'T': 4, 'P': 5}
    human_size_str = str(human_size)
    match = re.match(r'^(\d+)([KMGTP])?$', human_size_str)
    if not match:
        raise ValueError(
            'Size must be all digits, with an optional unit type '
            '(K, M, G, T, or P)'
        )
    size_num = int(match.group(1))
    unit_multiplier = 1024 ** size_exp_map.get(match.group(2), 0)
    return size_num * unit_multiplier


def to_str(s, encoding=None):
    '''
    Given str, bytes, bytearray, or unicode (py2), return str
    '''
    if isinstance(s, str):
        return s
    if six.PY3:
        if isinstance(s, (bytes, bytearray)):
            # https://docs.python.org/3/howto/unicode.html#the-unicode-type
            # replace error with U+FFFD, REPLACEMENT CHARACTER
            return s.decode(encoding or __salt_system_encoding__, "replace")
        raise TypeError('expected str, bytes, or bytearray')
    else:
        if isinstance(s, bytearray):
            return str(s)
        if isinstance(s, unicode):  # pylint: disable=incompatible-py3-code
            return s.encode(encoding or __salt_system_encoding__)
        raise TypeError('expected str, bytearray, or unicode')


def to_bytes(s, encoding=None):
    '''
    Given bytes, bytearray, str, or unicode (python 2), return bytes (str for
    python 2)
    '''
    if six.PY3:
        if isinstance(s, bytes):
            return s
        if isinstance(s, bytearray):
            return bytes(s)
        if isinstance(s, str):
            return s.encode(encoding or __salt_system_encoding__)
        raise TypeError('expected bytes, bytearray, or str')
    else:
        return to_str(s, encoding)


def to_unicode(s, encoding=None):
    '''
    Given str or unicode, return unicode (str for python 3)
    '''
    if six.PY3:
        return to_str(s, encoding)
    else:
        if isinstance(s, str):
            return s.decode(encoding or __salt_system_encoding__)
        return unicode(s)  # pylint: disable=incompatible-py3-code


def is_list(value):
    '''
    Check if a variable is a list.
    '''
    return isinstance(value, list)


def is_iter(y, ignore=six.string_types):
    '''
    Test if an object is iterable, but not a string type.

    Test if an object is an iterator or is iterable itself. By default this
    does not return True for string objects.

    The `ignore` argument defaults to a list of string types that are not
    considered iterable. This can be used to also exclude things like
    dictionaries or named tuples.

    Based on https://bitbucket.org/petershinners/yter
    '''

    if ignore and isinstance(y, ignore):
        return False
    try:
        iter(y)
        return True
    except TypeError:
        return False


def invalid_kwargs(invalid_kwargs, raise_exc=True):
    '''
    Raise a SaltInvocationError if invalid_kwargs is non-empty
    '''
    if invalid_kwargs:
        if isinstance(invalid_kwargs, dict):
            new_invalid = [
                '{0}={1}'.format(x, y)
                for x, y in six.iteritems(invalid_kwargs)
            ]
            invalid_kwargs = new_invalid
    msg = (
        'The following keyword arguments are not valid: {0}'
        .format(', '.join(invalid_kwargs))
    )
    if raise_exc:
        raise SaltInvocationError(msg)
    else:
        return msg


def shlex_split(s, **kwargs):
    '''
    Only split if variable is a string
    '''
    if isinstance(s, six.string_types):
        return shlex.split(s, **kwargs)
    else:
        return s


def split_input(val):
    '''
    Take an input value and split it into a list, returning the resulting list
    '''
    if isinstance(val, list):
        return val
    try:
        return [x.strip() for x in val.split(',')]
    except AttributeError:
        return [x.strip() for x in str(val).split(',')]


def str_version_to_evr(verstring):
    '''
    Split the package version string into epoch, version and release.
    Return this as tuple.

    The epoch is always not empty. The version and the release can be an empty
    string if such a component could not be found in the version string.

    "2:1.0-1.2" => ('2', '1.0', '1.2)
    "1.0" => ('0', '1.0', '')
    "" => ('0', '', '')
    '''
    if verstring in [None, '']:
        return '0', '', ''

    idx_e = verstring.find(':')
    if idx_e != -1:
        try:
            epoch = str(int(verstring[:idx_e]))
        except ValueError:
            # look, garbage in the epoch field, how fun, kill it
            epoch = '0'  # this is our fallback, deal
    else:
        epoch = '0'
    idx_r = verstring.find('-')
    if idx_r != -1:
        version = verstring[idx_e + 1:idx_r]
        release = verstring[idx_r + 1:]
    else:
        version = verstring[idx_e + 1:]
        release = ''

    return epoch, version, release


def simple_types_filter(data):
    '''
    Convert the data list, dictionary into simple types, i.e., int, float, string,
    bool, etc.
    '''
    if data is None:
        return data

    simpletypes_keys = (six.string_types, six.text_type, six.integer_types, float, bool)
    simpletypes_values = tuple(list(simpletypes_keys) + [list, tuple])

    if isinstance(data, (list, tuple)):
        simplearray = []
        for value in data:
            if value is not None:
                if isinstance(value, (dict, list)):
                    value = simple_types_filter(value)
                elif not isinstance(value, simpletypes_values):
                    value = repr(value)
            simplearray.append(value)
        return simplearray

    if isinstance(data, dict):
        simpledict = {}
        for key, value in six.iteritems(data):
            if key is not None and not isinstance(key, simpletypes_keys):
                key = repr(key)
            if value is not None and isinstance(value, (dict, list, tuple)):
                value = simple_types_filter(value)
            elif value is not None and not isinstance(value, simpletypes_values):
                value = repr(value)
            simpledict[key] = value
        return simpledict

    return data


def substr_in_list(string_to_search_for, list_to_search):
    '''
    Return a boolean value that indicates whether or not a given
    string is present in any of the strings which comprise a list
    '''
    return any(string_to_search_for in s for s in list_to_search)<|MERGE_RESOLUTION|>--- conflicted
+++ resolved
@@ -18,11 +18,7 @@
 import logging
 import numbers
 import os
-<<<<<<< HEAD
-=======
 import posixpath
-import pprint
->>>>>>> c26f4cc7
 import random
 import re
 import shlex
@@ -45,7 +41,6 @@
 # pylint: disable=redefined-builtin
 from salt.ext.six.moves import range
 from salt.ext.six.moves import zip
-from salt.ext.six.moves import map
 from stat import S_IMODE
 # pylint: enable=import-error,redefined-builtin
 
@@ -915,13 +910,12 @@
     The "use_posixpath" kwarg can be be used to force joining using poxixpath,
     which is useful for Salt fileserver paths on Windows masters.
     '''
-<<<<<<< HEAD
     if six.PY3:
         new_parts = []
         for part in parts:
             new_parts.append(to_str(part))
         parts = new_parts
-=======
+
     kwargs = salt.utils.clean_kwargs(**kwargs)
     use_posixpath = kwargs.pop('use_posixpath', False)
     if kwargs:
@@ -929,7 +923,6 @@
 
     pathlib = posixpath if use_posixpath else os.path
 
->>>>>>> c26f4cc7
     # Normalize path converting any os.sep as needed
     parts = [pathlib.normpath(p) for p in parts]
 
