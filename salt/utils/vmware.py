"""
Connection library for VMware

.. versionadded:: 2015.8.2

This is a base library used by a number of VMware services such as VMware
ESX, ESXi, and vCenter servers.

:codeauthor: Nitin Madhok <nmadhok@g.clemson.edu>
:codeauthor: Alexandru Bleotu <alexandru.bleotu@morganstanley.com>

Dependencies
~~~~~~~~~~~~

- pyVmomi Python Module
- ESXCLI: This dependency is only needed to use the ``esxcli`` function. No other
  functions in this module rely on ESXCLI.

pyVmomi
-------

PyVmomi can be installed via pip:

.. code-block:: bash

    pip install pyVmomi

.. note::

    Version 6.0 of pyVmomi has some problems with SSL error handling on certain
    versions of Python. If using version 6.0 of pyVmomi, Python 2.6,
    Python 2.7.9, or newer must be present. This is due to an upstream dependency
    in pyVmomi 6.0 that is not supported in Python versions 2.7 to 2.7.8. If the
    version of Python is not in the supported range, you will need to install an
    earlier version of pyVmomi. See `Issue #29537`_ for more information.

.. _Issue #29537: https://github.com/saltstack/salt/issues/29537

Based on the note above, to install an earlier version of pyVmomi than the
version currently listed in PyPi, run the following:

.. code-block:: bash

    pip install pyVmomi==5.5.0.2014.1.1

The 5.5.0.2014.1.1 is a known stable version that this original VMware utils file
was developed against.

ESXCLI
------

This dependency is only needed to use the ``esxcli`` function. At the time of this
writing, no other functions in this module rely on ESXCLI.

The ESXCLI package is also referred to as the VMware vSphere CLI, or vCLI. VMware
provides vCLI package installation instructions for `vSphere 5.5`_ and
`vSphere 6.0`_.

.. _vSphere 5.5: http://pubs.vmware.com/vsphere-55/index.jsp#com.vmware.vcli.getstart.doc/cli_install.4.2.html
.. _vSphere 6.0: http://pubs.vmware.com/vsphere-60/index.jsp#com.vmware.vcli.getstart.doc/cli_install.4.2.html

Once all of the required dependencies are in place and the vCLI package is
installed, you can check to see if you can connect to your ESXi host or vCenter
server by running the following command:

.. code-block:: bash

    esxcli -s <host-location> -u <username> -p <password> system syslog config get

If the connection was successful, ESXCLI was successfully installed on your system.
You should see output related to the ESXi host's syslog configuration.

"""

import atexit
import errno
import logging
<<<<<<< HEAD
import time
import sys
=======
>>>>>>> 2ecd8678
import ssl
import time
from http.client import BadStatusLine

import salt.exceptions
import salt.modules.cmdmod
import salt.utils.path
import salt.utils.platform
import salt.utils.stringutils

# pylint: disable=no-name-in-module
try:
    from pyVim.connect import GetSi, SmartConnect, Disconnect, GetStub, SoapStubAdapter
    from pyVmomi import vim, vmodl, VmomiSupport

    HAS_PYVMOMI = True
except ImportError:
    HAS_PYVMOMI = False

try:
    from com.vmware.vapi.std.errors_client import Unauthenticated
    from vmware.vapi.vsphere.client import create_vsphere_client

    HAS_VSPHERE_SDK = True

except ImportError:
    HAS_VSPHERE_SDK = False
# pylint: enable=no-name-in-module
try:
    import gssapi
    import base64

    HAS_GSSAPI = True
except ImportError:
    HAS_GSSAPI = False


log = logging.getLogger(__name__)


def __virtual__():
    """
    Only load if PyVmomi is installed.
    """
    if HAS_PYVMOMI:
        return True

    return False, "Missing dependency: The salt.utils.vmware module requires pyVmomi."


def esxcli(
    host, user, pwd, cmd, protocol=None, port=None, esxi_host=None, credstore=None
):
    """
    Shell out and call the specified esxcli command, parse the result
    and return something sane.

    :param host: ESXi or vCenter host to connect to
    :param user: User to connect as, usually root
    :param pwd: Password to connect with
    :param port: TCP port
    :param cmd: esxcli command and arguments
    :param esxi_host: If `host` is a vCenter host, then esxi_host is the
                      ESXi machine on which to execute this command
    :param credstore: Optional path to the credential store file

    :return: Dictionary
    """

    esx_cmd = salt.utils.path.which("esxcli")
    if not esx_cmd:
        log.error(
            "Missing dependency: The salt.utils.vmware.esxcli function requires ESXCLI."
        )
        return False

    # Set default port and protocol if none are provided.
    if port is None:
        port = 443
    if protocol is None:
        protocol = "https"

    if credstore:
        esx_cmd += " --credstore '{}'".format(credstore)

    if not esxi_host:
        # Then we are connecting directly to an ESXi server,
        # 'host' points at that server, and esxi_host is a reference to the
        # ESXi instance we are manipulating
        esx_cmd += " -s {} -u {} -p '{}' " "--protocol={} --portnumber={} {}".format(
            host, user, pwd, protocol, port, cmd
        )
    else:
        esx_cmd += " -s {} -h {} -u {} -p '{}' --protocol={} --portnumber={} {}".format(
            host, esxi_host, user, pwd, protocol, port, cmd
        )

    ret = salt.modules.cmdmod.run_all(esx_cmd, output_loglevel="quiet")

    return ret


def get_vsphere_client(
    server, username, password, session=None, verify_ssl=True, ca_bundle=None
):
<<<<<<< HEAD
    '''
=======
    """
>>>>>>> 2ecd8678
    Internal helper method to create an instance of the vSphere API client.
    Please provide username and password to authenticate.

    :param basestring server:
        vCenter host name or IP address
    :param basestring username:
        Name of the user
    :param basestring password:
        Password of the user
    :param Session session:
        Request HTTP session instance. If not specified, one
        is automatically created and used
    :param boolean verify_ssl:
        Verify the SSL certificate. Default: True
    :param basestring ca_bundle:
        Path to the ca bundle to use when verifying SSL certificates.

    :returns:
        Vsphere Client instance
    :rtype:
        :class:`vmware.vapi.vmc.client.VsphereClient`
    """
    if not session:
        # Create an https session to be used for a vSphere client
        session = salt.utils.http.session(verify_ssl=verify_ssl, ca_bundle=ca_bundle)
    client = None
    try:
        client = create_vsphere_client(
            server=server, username=username, password=password, session=session
        )
    except Unauthenticated as err:
        log.trace(err)
    return client


def _get_service_instance(
    host,
    username,
    password,
    protocol,
    port,
    mechanism,
    principal,
    domain,
    verify_ssl=True,
):
<<<<<<< HEAD
    '''
=======
    """
>>>>>>> 2ecd8678
    Internal method to authenticate with a vCenter server or ESX/ESXi host
    and return the service instance object.
    """
    log.trace("Retrieving new service instance")
    token = None
    if mechanism == "userpass":
        if username is None:
            raise salt.exceptions.CommandExecutionError(
                "Login mechanism userpass was specified but the mandatory "
                "parameter 'username' is missing"
            )
        if password is None:
            raise salt.exceptions.CommandExecutionError(
                "Login mechanism userpass was specified but the mandatory "
                "parameter 'password' is missing"
            )
    elif mechanism == "sspi":
        if principal is not None and domain is not None:
            try:
                token = get_gssapi_token(principal, host, domain)
            except Exception as exc:  # pylint: disable=broad-except
                raise salt.exceptions.VMwareConnectionError(str(exc))
        else:
            err_msg = (
                "Login mechanism '{}' was specified but the"
                " mandatory parameters are missing".format(mechanism)
            )
            raise salt.exceptions.CommandExecutionError(err_msg)
    else:
        raise salt.exceptions.CommandExecutionError(
<<<<<<< HEAD
            "Unsupported mechanism: '{0}'".format(mechanism)
=======
            "Unsupported mechanism: '{}'".format(mechanism)
>>>>>>> 2ecd8678
        )

    log.trace(
        "Connecting using the '%s' mechanism, with username '%s'", mechanism, username,
    )
    default_msg = (
<<<<<<< HEAD
        "Could not connect to host '{0}'. "
=======
        "Could not connect to host '{}'. "
>>>>>>> 2ecd8678
        "Please check the debug log for more information.".format(host)
    )

    try:
        if verify_ssl:
            service_instance = SmartConnect(
                host=host,
                user=username,
                pwd=password,
                protocol=protocol,
                port=port,
                b64token=token,
                mechanism=mechanism,
            )
    except TypeError as exc:
        if "unexpected keyword argument" in exc.message:
            log.error(
                "Initial connect to the VMware endpoint failed with %s", exc.message
            )
            log.error(
                "This may mean that a version of PyVmomi EARLIER than 6.0.0.2016.6 is installed."
            )
            log.error("We recommend updating to that version or later.")
            raise
    except Exception as exc:  # pylint: disable=broad-except
        # pyVmomi's SmartConnect() actually raises Exception in some cases.
        if (
            isinstance(exc, vim.fault.HostConnectFault)
            and "[SSL: CERTIFICATE_VERIFY_FAILED]" in exc.msg
        ) or "[SSL: CERTIFICATE_VERIFY_FAILED]" in str(exc):
            err_msg = (
                "Could not verify the SSL certificate. You can use "
                "verify_ssl: False if you do not want to verify the "
                "SSL certificate. This is not recommended as it is "
                "considered insecure."
            )
        else:
            log.exception(exc)
            err_msg = exc.msg if hasattr(exc, "msg") else default_msg
        raise salt.exceptions.VMwareConnectionError(err_msg)

    if not verify_ssl:
        try:
            service_instance = SmartConnect(
                host=host,
                user=username,
                pwd=password,
                protocol=protocol,
                port=port,
<<<<<<< HEAD
                sslContext=getattr(ssl, '_create_unverified_context', getattr(ssl, '_create_stdlib_context'))(),
=======
                sslContext=ssl._create_unverified_context(),
>>>>>>> 2ecd8678
                b64token=token,
                mechanism=mechanism,
            )
        except Exception as exc:  # pylint: disable=broad-except
            # pyVmomi's SmartConnect() actually raises Exception in some cases.
            if "certificate verify failed" in str(exc):
                context = ssl.SSLContext(ssl.PROTOCOL_TLSv1)
                context.verify_mode = ssl.CERT_NONE
                try:
                    service_instance = SmartConnect(
                        host=host,
                        user=username,
                        pwd=password,
                        protocol=protocol,
                        port=port,
                        sslContext=context,
                        b64token=token,
                        mechanism=mechanism,
                    )
                except Exception as exc:  # pylint: disable=broad-except
                    log.exception(exc)
                    err_msg = exc.msg if hasattr(exc, "msg") else str(exc)
                    raise salt.exceptions.VMwareConnectionError(
                        "Could not connect to host '{}': " "{}".format(host, err_msg)
                    )
            else:
                err_msg = exc.msg if hasattr(exc, "msg") else default_msg
                log.trace(exc)
                raise salt.exceptions.VMwareConnectionError(err_msg)

    atexit.register(Disconnect, service_instance)
    return service_instance


def get_customizationspec_ref(si, customization_spec_name):
    """
    Get a reference to a VMware customization spec for the purposes of customizing a clone

    si
        ServiceInstance for the vSphere or ESXi server (see get_service_instance)

    customization_spec_name
        Name of the customization spec

    """
    customization_spec_name = si.content.customizationSpecManager.GetCustomizationSpec(
        name=customization_spec_name
    )
    return customization_spec_name


def get_mor_using_container_view(si, obj_type, obj_name):
    """
    Get reference to an object of specified object type and name

    si
        ServiceInstance for the vSphere or ESXi server (see get_service_instance)

    obj_type
        Type of the object (vim.StoragePod, vim.Datastore, etc)

    obj_name
        Name of the object

    """
    inventory = get_inventory(si)
    container = inventory.viewManager.CreateContainerView(
        inventory.rootFolder, [obj_type], True
    )
    for item in container.view:
        if item.name == obj_name:
            return item
    return None


def get_service_instance(
    host,
    username=None,
    password=None,
    protocol=None,
    port=None,
    mechanism="userpass",
    principal=None,
    domain=None,
    verify_ssl=True,
):
<<<<<<< HEAD
    '''
=======
    """
>>>>>>> 2ecd8678
    Authenticate with a vCenter server or ESX/ESXi host and return the service instance object.

    host
        The location of the vCenter server or ESX/ESXi host.

    username
        The username used to login to the vCenter server or ESX/ESXi host.
        Required if mechanism is ``userpass``

    password
        The password used to login to the vCenter server or ESX/ESXi host.
        Required if mechanism is ``userpass``

    protocol
        Optionally set to alternate protocol if the vCenter server or ESX/ESXi host is not
        using the default protocol. Default protocol is ``https``.

    port
        Optionally set to alternate port if the vCenter server or ESX/ESXi host is not
        using the default port. Default port is ``443``.

    mechanism
        pyVmomi connection mechanism. Can either be ``userpass`` or ``sspi``.
        Default mechanism is ``userpass``.

    principal
        Kerberos service principal. Required if mechanism is ``sspi``

    domain
        Kerberos user domain. Required if mechanism is ``sspi``
<<<<<<< HEAD
=======

    verify_ssl
        Verify the SSL certificate. Default: True
    """
>>>>>>> 2ecd8678

    verify_ssl
        Verify the SSL certificate. Default: True
    '''
    if protocol is None:
        protocol = "https"
    if port is None:
        port = 443

    service_instance = GetSi()
    if service_instance:
        stub = GetStub()
        if salt.utils.platform.is_proxy() or (
            hasattr(stub, "host") and stub.host != ":".join([host, str(port)])
        ):
            # Proxies will fork and mess up the cached service instance.
            # If this is a proxy or we are connecting to a different host
            # invalidate the service instance to avoid a potential memory leak
            # and reconnect
            Disconnect(service_instance)
            service_instance = None

    if not service_instance:
        service_instance = _get_service_instance(
            host,
            username,
            password,
            protocol,
            port,
            mechanism,
            principal,
            domain,
            verify_ssl=verify_ssl,
        )

    # Test if data can actually be retrieved or connection has gone stale
    log.trace("Checking connection is still authenticated")
    try:
        service_instance.CurrentTime()
    except vim.fault.NotAuthenticated:
        log.trace("Session no longer authenticating. Reconnecting")
        Disconnect(service_instance)
        service_instance = _get_service_instance(
            host,
            username,
            password,
            protocol,
            port,
            mechanism,
            principal,
            domain,
            verify_ssl=verify_ssl,
        )
    except vim.fault.NoPermission as exc:
        log.exception(exc)
        raise salt.exceptions.VMwareApiError(
            "Not enough permissions. Required privilege: " "{}".format(exc.privilegeId)
        )
    except vim.fault.VimFault as exc:
        log.exception(exc)
        raise salt.exceptions.VMwareApiError(exc.msg)
    except vmodl.RuntimeFault as exc:
        log.exception(exc)
        raise salt.exceptions.VMwareRuntimeError(exc.msg)

    return service_instance


def get_new_service_instance_stub(service_instance, path, ns=None, version=None):
    """
    Returns a stub that points to a different path,
    created from an existing connection.

    service_instance
        The Service Instance.

    path
        Path of the new stub.

    ns
        Namespace of the new stub.
        Default value is None

    version
        Version of the new stub.
        Default value is None.
    """
    # For python 2.7.9 and later, the default SSL context has more strict
    # connection handshaking rule. We may need turn off the hostname checking
    # and the client side cert verification.
    context = ssl.create_default_context()
    context.check_hostname = False
    context.verify_mode = ssl.CERT_NONE

    stub = service_instance._stub
    hostname = stub.host.split(":")[0]
    session_cookie = stub.cookie.split('"')[1]
    VmomiSupport.GetRequestContext()["vcSessionCookie"] = session_cookie
    new_stub = SoapStubAdapter(
        host=hostname, ns=ns, path=path, version=version, poolSize=0, sslContext=context
    )
    new_stub.cookie = stub.cookie
    return new_stub


def get_service_instance_from_managed_object(mo_ref, name="<unnamed>"):
    """
    Retrieves the service instance from a managed object.

    me_ref
        Reference to a managed object (of type vim.ManagedEntity).

    name
        Name of managed object. This field is optional.
    """
    if not name:
        name = mo_ref.name
    log.trace("[%s] Retrieving service instance from managed object", name)
    si = vim.ServiceInstance("ServiceInstance")
    si._stub = mo_ref._stub
    return si


def disconnect(service_instance):
    """
    Function that disconnects from the vCenter server or ESXi host

    service_instance
        The Service Instance from which to obtain managed object references.
    """
    log.trace("Disconnecting")
    try:
        Disconnect(service_instance)
    except vim.fault.NoPermission as exc:
        log.exception(exc)
        raise salt.exceptions.VMwareApiError(
            "Not enough permissions. Required privilege: " "{}".format(exc.privilegeId)
        )
    except vim.fault.VimFault as exc:
        log.exception(exc)
        raise salt.exceptions.VMwareApiError(exc.msg)
    except vmodl.RuntimeFault as exc:
        log.exception(exc)
        raise salt.exceptions.VMwareRuntimeError(exc.msg)


def is_connection_to_a_vcenter(service_instance):
    """
    Function that returns True if the connection is made to a vCenter Server and
    False if the connection is made to an ESXi host

    service_instance
        The Service Instance from which to obtain managed object references.
    """
    try:
        api_type = service_instance.content.about.apiType
    except vim.fault.NoPermission as exc:
        log.exception(exc)
        raise salt.exceptions.VMwareApiError(
            "Not enough permissions. Required privilege: " "{}".format(exc.privilegeId)
        )
    except vim.fault.VimFault as exc:
        log.exception(exc)
        raise salt.exceptions.VMwareApiError(exc.msg)
    except vmodl.RuntimeFault as exc:
        log.exception(exc)
        raise salt.exceptions.VMwareRuntimeError(exc.msg)
    log.trace("api_type = %s", api_type)
    if api_type == "VirtualCenter":
        return True
    elif api_type == "HostAgent":
        return False
    else:
        raise salt.exceptions.VMwareApiError(
            "Unexpected api type '{}' . Supported types: "
            "'VirtualCenter/HostAgent'".format(api_type)
        )


def get_service_info(service_instance):
    """
    Returns information of the vCenter or ESXi host

    service_instance
        The Service Instance from which to obtain managed object references.
    """
    try:
        return service_instance.content.about
    except vim.fault.NoPermission as exc:
        log.exception(exc)
        raise salt.exceptions.VMwareApiError(
            "Not enough permissions. Required privilege: " "{}".format(exc.privilegeId)
        )
    except vim.fault.VimFault as exc:
        log.exception(exc)
        raise salt.exceptions.VMwareApiError(exc.msg)
    except vmodl.RuntimeFault as exc:
        log.exception(exc)
        raise salt.exceptions.VMwareRuntimeError(exc.msg)


def _get_dvs(service_instance, dvs_name):
    """
    Return a reference to a Distributed Virtual Switch object.

    :param service_instance: PyVmomi service instance
    :param dvs_name: Name of DVS to return
    :return: A PyVmomi DVS object
    """
    switches = list_dvs(service_instance)
    if dvs_name in switches:
        inventory = get_inventory(service_instance)
        container = inventory.viewManager.CreateContainerView(
            inventory.rootFolder, [vim.DistributedVirtualSwitch], True
        )
        for item in container.view:
            if item.name == dvs_name:
                return item

    return None


def _get_pnics(host_reference):
    """
    Helper function that returns a list of PhysicalNics and their information.
    """
    return host_reference.config.network.pnic


def _get_vnics(host_reference):
    """
    Helper function that returns a list of VirtualNics and their information.
    """
    return host_reference.config.network.vnic


def _get_vnic_manager(host_reference):
    """
    Helper function that returns a list of Virtual NicManagers
    and their information.
    """
    return host_reference.configManager.virtualNicManager


def _get_dvs_portgroup(dvs, portgroup_name):
    """
    Return a portgroup object corresponding to the portgroup name on the dvs

    :param dvs: DVS object
    :param portgroup_name: Name of portgroup to return
    :return: Portgroup object
    """
    for portgroup in dvs.portgroup:
        if portgroup.name == portgroup_name:
            return portgroup

    return None


def _get_dvs_uplink_portgroup(dvs, portgroup_name):
    """
    Return a portgroup object corresponding to the portgroup name on the dvs

    :param dvs: DVS object
    :param portgroup_name: Name of portgroup to return
    :return: Portgroup object
    """
    for portgroup in dvs.portgroup:
        if portgroup.name == portgroup_name:
            return portgroup

    return None


def get_gssapi_token(principal, host, domain):
    """
    Get the gssapi token for Kerberos connection

    principal
       The service principal
    host
       Host url where we would like to authenticate
    domain
       Kerberos user domain
    """

    if not HAS_GSSAPI:
        raise ImportError("The gssapi library is not imported.")

    service = "{}/{}@{}".format(principal, host, domain)
    log.debug("Retrieving gsspi token for service %s", service)
    service_name = gssapi.Name(service, gssapi.C_NT_USER_NAME)
    ctx = gssapi.InitContext(service_name)
    in_token = None
    while not ctx.established:
        out_token = ctx.step(in_token)
        if out_token:
            return base64.b64encode(salt.utils.stringutils.to_bytes(out_token))
        if ctx.established:
            break
        if not in_token:
            raise salt.exceptions.CommandExecutionError(
                "Can't receive token, no response from server"
            )
    raise salt.exceptions.CommandExecutionError(
        "Context established, but didn't receive token"
    )


def get_hardware_grains(service_instance):
    """
    Return hardware info for standard minion grains if the service_instance is a HostAgent type

    service_instance
        The service instance object to get hardware info for

    .. versionadded:: 2016.11.0
    """
    hw_grain_data = {}
    if get_inventory(service_instance).about.apiType == "HostAgent":
        view = service_instance.content.viewManager.CreateContainerView(
            service_instance.RetrieveContent().rootFolder, [vim.HostSystem], True
        )
        if view and view.view:
            hw_grain_data["manufacturer"] = view.view[0].hardware.systemInfo.vendor
            hw_grain_data["productname"] = view.view[0].hardware.systemInfo.model

            for _data in view.view[0].hardware.systemInfo.otherIdentifyingInfo:
                if _data.identifierType.key == "ServiceTag":
                    hw_grain_data["serialnumber"] = _data.identifierValue

            hw_grain_data["osfullname"] = view.view[0].summary.config.product.fullName
            hw_grain_data["osmanufacturer"] = view.view[0].summary.config.product.vendor
            hw_grain_data["osrelease"] = view.view[0].summary.config.product.version
            hw_grain_data["osbuild"] = view.view[0].summary.config.product.build
            hw_grain_data["os_family"] = view.view[0].summary.config.product.name
            hw_grain_data["os"] = view.view[0].summary.config.product.name
            hw_grain_data["mem_total"] = view.view[0].hardware.memorySize / 1024 / 1024
            hw_grain_data["biosversion"] = view.view[0].hardware.biosInfo.biosVersion
            hw_grain_data["biosreleasedate"] = (
                view.view[0].hardware.biosInfo.releaseDate.date().strftime("%m/%d/%Y")
            )
            hw_grain_data["cpu_model"] = view.view[0].hardware.cpuPkg[0].description
            hw_grain_data["kernel"] = view.view[0].summary.config.product.productLineId
            hw_grain_data["num_cpu_sockets"] = view.view[
                0
            ].hardware.cpuInfo.numCpuPackages
            hw_grain_data["num_cpu_cores"] = view.view[0].hardware.cpuInfo.numCpuCores
            hw_grain_data["num_cpus"] = (
                hw_grain_data["num_cpu_sockets"] * hw_grain_data["num_cpu_cores"]
            )
            hw_grain_data["ip_interfaces"] = {}
            hw_grain_data["ip4_interfaces"] = {}
            hw_grain_data["ip6_interfaces"] = {}
            hw_grain_data["hwaddr_interfaces"] = {}
            for _vnic in view.view[0].configManager.networkSystem.networkConfig.vnic:
                hw_grain_data["ip_interfaces"][_vnic.device] = []
                hw_grain_data["ip4_interfaces"][_vnic.device] = []
                hw_grain_data["ip6_interfaces"][_vnic.device] = []

                hw_grain_data["ip_interfaces"][_vnic.device].append(
                    _vnic.spec.ip.ipAddress
                )
                hw_grain_data["ip4_interfaces"][_vnic.device].append(
                    _vnic.spec.ip.ipAddress
                )
                if _vnic.spec.ip.ipV6Config:
                    hw_grain_data["ip6_interfaces"][_vnic.device].append(
                        _vnic.spec.ip.ipV6Config.ipV6Address
                    )
                hw_grain_data["hwaddr_interfaces"][_vnic.device] = _vnic.spec.mac
            hw_grain_data["host"] = view.view[
                0
            ].configManager.networkSystem.dnsConfig.hostName
            hw_grain_data["domain"] = view.view[
                0
            ].configManager.networkSystem.dnsConfig.domainName
            hw_grain_data["fqdn"] = "{}{}{}".format(
                view.view[0].configManager.networkSystem.dnsConfig.hostName,
                (
                    "."
                    if view.view[0].configManager.networkSystem.dnsConfig.domainName
                    else ""
                ),
                view.view[0].configManager.networkSystem.dnsConfig.domainName,
            )

            for _pnic in view.view[0].configManager.networkSystem.networkInfo.pnic:
                hw_grain_data["hwaddr_interfaces"][_pnic.device] = _pnic.mac

            hw_grain_data["timezone"] = view.view[
                0
            ].configManager.dateTimeSystem.dateTimeInfo.timeZone.name
        view = None
    return hw_grain_data


def get_inventory(service_instance):
    """
    Return the inventory of a Service Instance Object.

    service_instance
        The Service Instance Object for which to obtain inventory.
    """
    return service_instance.RetrieveContent()


def get_root_folder(service_instance):
    """
    Returns the root folder of a vCenter.

    service_instance
        The Service Instance Object for which to obtain the root folder.
    """
    try:
        log.trace("Retrieving root folder")
        return service_instance.RetrieveContent().rootFolder
    except vim.fault.NoPermission as exc:
        log.exception(exc)
        raise salt.exceptions.VMwareApiError(
            "Not enough permissions. Required privilege: " "{}".format(exc.privilegeId)
        )
    except vim.fault.VimFault as exc:
        log.exception(exc)
        raise salt.exceptions.VMwareApiError(exc.msg)
    except vmodl.RuntimeFault as exc:
        log.exception(exc)
        raise salt.exceptions.VMwareRuntimeError(exc.msg)


def get_content(
    service_instance,
    obj_type,
    property_list=None,
    container_ref=None,
    traversal_spec=None,
    local_properties=False,
):
    """
    Returns the content of the specified type of object for a Service Instance.

    For more information, please see:
    http://pubs.vmware.com/vsphere-50/index.jsp?topic=%2Fcom.vmware.wssdk.pg.doc_50%2FPG_Ch5_PropertyCollector.7.6.html

    service_instance
        The Service Instance from which to obtain content.

    obj_type
        The type of content to obtain.

    property_list
        An optional list of object properties to used to return even more filtered content results.

    container_ref
        An optional reference to the managed object to search under. Can either be an object of type Folder, Datacenter,
        ComputeResource, Resource Pool or HostSystem. If not specified, default behaviour is to search under the inventory
        rootFolder.

    traversal_spec
        An optional TraversalSpec to be used instead of the standard
        ``Traverse All`` spec.

    local_properties
        Flag specifying whether the properties to be retrieved are local to the
        container. If that is the case, the traversal spec needs to be None.
    """
    # Start at the rootFolder if container starting point not specified
    if not container_ref:
        container_ref = get_root_folder(service_instance)

    # By default, the object reference used as the starting poing for the filter
    # is the container_ref passed in the function
    obj_ref = container_ref
    local_traversal_spec = False
    if not traversal_spec and not local_properties:
        local_traversal_spec = True
        # We don't have a specific traversal spec override so we are going to
        # get everything using a container view
        try:
            obj_ref = service_instance.content.viewManager.CreateContainerView(
                container_ref, [obj_type], True
            )
        except vim.fault.NoPermission as exc:
            log.exception(exc)
            raise salt.exceptions.VMwareApiError(
                "Not enough permissions. Required privilege: "
                "{}".format(exc.privilegeId)
            )
        except vim.fault.VimFault as exc:
            log.exception(exc)
            raise salt.exceptions.VMwareApiError(exc.msg)
        except vmodl.RuntimeFault as exc:
            log.exception(exc)
            raise salt.exceptions.VMwareRuntimeError(exc.msg)

        # Create 'Traverse All' traversal spec to determine the path for
        # collection
        traversal_spec = vmodl.query.PropertyCollector.TraversalSpec(
            name="traverseEntities",
            path="view",
            skip=False,
            type=vim.view.ContainerView,
        )

    # Create property spec to determine properties to be retrieved
    property_spec = vmodl.query.PropertyCollector.PropertySpec(
        type=obj_type, all=True if not property_list else False, pathSet=property_list
    )

    # Create object spec to navigate content
    obj_spec = vmodl.query.PropertyCollector.ObjectSpec(
        obj=obj_ref,
        skip=True if not local_properties else False,
        selectSet=[traversal_spec] if not local_properties else None,
    )

    # Create a filter spec and specify object, property spec in it
    filter_spec = vmodl.query.PropertyCollector.FilterSpec(
        objectSet=[obj_spec],
        propSet=[property_spec],
        reportMissingObjectsInResults=False,
    )

    # Retrieve the contents
    try:
        content = service_instance.content.propertyCollector.RetrieveContents(
            [filter_spec]
        )
    except vim.fault.NoPermission as exc:
        log.exception(exc)
        raise salt.exceptions.VMwareApiError(
            "Not enough permissions. Required privilege: " "{}".format(exc.privilegeId)
        )
    except vim.fault.VimFault as exc:
        log.exception(exc)
        raise salt.exceptions.VMwareApiError(exc.msg)
    except vmodl.RuntimeFault as exc:
        log.exception(exc)
        raise salt.exceptions.VMwareRuntimeError(exc.msg)

    # Destroy the object view
    if local_traversal_spec:
        try:
            obj_ref.Destroy()
        except vim.fault.NoPermission as exc:
            log.exception(exc)
            raise salt.exceptions.VMwareApiError(
                "Not enough permissions. Required privilege: "
                "{}".format(exc.privilegeId)
            )
        except vim.fault.VimFault as exc:
            log.exception(exc)
            raise salt.exceptions.VMwareApiError(exc.msg)
        except vmodl.RuntimeFault as exc:
            log.exception(exc)
            raise salt.exceptions.VMwareRuntimeError(exc.msg)

    return content


def get_mor_by_property(
    service_instance,
    object_type,
    property_value,
    property_name="name",
    container_ref=None,
):
    """
    Returns the first managed object reference having the specified property value.

    service_instance
        The Service Instance from which to obtain managed object references.

    object_type
        The type of content for which to obtain managed object references.

    property_value
        The name of the property for which to obtain the managed object reference.

    property_name
        An object property used to return the specified object reference results. Defaults to ``name``.

    container_ref
        An optional reference to the managed object to search under. Can either be an object of type Folder, Datacenter,
        ComputeResource, Resource Pool or HostSystem. If not specified, default behaviour is to search under the inventory
        rootFolder.
    """
    # Get list of all managed object references with specified property
    object_list = get_mors_with_properties(
        service_instance,
        object_type,
        property_list=[property_name],
        container_ref=container_ref,
    )

    for obj in object_list:
        obj_id = str(obj.get("object", "")).strip("'\"")
        if obj[property_name] == property_value or property_value == obj_id:
            return obj["object"]

    return None


def get_mors_with_properties(
    service_instance,
    object_type,
    property_list=None,
    container_ref=None,
    traversal_spec=None,
    local_properties=False,
):
    """
    Returns a list containing properties and managed object references for the managed object.

    service_instance
        The Service Instance from which to obtain managed object references.

    object_type
        The type of content for which to obtain managed object references.

    property_list
        An optional list of object properties used to return even more filtered managed object reference results.

    container_ref
        An optional reference to the managed object to search under. Can either be an object of type Folder, Datacenter,
        ComputeResource, Resource Pool or HostSystem. If not specified, default behaviour is to search under the inventory
        rootFolder.

    traversal_spec
        An optional TraversalSpec to be used instead of the standard
        ``Traverse All`` spec

    local_properties
        Flag specigying whether the properties to be retrieved are local to the
        container. If that is the case, the traversal spec needs to be None.
    """
    # Get all the content
    content_args = [service_instance, object_type]
    content_kwargs = {
        "property_list": property_list,
        "container_ref": container_ref,
        "traversal_spec": traversal_spec,
        "local_properties": local_properties,
    }
    try:
        content = get_content(*content_args, **content_kwargs)
    except BadStatusLine:
        content = get_content(*content_args, **content_kwargs)
    except OSError as exc:
        if exc.errno != errno.EPIPE:
            raise
        content = get_content(*content_args, **content_kwargs)

    object_list = []
    for obj in content:
        properties = {}
        for prop in obj.propSet:
            properties[prop.name] = prop.val
        properties["object"] = obj.obj
        object_list.append(properties)
    log.trace("Retrieved %s objects", len(object_list))
    return object_list


def get_properties_of_managed_object(mo_ref, properties):
    """
    Returns specific properties of a managed object, retrieved in an
    optimally.

    mo_ref
        The managed object reference.

    properties
        List of properties of the managed object to retrieve.
    """
    service_instance = get_service_instance_from_managed_object(mo_ref)
    log.trace("Retrieving name of %s", type(mo_ref).__name__)
    try:
        items = get_mors_with_properties(
            service_instance,
            type(mo_ref),
            container_ref=mo_ref,
            property_list=["name"],
            local_properties=True,
        )
        mo_name = items[0]["name"]
    except vmodl.query.InvalidProperty:
        mo_name = "<unnamed>"
    log.trace(
        "Retrieving properties '%s' of %s '%s'",
        properties,
        type(mo_ref).__name__,
        mo_name,
    )
    items = get_mors_with_properties(
        service_instance,
        type(mo_ref),
        container_ref=mo_ref,
        property_list=properties,
        local_properties=True,
    )
    if not items:
        raise salt.exceptions.VMwareApiError(
            "Properties of managed object '{}' weren't " "retrieved".format(mo_name)
        )
    return items[0]


def get_managed_object_name(mo_ref):
    """
    Returns the name of a managed object.
    If the name wasn't found, it returns None.

    mo_ref
        The managed object reference.
    """
    props = get_properties_of_managed_object(mo_ref, ["name"])
    return props.get("name")


def get_network_adapter_type(adapter_type):
    """
    Return the network adapter type.

    adpater_type
        The adapter type from which to obtain the network adapter type.
    """
    if adapter_type == "vmxnet":
        return vim.vm.device.VirtualVmxnet()
    elif adapter_type == "vmxnet2":
        return vim.vm.device.VirtualVmxnet2()
    elif adapter_type == "vmxnet3":
        return vim.vm.device.VirtualVmxnet3()
    elif adapter_type == "e1000":
        return vim.vm.device.VirtualE1000()
    elif adapter_type == "e1000e":
        return vim.vm.device.VirtualE1000e()

    raise ValueError("An unknown network adapter object type name.")


def get_network_adapter_object_type(adapter_object):
    """
    Returns the network adapter type.

    adapter_object
        The adapter object from which to obtain the network adapter type.
    """
    if isinstance(adapter_object, vim.vm.device.VirtualVmxnet2):
        return "vmxnet2"
    if isinstance(adapter_object, vim.vm.device.VirtualVmxnet3):
        return "vmxnet3"
    if isinstance(adapter_object, vim.vm.device.VirtualVmxnet):
        return "vmxnet"
    if isinstance(adapter_object, vim.vm.device.VirtualE1000e):
        return "e1000e"
    if isinstance(adapter_object, vim.vm.device.VirtualE1000):
        return "e1000"

    raise ValueError("An unknown network adapter object type.")


def get_dvss(dc_ref, dvs_names=None, get_all_dvss=False):
    """
    Returns distributed virtual switches (DVSs) in a datacenter.

    dc_ref
        The parent datacenter reference.

    dvs_names
        The names of the DVSs to return. Default is None.

    get_all_dvss
        Return all DVSs in the datacenter. Default is False.
    """
    dc_name = get_managed_object_name(dc_ref)
    log.trace(
        "Retrieving DVSs in datacenter '%s', dvs_names='%s', get_all_dvss=%s",
        dc_name,
        ",".join(dvs_names) if dvs_names else None,
        get_all_dvss,
    )
    properties = ["name"]
    traversal_spec = vmodl.query.PropertyCollector.TraversalSpec(
        path="networkFolder",
        skip=True,
        type=vim.Datacenter,
        selectSet=[
            vmodl.query.PropertyCollector.TraversalSpec(
                path="childEntity", skip=False, type=vim.Folder
            )
        ],
    )
    service_instance = get_service_instance_from_managed_object(dc_ref)
    items = [
        i["object"]
        for i in get_mors_with_properties(
            service_instance,
            vim.DistributedVirtualSwitch,
            container_ref=dc_ref,
            property_list=properties,
            traversal_spec=traversal_spec,
        )
        if get_all_dvss or (dvs_names and i["name"] in dvs_names)
    ]
    return items


def get_network_folder(dc_ref):
    """
    Retrieves the network folder of a datacenter
    """
    dc_name = get_managed_object_name(dc_ref)
    log.trace("Retrieving network folder in datacenter '%s'", dc_name)
    service_instance = get_service_instance_from_managed_object(dc_ref)
    traversal_spec = vmodl.query.PropertyCollector.TraversalSpec(
        path="networkFolder", skip=False, type=vim.Datacenter
    )
    entries = get_mors_with_properties(
        service_instance,
        vim.Folder,
        container_ref=dc_ref,
        property_list=["name"],
        traversal_spec=traversal_spec,
    )
    if not entries:
        raise salt.exceptions.VMwareObjectRetrievalError(
            "Network folder in datacenter '{}' wasn't retrieved" "".format(dc_name)
        )
    return entries[0]["object"]


def create_dvs(dc_ref, dvs_name, dvs_create_spec=None):
    """
    Creates a distributed virtual switches (DVS) in a datacenter.
    Returns the reference to the newly created distributed virtual switch.

    dc_ref
        The parent datacenter reference.

    dvs_name
        The name of the DVS to create.

    dvs_create_spec
        The DVS spec (vim.DVSCreateSpec) to use when creating the DVS.
        Default is None.
    """
    dc_name = get_managed_object_name(dc_ref)
    log.trace("Creating DVS '%s' in datacenter '%s'", dvs_name, dc_name)
    if not dvs_create_spec:
        dvs_create_spec = vim.DVSCreateSpec()
    if not dvs_create_spec.configSpec:
        dvs_create_spec.configSpec = vim.VMwareDVSConfigSpec()
        dvs_create_spec.configSpec.name = dvs_name
    netw_folder_ref = get_network_folder(dc_ref)
    try:
        task = netw_folder_ref.CreateDVS_Task(dvs_create_spec)
    except vim.fault.NoPermission as exc:
        log.exception(exc)
        raise salt.exceptions.VMwareApiError(
            "Not enough permissions. Required privilege: " "{}".format(exc.privilegeId)
        )
    except vim.fault.VimFault as exc:
        log.exception(exc)
        raise salt.exceptions.VMwareApiError(exc.msg)
    except vmodl.RuntimeFault as exc:
        log.exception(exc)
        raise salt.exceptions.VMwareRuntimeError(exc.msg)
    wait_for_task(task, dvs_name, str(task.__class__))


def update_dvs(dvs_ref, dvs_config_spec):
    """
    Updates a distributed virtual switch with the config_spec.

    dvs_ref
        The DVS reference.

    dvs_config_spec
        The updated config spec (vim.VMwareDVSConfigSpec) to be applied to
        the DVS.
    """
    dvs_name = get_managed_object_name(dvs_ref)
    log.trace("Updating dvs '%s'", dvs_name)
    try:
        task = dvs_ref.ReconfigureDvs_Task(dvs_config_spec)
    except vim.fault.NoPermission as exc:
        log.exception(exc)
        raise salt.exceptions.VMwareApiError(
            "Not enough permissions. Required privilege: " "{}".format(exc.privilegeId)
        )
    except vim.fault.VimFault as exc:
        log.exception(exc)
        raise salt.exceptions.VMwareApiError(exc.msg)
    except vmodl.RuntimeFault as exc:
        log.exception(exc)
        raise salt.exceptions.VMwareRuntimeError(exc.msg)
    wait_for_task(task, dvs_name, str(task.__class__))


def set_dvs_network_resource_management_enabled(dvs_ref, enabled):
    """
    Sets whether NIOC is enabled on a DVS.

    dvs_ref
        The DVS reference.

    enabled
        Flag specifying whether NIOC is enabled.
    """
    dvs_name = get_managed_object_name(dvs_ref)
    log.trace(
        "Setting network resource management enable to %s on " "dvs '%s'",
        enabled,
        dvs_name,
    )
    try:
        dvs_ref.EnableNetworkResourceManagement(enable=enabled)
    except vim.fault.NoPermission as exc:
        log.exception(exc)
        raise salt.exceptions.VMwareApiError(
            "Not enough permissions. Required privilege: " "{}".format(exc.privilegeId)
        )
    except vim.fault.VimFault as exc:
        log.exception(exc)
        raise salt.exceptions.VMwareApiError(exc.msg)
    except vmodl.RuntimeFault as exc:
        log.exception(exc)
        raise salt.exceptions.VMwareRuntimeError(exc.msg)


def get_dvportgroups(parent_ref, portgroup_names=None, get_all_portgroups=False):
    """
    Returns distributed virtual porgroups (dvportgroups).
    The parent object can be either a datacenter or a dvs.

    parent_ref
        The parent object reference. Can be either a datacenter or a dvs.

    portgroup_names
        The names of the dvss to return. Default is None.

    get_all_portgroups
        Return all portgroups in the parent. Default is False.
    """
    if not isinstance(parent_ref, (vim.Datacenter, vim.DistributedVirtualSwitch)):
        raise salt.exceptions.ArgumentValueError(
            "Parent has to be either a datacenter, " "or a distributed virtual switch"
        )
    parent_name = get_managed_object_name(parent_ref)
    log.trace(
        "Retrieving portgroup in %s '%s', portgroups_names='%s', "
        "get_all_portgroups=%s",
        type(parent_ref).__name__,
        parent_name,
        ",".join(portgroup_names) if portgroup_names else None,
        get_all_portgroups,
    )
    properties = ["name"]
    if isinstance(parent_ref, vim.Datacenter):
        traversal_spec = vmodl.query.PropertyCollector.TraversalSpec(
            path="networkFolder",
            skip=True,
            type=vim.Datacenter,
            selectSet=[
                vmodl.query.PropertyCollector.TraversalSpec(
                    path="childEntity", skip=False, type=vim.Folder
                )
            ],
        )
    else:  # parent is distributed virtual switch
        traversal_spec = vmodl.query.PropertyCollector.TraversalSpec(
            path="portgroup", skip=False, type=vim.DistributedVirtualSwitch
        )

    service_instance = get_service_instance_from_managed_object(parent_ref)
    items = [
        i["object"]
        for i in get_mors_with_properties(
            service_instance,
            vim.DistributedVirtualPortgroup,
            container_ref=parent_ref,
            property_list=properties,
            traversal_spec=traversal_spec,
        )
        if get_all_portgroups or (portgroup_names and i["name"] in portgroup_names)
    ]
    return items


def get_uplink_dvportgroup(dvs_ref):
    """
    Returns the uplink distributed virtual portgroup of a distributed virtual
    switch (dvs)

    dvs_ref
        The dvs reference
    """
    dvs_name = get_managed_object_name(dvs_ref)
    log.trace("Retrieving uplink portgroup of dvs '%s'", dvs_name)
    traversal_spec = vmodl.query.PropertyCollector.TraversalSpec(
        path="portgroup", skip=False, type=vim.DistributedVirtualSwitch
    )
    service_instance = get_service_instance_from_managed_object(dvs_ref)
    items = [
        entry["object"]
        for entry in get_mors_with_properties(
            service_instance,
            vim.DistributedVirtualPortgroup,
            container_ref=dvs_ref,
            property_list=["tag"],
            traversal_spec=traversal_spec,
        )
        if entry["tag"] and [t for t in entry["tag"] if t.key == "SYSTEM/DVS.UPLINKPG"]
    ]
    if not items:
        raise salt.exceptions.VMwareObjectRetrievalError(
            "Uplink portgroup of DVS '{}' wasn't found".format(dvs_name)
        )
    return items[0]


def create_dvportgroup(dvs_ref, spec):
    """
    Creates a distributed virtual portgroup on a distributed virtual switch
    (dvs)

    dvs_ref
        The dvs reference

    spec
        Portgroup spec (vim.DVPortgroupConfigSpec)
    """
    dvs_name = get_managed_object_name(dvs_ref)
    log.trace("Adding portgroup %s to dvs '%s'", spec.name, dvs_name)
    log.trace("spec = %s", spec)
    try:
        task = dvs_ref.CreateDVPortgroup_Task(spec)
    except vim.fault.NoPermission as exc:
        log.exception(exc)
        raise salt.exceptions.VMwareApiError(
            "Not enough permissions. Required privilege: " "{}".format(exc.privilegeId)
        )
    except vim.fault.VimFault as exc:
        log.exception(exc)
        raise salt.exceptions.VMwareApiError(exc.msg)
    except vmodl.RuntimeFault as exc:
        log.exception(exc)
        raise salt.exceptions.VMwareRuntimeError(exc.msg)
    wait_for_task(task, dvs_name, str(task.__class__))


def update_dvportgroup(portgroup_ref, spec):
    """
    Updates a distributed virtual portgroup

    portgroup_ref
        The portgroup reference

    spec
        Portgroup spec (vim.DVPortgroupConfigSpec)
    """
    pg_name = get_managed_object_name(portgroup_ref)
    log.trace("Updating portgrouo %s", pg_name)
    try:
        task = portgroup_ref.ReconfigureDVPortgroup_Task(spec)
    except vim.fault.NoPermission as exc:
        log.exception(exc)
        raise salt.exceptions.VMwareApiError(
            "Not enough permissions. Required privilege: " "{}".format(exc.privilegeId)
        )
    except vim.fault.VimFault as exc:
        log.exception(exc)
        raise salt.exceptions.VMwareApiError(exc.msg)
    except vmodl.RuntimeFault as exc:
        log.exception(exc)
        raise salt.exceptions.VMwareRuntimeError(exc.msg)
    wait_for_task(task, pg_name, str(task.__class__))


def remove_dvportgroup(portgroup_ref):
    """
    Removes a distributed virtual portgroup

    portgroup_ref
        The portgroup reference
    """
    pg_name = get_managed_object_name(portgroup_ref)
    log.trace("Removing portgroup %s", pg_name)
    try:
        task = portgroup_ref.Destroy_Task()
    except vim.fault.NoPermission as exc:
        log.exception(exc)
        raise salt.exceptions.VMwareApiError(
            "Not enough permissions. Required privilege: " "{}".format(exc.privilegeId)
        )
    except vim.fault.VimFault as exc:
        log.exception(exc)
        raise salt.exceptions.VMwareApiError(exc.msg)
    except vmodl.RuntimeFault as exc:
        log.exception(exc)
        raise salt.exceptions.VMwareRuntimeError(exc.msg)
    wait_for_task(task, pg_name, str(task.__class__))


def get_networks(parent_ref, network_names=None, get_all_networks=False):
    """
    Returns networks of standard switches.
    The parent object can be a datacenter.

    parent_ref
        The parent object reference. A datacenter object.

    network_names
        The name of the standard switch networks. Default is None.

    get_all_networks
        Boolean indicates whether to return all networks in the parent.
        Default is False.
    """

    if not isinstance(parent_ref, vim.Datacenter):
        raise salt.exceptions.ArgumentValueError("Parent has to be a datacenter.")
    parent_name = get_managed_object_name(parent_ref)
    log.trace(
        "Retrieving network from %s '%s', network_names='%s', " "get_all_networks=%s",
        type(parent_ref).__name__,
        parent_name,
        ",".join(network_names) if network_names else None,
        get_all_networks,
    )
    properties = ["name"]
    service_instance = get_service_instance_from_managed_object(parent_ref)
    traversal_spec = vmodl.query.PropertyCollector.TraversalSpec(
        path="networkFolder",
        skip=True,
        type=vim.Datacenter,
        selectSet=[
            vmodl.query.PropertyCollector.TraversalSpec(
                path="childEntity", skip=False, type=vim.Folder
            )
        ],
    )
    items = [
        i["object"]
        for i in get_mors_with_properties(
            service_instance,
            vim.Network,
            container_ref=parent_ref,
            property_list=properties,
            traversal_spec=traversal_spec,
        )
        if get_all_networks or (network_names and i["name"] in network_names)
    ]
    return items


def list_objects(service_instance, vim_object, properties=None):
    """
    Returns a simple list of objects from a given service instance.

    service_instance
        The Service Instance for which to obtain a list of objects.

    object_type
        The type of content for which to obtain information.

    properties
        An optional list of object properties used to return reference results.
        If not provided, defaults to ``name``.
    """
    if properties is None:
        properties = ["name"]

    items = []
    item_list = get_mors_with_properties(service_instance, vim_object, properties)
    for item in item_list:
        items.append(item["name"])
    return items


def get_license_manager(service_instance):
    """
    Returns the license manager.

    service_instance
        The Service Instance Object from which to obrain the license manager.
    """

    log.debug("Retrieving license manager")
    try:
        lic_manager = service_instance.content.licenseManager
    except vim.fault.NoPermission as exc:
        log.exception(exc)
        raise salt.exceptions.VMwareApiError(
            "Not enough permissions. Required privilege: " "{}".format(exc.privilegeId)
        )
    except vim.fault.VimFault as exc:
        log.exception(exc)
        raise salt.exceptions.VMwareApiError(exc.msg)
    except vmodl.RuntimeFault as exc:
        log.exception(exc)
        raise salt.exceptions.VMwareRuntimeError(exc.msg)
    return lic_manager


def get_license_assignment_manager(service_instance):
    """
    Returns the license assignment manager.

    service_instance
        The Service Instance Object from which to obrain the license manager.
    """

    log.debug("Retrieving license assignment manager")
    try:
        lic_assignment_manager = (
            service_instance.content.licenseManager.licenseAssignmentManager
        )
    except vim.fault.NoPermission as exc:
        log.exception(exc)
        raise salt.exceptions.VMwareApiError(
            "Not enough permissions. Required privilege: " "{}".format(exc.privilegeId)
        )
    except vim.fault.VimFault as exc:
        log.exception(exc)
        raise salt.exceptions.VMwareApiError(exc.msg)
    except vmodl.RuntimeFault as exc:
        log.exception(exc)
        raise salt.exceptions.VMwareRuntimeError(exc.msg)
    if not lic_assignment_manager:
        raise salt.exceptions.VMwareObjectRetrievalError(
            "License assignment manager was not retrieved"
        )
    return lic_assignment_manager


def get_licenses(service_instance, license_manager=None):
    """
    Returns the licenses on a specific instance.

    service_instance
        The Service Instance Object from which to obrain the licenses.

    license_manager
        The License Manager object of the service instance. If not provided it
        will be retrieved.
    """

    if not license_manager:
        license_manager = get_license_manager(service_instance)
    log.debug("Retrieving licenses")
    try:
        return license_manager.licenses
    except vim.fault.NoPermission as exc:
        log.exception(exc)
        raise salt.exceptions.VMwareApiError(
            "Not enough permissions. Required privilege: " "{}".format(exc.privilegeId)
        )
    except vim.fault.VimFault as exc:
        log.exception(exc)
        raise salt.exceptions.VMwareApiError(exc.msg)
    except vmodl.RuntimeFault as exc:
        log.exception(exc)
        raise salt.exceptions.VMwareRuntimeError(exc.msg)


def add_license(service_instance, key, description, license_manager=None):
    """
    Adds a license.

    service_instance
        The Service Instance Object.

    key
        The key of the license to add.

    description
        The description of the license to add.

    license_manager
        The License Manager object of the service instance. If not provided it
        will be retrieved.
    """
    if not license_manager:
        license_manager = get_license_manager(service_instance)
    label = vim.KeyValue()
    label.key = "VpxClientLicenseLabel"
    label.value = description
    log.debug("Adding license '%s'", description)
    try:
        vmware_license = license_manager.AddLicense(key, [label])
    except vim.fault.NoPermission as exc:
        log.exception(exc)
        raise salt.exceptions.VMwareApiError(
            "Not enough permissions. Required privilege: " "{}".format(exc.privilegeId)
        )
    except vim.fault.VimFault as exc:
        log.exception(exc)
        raise salt.exceptions.VMwareApiError(exc.msg)
    except vmodl.RuntimeFault as exc:
        log.exception(exc)
        raise salt.exceptions.VMwareRuntimeError(exc.msg)
    return vmware_license


def get_assigned_licenses(
    service_instance, entity_ref=None, entity_name=None, license_assignment_manager=None
):
    """
    Returns the licenses assigned to an entity. If entity ref is not provided,
    then entity_name is assumed to be the vcenter. This is later checked if
    the entity name is provided.

    service_instance
        The Service Instance Object from which to obtain the licenses.

    entity_ref
        VMware entity to get the assigned licenses for.
        If None, the entity is the vCenter itself.
        Default is None.

    entity_name
        Entity name used in logging.
        Default is None.

    license_assignment_manager
        The LicenseAssignmentManager object of the service instance.
        If not provided it will be retrieved.
        Default is None.
    """
    if not license_assignment_manager:
        license_assignment_manager = get_license_assignment_manager(service_instance)
    if not entity_name:
        raise salt.exceptions.ArgumentValueError("No entity_name passed")
    # If entity_ref is not defined, then interested in the vcenter
    entity_id = None
    entity_type = "moid"
    check_name = False
    if not entity_ref:
        if entity_name:
            check_name = True
        entity_type = "uuid"
        try:
            entity_id = service_instance.content.about.instanceUuid
        except vim.fault.NoPermission as exc:
            log.exception(exc)
            raise salt.exceptions.VMwareApiError(
                "Not enough permissions. Required privilege: "
                "{}".format(exc.privilegeId)
            )
        except vim.fault.VimFault as exc:
            log.exception(exc)
            raise salt.exceptions.VMwareApiError(exc.msg)
        except vmodl.RuntimeFault as exc:
            log.exception(exc)
            raise salt.exceptions.VMwareRuntimeError(exc.msg)
    else:
        entity_id = entity_ref._moId

    log.trace("Retrieving licenses assigned to '%s'", entity_name)
    try:
        assignments = license_assignment_manager.QueryAssignedLicenses(entity_id)
    except vim.fault.NoPermission as exc:
        log.exception(exc)
        raise salt.exceptions.VMwareApiError(
            "Not enough permissions. Required privilege: " "{}".format(exc.privilegeId)
        )
    except vim.fault.VimFault as exc:
        log.exception(exc)
        raise salt.exceptions.VMwareApiError(exc.msg)
    except vmodl.RuntimeFault as exc:
        log.exception(exc)
        raise salt.exceptions.VMwareRuntimeError(exc.msg)

    if entity_type == "uuid" and len(assignments) > 1:
        log.trace(
            "Unexpectectedly retrieved more than one" " VCenter license assignment."
        )
        raise salt.exceptions.VMwareObjectRetrievalError(
            "Unexpected return. Expect only a single assignment"
        )

    if check_name:
        if entity_name != assignments[0].entityDisplayName:
            log.trace(
                "Getting license info for wrong vcenter: %s != %s",
                entity_name,
                assignments[0].entityDisplayName,
            )
            raise salt.exceptions.VMwareObjectRetrievalError(
                "Got license assignment info for a different vcenter"
            )

    return [a.assignedLicense for a in assignments]


def assign_license(
    service_instance,
    license_key,
    license_name,
    entity_ref=None,
    entity_name=None,
    license_assignment_manager=None,
):
    """
    Assigns a license to an entity.

    service_instance
        The Service Instance Object from which to obrain the licenses.

    license_key
        The key of the license to add.

    license_name
        The description of the license to add.

    entity_ref
        VMware entity to assign the license to.
        If None, the entity is the vCenter itself.
        Default is None.

    entity_name
        Entity name used in logging.
        Default is None.

    license_assignment_manager
        The LicenseAssignmentManager object of the service instance.
        If not provided it will be retrieved
        Default is None.
    """
    if not license_assignment_manager:
        license_assignment_manager = get_license_assignment_manager(service_instance)
    entity_id = None

    if not entity_ref:
        # vcenter
        try:
            entity_id = service_instance.content.about.instanceUuid
        except vim.fault.NoPermission as exc:
            log.exception(exc)
            raise salt.exceptions.VMwareApiError(
                "Not enough permissions. Required privilege: "
                "{}".format(exc.privilegeId)
            )
        except vim.fault.VimFault as exc:
            raise salt.exceptions.VMwareApiError(exc.msg)
        except vmodl.RuntimeFault as exc:
            raise salt.exceptions.VMwareRuntimeError(exc.msg)
        if not entity_name:
            entity_name = "vCenter"
    else:
        # e.g. vsan cluster or host
        entity_id = entity_ref._moId

    log.trace("Assigning license to '%s'", entity_name)
    try:
        vmware_license = license_assignment_manager.UpdateAssignedLicense(
            entity_id, license_key, license_name
        )
    except vim.fault.NoPermission as exc:
        log.exception(exc)
        raise salt.exceptions.VMwareApiError(
            "Not enough permissions. Required privilege: " "{}".format(exc.privilegeId)
        )
    except vim.fault.VimFault as exc:
        log.exception(exc)
        raise salt.exceptions.VMwareApiError(exc.msg)
    except vmodl.RuntimeFault as exc:
        log.exception(exc)
        raise salt.exceptions.VMwareRuntimeError(exc.msg)
    return vmware_license


def list_datacenters(service_instance):
    """
    Returns a list of datacenters associated with a given service instance.

    service_instance
        The Service Instance Object from which to obtain datacenters.
    """
    return list_objects(service_instance, vim.Datacenter)


def get_datacenters(service_instance, datacenter_names=None, get_all_datacenters=False):
    """
    Returns all datacenters in a vCenter.

    service_instance
        The Service Instance Object from which to obtain cluster.

    datacenter_names
        List of datacenter names to filter by. Default value is None.

    get_all_datacenters
        Flag specifying whether to retrieve all datacenters.
        Default value is None.
    """
    items = [
        i["object"]
        for i in get_mors_with_properties(
            service_instance, vim.Datacenter, property_list=["name"]
        )
        if get_all_datacenters or (datacenter_names and i["name"] in datacenter_names)
    ]
    return items


def get_datacenter(service_instance, datacenter_name):
    """
    Returns a vim.Datacenter managed object.

    service_instance
        The Service Instance Object from which to obtain datacenter.

    datacenter_name
        The datacenter name
    """
    items = get_datacenters(service_instance, datacenter_names=[datacenter_name])
    if not items:
        raise salt.exceptions.VMwareObjectRetrievalError(
            "Datacenter '{}' was not found".format(datacenter_name)
        )
    return items[0]


def create_datacenter(service_instance, datacenter_name):
    """
    Creates a datacenter.

    .. versionadded:: 2017.7.0

    service_instance
        The Service Instance Object

    datacenter_name
        The datacenter name
    """
    root_folder = get_root_folder(service_instance)
    log.trace("Creating datacenter '%s'", datacenter_name)
    try:
        dc_obj = root_folder.CreateDatacenter(datacenter_name)
    except vim.fault.NoPermission as exc:
        log.exception(exc)
        raise salt.exceptions.VMwareApiError(
            "Not enough permissions. Required privilege: " "{}".format(exc.privilegeId)
        )
    except vim.fault.VimFault as exc:
        log.exception(exc)
        raise salt.exceptions.VMwareApiError(exc.msg)
    except vmodl.RuntimeFault as exc:
        log.exception(exc)
        raise salt.exceptions.VMwareRuntimeError(exc.msg)
    return dc_obj


def get_cluster(dc_ref, cluster):
    """
    Returns a cluster in a datacenter.

    dc_ref
        The datacenter reference

    cluster
        The cluster to be retrieved
    """
    dc_name = get_managed_object_name(dc_ref)
    log.trace("Retrieving cluster '%s' from datacenter '%s'", cluster, dc_name)
    si = get_service_instance_from_managed_object(dc_ref, name=dc_name)
    traversal_spec = vmodl.query.PropertyCollector.TraversalSpec(
        path="hostFolder",
        skip=True,
        type=vim.Datacenter,
        selectSet=[
            vmodl.query.PropertyCollector.TraversalSpec(
                path="childEntity", skip=False, type=vim.Folder
            )
        ],
    )
    items = [
        i["object"]
        for i in get_mors_with_properties(
            si,
            vim.ClusterComputeResource,
            container_ref=dc_ref,
            property_list=["name"],
            traversal_spec=traversal_spec,
        )
        if i["name"] == cluster
    ]
    if not items:
        raise salt.exceptions.VMwareObjectRetrievalError(
            "Cluster '{}' was not found in datacenter " "'{}'".format(cluster, dc_name)
        )
    return items[0]


def create_cluster(dc_ref, cluster_name, cluster_spec):
    """
    Creates a cluster in a datacenter.

    dc_ref
        The parent datacenter reference.

    cluster_name
        The cluster name.

    cluster_spec
        The cluster spec (vim.ClusterConfigSpecEx).
        Defaults to None.
    """
    dc_name = get_managed_object_name(dc_ref)
    log.trace("Creating cluster '%s' in datacenter '%s'", cluster_name, dc_name)
    try:
        dc_ref.hostFolder.CreateClusterEx(cluster_name, cluster_spec)
    except vim.fault.NoPermission as exc:
        log.exception(exc)
        raise salt.exceptions.VMwareApiError(
            "Not enough permissions. Required privilege: " "{}".format(exc.privilegeId)
        )
    except vim.fault.VimFault as exc:
        log.exception(exc)
        raise salt.exceptions.VMwareApiError(exc.msg)
    except vmodl.RuntimeFault as exc:
        log.exception(exc)
        raise salt.exceptions.VMwareRuntimeError(exc.msg)


def update_cluster(cluster_ref, cluster_spec):
    """
    Updates a cluster in a datacenter.

    cluster_ref
        The cluster reference.

    cluster_spec
        The cluster spec (vim.ClusterConfigSpecEx).
        Defaults to None.
    """
    cluster_name = get_managed_object_name(cluster_ref)
    log.trace("Updating cluster '%s'", cluster_name)
    try:
        task = cluster_ref.ReconfigureComputeResource_Task(cluster_spec, modify=True)
    except vim.fault.NoPermission as exc:
        log.exception(exc)
        raise salt.exceptions.VMwareApiError(
            "Not enough permissions. Required privilege: " "{}".format(exc.privilegeId)
        )
    except vim.fault.VimFault as exc:
        log.exception(exc)
        raise salt.exceptions.VMwareApiError(exc.msg)
    except vmodl.RuntimeFault as exc:
        log.exception(exc)
        raise salt.exceptions.VMwareRuntimeError(exc.msg)
    wait_for_task(task, cluster_name, "ClusterUpdateTask")


def list_clusters(service_instance):
    """
    Returns a list of clusters associated with a given service instance.

    service_instance
        The Service Instance Object from which to obtain clusters.
    """
    return list_objects(service_instance, vim.ClusterComputeResource)


def list_datastore_clusters(service_instance):
    """
    Returns a list of datastore clusters associated with a given service instance.

    service_instance
        The Service Instance Object from which to obtain datastore clusters.
    """
    return list_objects(service_instance, vim.StoragePod)


def list_datastores(service_instance):
    """
    Returns a list of datastores associated with a given service instance.

    service_instance
        The Service Instance Object from which to obtain datastores.
    """
    return list_objects(service_instance, vim.Datastore)


def get_datastore_files(
    service_instance, directory, datastores, container_object, browser_spec
):
    """
    Get the files with a given browser specification from the datastore.

    service_instance
        The Service Instance Object from which to obtain datastores.

    directory
        The name of the directory where we would like to search

    datastores
        Name of the datastores

    container_object
        The base object for searches

    browser_spec
        BrowserSpec object which defines the search criteria

    return
        list of vim.host.DatastoreBrowser.SearchResults objects
    """

    files = []
    datastore_objects = get_datastores(
        service_instance, container_object, datastore_names=datastores
    )
    for datobj in datastore_objects:
        try:
            task = datobj.browser.SearchDatastore_Task(
                datastorePath="[{}] {}".format(datobj.name, directory),
                searchSpec=browser_spec,
            )
        except vim.fault.NoPermission as exc:
            log.exception(exc)
            raise salt.exceptions.VMwareApiError(
                "Not enough permissions. Required privilege: "
                "{}".format(exc.privilegeId)
            )
        except vim.fault.VimFault as exc:
            log.exception(exc)
            raise salt.exceptions.VMwareApiError(exc.msg)
        except vmodl.RuntimeFault as exc:
            log.exception(exc)
            raise salt.exceptions.VMwareRuntimeError(exc.msg)
        try:
            files.append(
                salt.utils.vmware.wait_for_task(
                    task, directory, "query virtual machine files"
                )
            )
        except salt.exceptions.VMwareFileNotFoundError:
            pass
    return files


def get_datastores(
    service_instance,
    reference,
    datastore_names=None,
    backing_disk_ids=None,
    get_all_datastores=False,
):
    """
    Returns a list of vim.Datastore objects representing the datastores visible
    from a VMware object, filtered by their names, or the backing disk
    cannonical name or scsi_addresses

    service_instance
        The Service Instance Object from which to obtain datastores.

    reference
        The VMware object from which the datastores are visible.

    datastore_names
        The list of datastore names to be retrieved. Default value is None.

    backing_disk_ids
        The list of canonical names of the disks backing the datastores
        to be retrieved. Only supported if reference is a vim.HostSystem.
        Default value is None

    get_all_datastores
        Specifies whether to retrieve all disks in the host.
        Default value is False.
    """
    obj_name = get_managed_object_name(reference)
    if get_all_datastores:
        log.trace("Retrieving all datastores visible to '%s'", obj_name)
    else:
        log.trace(
            "Retrieving datastores visible to '%s': names = (%s); "
            "backing disk ids = (%s)",
            obj_name,
            datastore_names,
            backing_disk_ids,
        )
        if backing_disk_ids and not isinstance(reference, vim.HostSystem):

            raise salt.exceptions.ArgumentValueError(
                "Unsupported reference type '{}' when backing disk filter "
                "is set".format(reference.__class__.__name__)
            )
    if (not get_all_datastores) and backing_disk_ids:
        # At this point we know the reference is a vim.HostSystem
        log.trace("Filtering datastores with backing disk ids: %s", backing_disk_ids)
        storage_system = get_storage_system(service_instance, reference, obj_name)
        props = salt.utils.vmware.get_properties_of_managed_object(
            storage_system, ["fileSystemVolumeInfo.mountInfo"]
        )
        mount_infos = props.get("fileSystemVolumeInfo.mountInfo", [])
        disk_datastores = []
        # Non vmfs volumes aren't backed by a disk
        for vol in [
            i.volume for i in mount_infos if isinstance(i.volume, vim.HostVmfsVolume)
        ]:

            if not [e for e in vol.extent if e.diskName in backing_disk_ids]:
                # Skip volume if it doesn't contain an extent with a
                # canonical name of interest
                continue
            log.trace(
                "Found datastore '%s' for disk id(s) '%s'",
                vol.name,
                [e.diskName for e in vol.extent],
            )
            disk_datastores.append(vol.name)
        log.trace("Datastore found for disk filter: %s", disk_datastores)
        if datastore_names:
            datastore_names.extend(disk_datastores)
        else:
            datastore_names = disk_datastores

    if (not get_all_datastores) and (not datastore_names):
        log.trace(
            "No datastore to be filtered after retrieving the datastores "
            "backed by the disk id(s) '%s'",
            backing_disk_ids,
        )
        return []

    log.trace("datastore_names = %s", datastore_names)

    # Use the default traversal spec
    if isinstance(reference, vim.HostSystem):
        # Create a different traversal spec for hosts because it looks like the
        # default doesn't retrieve the datastores
        traversal_spec = vmodl.query.PropertyCollector.TraversalSpec(
            name="host_datastore_traversal",
            path="datastore",
            skip=False,
            type=vim.HostSystem,
        )
    elif isinstance(reference, vim.ClusterComputeResource):
        # Traversal spec for clusters
        traversal_spec = vmodl.query.PropertyCollector.TraversalSpec(
            name="cluster_datastore_traversal",
            path="datastore",
            skip=False,
            type=vim.ClusterComputeResource,
        )
    elif isinstance(reference, vim.Datacenter):
        # Traversal spec for datacenter
        traversal_spec = vmodl.query.PropertyCollector.TraversalSpec(
            name="datacenter_datastore_traversal",
            path="datastore",
            skip=False,
            type=vim.Datacenter,
        )
    elif isinstance(reference, vim.StoragePod):
        # Traversal spec for datastore clusters
        traversal_spec = vmodl.query.PropertyCollector.TraversalSpec(
            name="datastore_cluster_traversal",
            path="childEntity",
            skip=False,
            type=vim.StoragePod,
        )
    elif (
        isinstance(reference, vim.Folder)
        and get_managed_object_name(reference) == "Datacenters"
    ):
        # Traversal of root folder (doesn't support multiple levels of Folders)
        traversal_spec = vmodl.query.PropertyCollector.TraversalSpec(
            path="childEntity",
            selectSet=[
                vmodl.query.PropertyCollector.TraversalSpec(
                    path="datastore", skip=False, type=vim.Datacenter
                )
            ],
            skip=False,
            type=vim.Folder,
        )
    else:
        raise salt.exceptions.ArgumentValueError(
            "Unsupported reference type '{}'" "".format(reference.__class__.__name__)
        )

    items = get_mors_with_properties(
        service_instance,
        object_type=vim.Datastore,
        property_list=["name"],
        container_ref=reference,
        traversal_spec=traversal_spec,
    )
    log.trace("Retrieved %s datastores", len(items))
    items = [i for i in items if get_all_datastores or i["name"] in datastore_names]
    log.trace("Filtered datastores: %s", [i["name"] for i in items])
    return [i["object"] for i in items]


def rename_datastore(datastore_ref, new_datastore_name):
    """
    Renames a datastore

    datastore_ref
        vim.Datastore reference to the datastore object to be changed

    new_datastore_name
        New datastore name
    """
    ds_name = get_managed_object_name(datastore_ref)
    log.trace("Renaming datastore '%s' to '%s'", ds_name, new_datastore_name)
    try:
        datastore_ref.RenameDatastore(new_datastore_name)
    except vim.fault.NoPermission as exc:
        log.exception(exc)
        raise salt.exceptions.VMwareApiError(
            "Not enough permissions. Required privilege: " "{}".format(exc.privilegeId)
        )
    except vim.fault.VimFault as exc:
        log.exception(exc)
        raise salt.exceptions.VMwareApiError(exc.msg)
    except vmodl.RuntimeFault as exc:
        log.exception(exc)
        raise salt.exceptions.VMwareRuntimeError(exc.msg)


def get_storage_system(service_instance, host_ref, hostname=None):
    """
    Returns a host's storage system
    """

    if not hostname:
        hostname = get_managed_object_name(host_ref)

    traversal_spec = vmodl.query.PropertyCollector.TraversalSpec(
        path="configManager.storageSystem", type=vim.HostSystem, skip=False
    )
    objs = get_mors_with_properties(
        service_instance,
        vim.HostStorageSystem,
        property_list=["systemFile"],
        container_ref=host_ref,
        traversal_spec=traversal_spec,
    )
    if not objs:
        raise salt.exceptions.VMwareObjectRetrievalError(
            "Host's '{}' storage system was not retrieved" "".format(hostname)
        )
    log.trace("[%s] Retrieved storage system", hostname)
    return objs[0]["object"]


def _get_partition_info(storage_system, device_path):
    """
    Returns partition information for a device path, of type
    vim.HostDiskPartitionInfo
    """
    try:
        partition_infos = storage_system.RetrieveDiskPartitionInfo(
            devicePath=[device_path]
        )
    except vim.fault.NoPermission as exc:
        log.exception(exc)
        raise salt.exceptions.VMwareApiError(
            "Not enough permissions. Required privilege: " "{}".format(exc.privilegeId)
        )
    except vim.fault.VimFault as exc:
        log.exception(exc)
        raise salt.exceptions.VMwareApiError(exc.msg)
    except vmodl.RuntimeFault as exc:
        log.exception(exc)
        raise salt.exceptions.VMwareRuntimeError(exc.msg)
    log.trace("partition_info = %s", partition_infos[0])
    return partition_infos[0]


def _get_new_computed_partition_spec(storage_system, device_path, partition_info):
    """
    Computes the new disk partition info when adding a new vmfs partition that
    uses up the remainder of the disk; returns a tuple
    (new_partition_number, vim.HostDiskPartitionSpec
    """
    log.trace(
        "Adding a partition at the end of the disk and getting the new "
        "computed partition spec"
    )
    # TODO implement support for multiple partitions
    # We support adding a partition add the end of the disk with partitions
    free_partitions = [p for p in partition_info.layout.partition if p.type == "none"]
    if not free_partitions:
        raise salt.exceptions.VMwareObjectNotFoundError(
            "Free partition was not found on device '{}'"
            "".format(partition_info.deviceName)
        )
    free_partition = free_partitions[0]

    # Create a layout object that copies the existing one
    layout = vim.HostDiskPartitionLayout(
        total=partition_info.layout.total, partition=partition_info.layout.partition
    )
    # Create a partition with the free space on the disk
    # Change the free partition type to vmfs
    free_partition.type = "vmfs"
    try:
        computed_partition_info = storage_system.ComputeDiskPartitionInfo(
            devicePath=device_path,
            partitionFormat=vim.HostDiskPartitionInfoPartitionFormat.gpt,
            layout=layout,
        )
    except vim.fault.NoPermission as exc:
        log.exception(exc)
        raise salt.exceptions.VMwareApiError(
            "Not enough permissions. Required privilege: " "{}".format(exc.privilegeId)
        )
    except vim.fault.VimFault as exc:
        log.exception(exc)
        raise salt.exceptions.VMwareApiError(exc.msg)
    except vmodl.RuntimeFault as exc:
        log.exception(exc)
        raise salt.exceptions.VMwareRuntimeError(exc.msg)
    log.trace("computed partition info = {0}", computed_partition_info)
    log.trace("Retrieving new partition number")
    partition_numbers = [
        p.partition
        for p in computed_partition_info.layout.partition
        if (
            p.start.block == free_partition.start.block
            or
            # XXX If the entire disk is free (i.e. the free
            # disk partition starts at block 0) the newily
            # created partition is created from block 1
            (free_partition.start.block == 0 and p.start.block == 1)
        )
        and p.end.block == free_partition.end.block
        and p.type == "vmfs"
    ]
    if not partition_numbers:
        raise salt.exceptions.VMwareNotFoundError(
            "New partition was not found in computed partitions of device "
            "'{}'".format(partition_info.deviceName)
        )
    log.trace("new partition number = %s", partition_numbers[0])
    return (partition_numbers[0], computed_partition_info.spec)


def create_vmfs_datastore(
    host_ref, datastore_name, disk_ref, vmfs_major_version, storage_system=None
):
    """
    Creates a VMFS datastore from a disk_id

    host_ref
        vim.HostSystem object referencing a host to create the datastore on

    datastore_name
        Name of the datastore

    disk_ref
        vim.HostScsiDislk on which the datastore is created

    vmfs_major_version
        VMFS major version to use
    """
    # TODO Support variable sized partitions
    hostname = get_managed_object_name(host_ref)
    disk_id = disk_ref.canonicalName
    log.debug(
        "Creating datastore '%s' on host '%s', scsi disk '%s', " "vmfs v%s",
        datastore_name,
        hostname,
        disk_id,
        vmfs_major_version,
    )
    if not storage_system:
        si = get_service_instance_from_managed_object(host_ref, name=hostname)
        storage_system = get_storage_system(si, host_ref, hostname)

    target_disk = disk_ref
    partition_info = _get_partition_info(storage_system, target_disk.devicePath)
    log.trace("partition_info = %s", partition_info)
    new_partition_number, partition_spec = _get_new_computed_partition_spec(
        storage_system, target_disk.devicePath, partition_info
    )
    spec = vim.VmfsDatastoreCreateSpec(
        vmfs=vim.HostVmfsSpec(
            majorVersion=vmfs_major_version,
            volumeName=datastore_name,
            extent=vim.HostScsiDiskPartition(
                diskName=disk_id, partition=new_partition_number
            ),
        ),
        diskUuid=target_disk.uuid,
        partition=partition_spec,
    )
    try:
        ds_ref = host_ref.configManager.datastoreSystem.CreateVmfsDatastore(spec)
    except vim.fault.NoPermission as exc:
        log.exception(exc)
        raise salt.exceptions.VMwareApiError(
            "Not enough permissions. Required privilege: " "{}".format(exc.privilegeId)
        )
    except vim.fault.VimFault as exc:
        log.exception(exc)
        raise salt.exceptions.VMwareApiError(exc.msg)
    except vmodl.RuntimeFault as exc:
        log.exception(exc)
        raise salt.exceptions.VMwareRuntimeError(exc.msg)
    log.debug("Created datastore '%s' on host '%s'", datastore_name, hostname)
    return ds_ref


def get_host_datastore_system(host_ref, hostname=None):
    """
    Returns a host's datastore system

    host_ref
        Reference to the ESXi host

    hostname
        Name of the host. This argument is optional.
    """

    if not hostname:
        hostname = get_managed_object_name(host_ref)
    service_instance = get_service_instance_from_managed_object(host_ref)
    traversal_spec = vmodl.query.PropertyCollector.TraversalSpec(
        path="configManager.datastoreSystem", type=vim.HostSystem, skip=False
    )
    objs = get_mors_with_properties(
        service_instance,
        vim.HostDatastoreSystem,
        property_list=["datastore"],
        container_ref=host_ref,
        traversal_spec=traversal_spec,
    )
    if not objs:
        raise salt.exceptions.VMwareObjectRetrievalError(
            "Host's '{}' datastore system was not retrieved" "".format(hostname)
        )
    log.trace("[%s] Retrieved datastore system", hostname)
    return objs[0]["object"]


def remove_datastore(service_instance, datastore_ref):
    """
    Creates a VMFS datastore from a disk_id

    service_instance
        The Service Instance Object containing the datastore

    datastore_ref
        The reference to the datastore to remove
    """
    ds_props = get_properties_of_managed_object(datastore_ref, ["host", "info", "name"])
    ds_name = ds_props["name"]
    log.debug("Removing datastore '%s'", ds_name)
    ds_hosts = ds_props.get("host")
    if not ds_hosts:
        raise salt.exceptions.VMwareApiError(
            "Datastore '{}' can't be removed. No "
            "attached hosts found".format(ds_name)
        )
    hostname = get_managed_object_name(ds_hosts[0].key)
    host_ds_system = get_host_datastore_system(ds_hosts[0].key, hostname=hostname)
    try:
        host_ds_system.RemoveDatastore(datastore_ref)
    except vim.fault.NoPermission as exc:
        log.exception(exc)
        raise salt.exceptions.VMwareApiError(
            "Not enough permissions. Required privilege: " "{}".format(exc.privilegeId)
        )
    except vim.fault.VimFault as exc:
        log.exception(exc)
        raise salt.exceptions.VMwareApiError(exc.msg)
    except vmodl.RuntimeFault as exc:
        log.exception(exc)
        raise salt.exceptions.VMwareRuntimeError(exc.msg)
    log.trace("[%s] Removed datastore '%s'", hostname, ds_name)


def get_hosts(
    service_instance,
    datacenter_name=None,
    host_names=None,
    cluster_name=None,
    get_all_hosts=False,
):
    """
    Returns a list of vim.HostSystem objects representing ESXi hosts
    in a vcenter filtered by their names and/or datacenter, cluster membership.

    service_instance
        The Service Instance Object from which to obtain the hosts.

    datacenter_name
        The datacenter name. Default is None.

    host_names
        The host_names to be retrieved. Default is None.

    cluster_name
        The cluster name - used to restrict the hosts retrieved. Only used if
        the datacenter is set.  This argument is optional.

    get_all_hosts
        Specifies whether to retrieve all hosts in the container.
        Default value is False.
    """
    properties = ["name"]
    if cluster_name and not datacenter_name:
        raise salt.exceptions.ArgumentValueError(
            "Must specify the datacenter when specifying the cluster"
        )
    if not host_names:
        host_names = []
    if not datacenter_name:
        # Assume the root folder is the starting point
        start_point = get_root_folder(service_instance)
    else:
        start_point = get_datacenter(service_instance, datacenter_name)
        if cluster_name:
            # Retrieval to test if cluster exists. Cluster existence only makes
            # sense if the datacenter has been specified
            properties.append("parent")

    # Search for the objects
    hosts = get_mors_with_properties(
        service_instance,
        vim.HostSystem,
        container_ref=start_point,
        property_list=properties,
    )
    log.trace("Retrieved hosts: %s", [h["name"] for h in hosts])
    filtered_hosts = []
    for h in hosts:
        # Complex conditions checking if a host should be added to the
        # filtered list (either due to its name and/or cluster membership)

        if cluster_name:
            if not isinstance(h["parent"], vim.ClusterComputeResource):
                continue
            parent_name = get_managed_object_name(h["parent"])
            if parent_name != cluster_name:
                continue

        if get_all_hosts:
            filtered_hosts.append(h["object"])
            continue

        if h["name"] in host_names:
            filtered_hosts.append(h["object"])
    return filtered_hosts


def _get_scsi_address_to_lun_key_map(
    service_instance, host_ref, storage_system=None, hostname=None
):
    """
    Returns a map between the scsi addresses and the keys of all luns on an ESXi
    host.
        map[<scsi_address>] = <lun key>

    service_instance
        The Service Instance Object from which to obtain the hosts

    host_ref
        The vim.HostSystem object representing the host that contains the
        requested disks.

    storage_system
        The host's storage system. Default is None.

    hostname
        Name of the host. Default is None.
    """
    if not hostname:
        hostname = get_managed_object_name(host_ref)
    if not storage_system:
        storage_system = get_storage_system(service_instance, host_ref, hostname)
    try:
        device_info = storage_system.storageDeviceInfo
    except vim.fault.NoPermission as exc:
        log.exception(exc)
        raise salt.exceptions.VMwareApiError(
            "Not enough permissions. Required privilege: " "{}".format(exc.privilegeId)
        )
    except vim.fault.VimFault as exc:
        log.exception(exc)
        raise salt.exceptions.VMwareApiError(exc.msg)
    except vmodl.RuntimeFault as exc:
        log.exception(exc)
        raise salt.exceptions.VMwareRuntimeError(exc.msg)
    if not device_info:
        raise salt.exceptions.VMwareObjectRetrievalError(
            "Host's '{}' storage device " "info was not retrieved".format(hostname)
        )
    multipath_info = device_info.multipathInfo
    if not multipath_info:
        raise salt.exceptions.VMwareObjectRetrievalError(
            "Host's '{}' multipath info was not retrieved" "".format(hostname)
        )
    if multipath_info.lun is None:
        raise salt.exceptions.VMwareObjectRetrievalError(
            "No luns were retrieved from host '{}'".format(hostname)
        )
    lun_key_by_scsi_addr = {}
    for l in multipath_info.lun:
        # The vmware scsi_address may have multiple comma separated values
        # The first one is the actual scsi address
        lun_key_by_scsi_addr.update({p.name.split(",")[0]: l.lun for p in l.path})
    log.trace(
        "Scsi address to lun id map on host '%s': %s", hostname, lun_key_by_scsi_addr
    )
    return lun_key_by_scsi_addr


def get_all_luns(host_ref, storage_system=None, hostname=None):
    """
    Returns a list of all vim.HostScsiDisk objects in a disk

    host_ref
        The vim.HostSystem object representing the host that contains the
        requested disks.

    storage_system
        The host's storage system. Default is None.

    hostname
        Name of the host. This argument is optional.
    """
    if not hostname:
        hostname = get_managed_object_name(host_ref)
    if not storage_system:
        si = get_service_instance_from_managed_object(host_ref, name=hostname)
        storage_system = get_storage_system(si, host_ref, hostname)
        if not storage_system:
            raise salt.exceptions.VMwareObjectRetrievalError(
                "Host's '{}' storage system was not retrieved" "".format(hostname)
            )
    try:
        device_info = storage_system.storageDeviceInfo
    except vim.fault.NoPermission as exc:
        log.exception(exc)
        raise salt.exceptions.VMwareApiError(
            "Not enough permissions. Required privilege: " "{}".format(exc.privilegeId)
        )
    except vim.fault.VimFault as exc:
        log.exception(exc)
        raise salt.exceptions.VMwareApiError(exc.msg)
    except vmodl.RuntimeFault as exc:
        log.exception(exc)
        raise salt.exceptions.VMwareRuntimeError(exc.msg)
    if not device_info:
        raise salt.exceptions.VMwareObjectRetrievalError(
            "Host's '{}' storage device info was not retrieved" "".format(hostname)
        )

    scsi_luns = device_info.scsiLun
    if scsi_luns:
        log.trace(
            "Retrieved scsi luns in host '%s': %s",
            hostname,
            [l.canonicalName for l in scsi_luns],
        )
        return scsi_luns
    log.trace("Retrieved no scsi_luns in host '%s'", hostname)
    return []


def get_scsi_address_to_lun_map(host_ref, storage_system=None, hostname=None):
    """
    Returns a map of all vim.ScsiLun objects on a ESXi host keyed by their
    scsi address

    host_ref
        The vim.HostSystem object representing the host that contains the
        requested disks.

    storage_system
        The host's storage system. Default is None.

    hostname
        Name of the host. This argument is optional.
    """
    if not hostname:
        hostname = get_managed_object_name(host_ref)
    si = get_service_instance_from_managed_object(host_ref, name=hostname)
    if not storage_system:
        storage_system = get_storage_system(si, host_ref, hostname)
    lun_ids_to_scsi_addr_map = _get_scsi_address_to_lun_key_map(
        si, host_ref, storage_system, hostname
    )
    luns_to_key_map = {
        d.key: d for d in get_all_luns(host_ref, storage_system, hostname)
    }
    return {
        scsi_addr: luns_to_key_map[lun_key]
        for scsi_addr, lun_key in lun_ids_to_scsi_addr_map.items()
    }


def get_disks(host_ref, disk_ids=None, scsi_addresses=None, get_all_disks=False):
    """
    Returns a list of vim.HostScsiDisk objects representing disks
    in a ESXi host, filtered by their cannonical names and scsi_addresses

    host_ref
        The vim.HostSystem object representing the host that contains the
        requested disks.

    disk_ids
        The list of canonical names of the disks to be retrieved. Default value
        is None

    scsi_addresses
        The list of scsi addresses of the disks to be retrieved. Default value
        is None

    get_all_disks
        Specifies whether to retrieve all disks in the host.
        Default value is False.
    """
    hostname = get_managed_object_name(host_ref)
    if get_all_disks:
        log.trace("Retrieving all disks in host '%s'", hostname)
    else:
        log.trace(
            "Retrieving disks in host '%s': ids = (%s); scsi " "addresses = (%s)",
            hostname,
            disk_ids,
            scsi_addresses,
        )
        if not (disk_ids or scsi_addresses):
            return []
    si = get_service_instance_from_managed_object(host_ref, name=hostname)
    storage_system = get_storage_system(si, host_ref, hostname)
    disk_keys = []
    if scsi_addresses:
        # convert the scsi addresses to disk keys
        lun_key_by_scsi_addr = _get_scsi_address_to_lun_key_map(
            si, host_ref, storage_system, hostname
        )
        disk_keys = [
            key
            for scsi_addr, key in lun_key_by_scsi_addr.items()
            if scsi_addr in scsi_addresses
        ]
        log.trace("disk_keys based on scsi_addresses = %s", disk_keys)

    scsi_luns = get_all_luns(host_ref, storage_system)
    scsi_disks = [
        disk
        for disk in scsi_luns
        if isinstance(disk, vim.HostScsiDisk)
        and (
            get_all_disks
            or
            # Filter by canonical name
            (disk_ids and (disk.canonicalName in disk_ids))
            or
            # Filter by disk keys from scsi addresses
            (disk.key in disk_keys)
        )
    ]
    log.trace(
        "Retrieved disks in host '%s': %s",
        hostname,
        [d.canonicalName for d in scsi_disks],
    )
    return scsi_disks


def get_disk_partition_info(host_ref, disk_id, storage_system=None):
    """
    Returns all partitions on a disk

    host_ref
        The reference of the ESXi host containing the disk

    disk_id
        The canonical name of the disk whose partitions are to be removed

    storage_system
        The ESXi host's storage system. Default is None.
    """
    hostname = get_managed_object_name(host_ref)
    service_instance = get_service_instance_from_managed_object(host_ref)
    if not storage_system:
        storage_system = get_storage_system(service_instance, host_ref, hostname)

    props = get_properties_of_managed_object(
        storage_system, ["storageDeviceInfo.scsiLun"]
    )
    if not props.get("storageDeviceInfo.scsiLun"):
        raise salt.exceptions.VMwareObjectRetrievalError(
            "No devices were retrieved in host '{}'".format(hostname)
        )
    log.trace(
        "[%s] Retrieved %s devices: %s",
        hostname,
        len(props["storageDeviceInfo.scsiLun"]),
        ", ".join([l.canonicalName for l in props["storageDeviceInfo.scsiLun"]]),
    )
    disks = [
        l
        for l in props["storageDeviceInfo.scsiLun"]
        if isinstance(l, vim.HostScsiDisk) and l.canonicalName == disk_id
    ]
    if not disks:
        raise salt.exceptions.VMwareObjectRetrievalError(
            "Disk '{}' was not found in host '{}'" "".format(disk_id, hostname)
        )
    log.trace("[%s] device_path = %s", hostname, disks[0].devicePath)
    partition_info = _get_partition_info(storage_system, disks[0].devicePath)
    log.trace(
        "[%s] Retrieved %s partition(s) on disk '%s'",
        hostname,
        len(partition_info.spec.partition),
        disk_id,
    )
    return partition_info


def erase_disk_partitions(
    service_instance, host_ref, disk_id, hostname=None, storage_system=None
):
    """
    Erases all partitions on a disk

    in a vcenter filtered by their names and/or datacenter, cluster membership

    service_instance
        The Service Instance Object from which to obtain all information

    host_ref
        The reference of the ESXi host containing the disk

    disk_id
        The canonical name of the disk whose partitions are to be removed

    hostname
        The ESXi hostname. Default is None.

    storage_system
        The ESXi host's storage system. Default is None.
    """

    if not hostname:
        hostname = get_managed_object_name(host_ref)
    if not storage_system:
        storage_system = get_storage_system(service_instance, host_ref, hostname)

    traversal_spec = vmodl.query.PropertyCollector.TraversalSpec(
        path="configManager.storageSystem", type=vim.HostSystem, skip=False
    )
    results = get_mors_with_properties(
        service_instance,
        vim.HostStorageSystem,
        ["storageDeviceInfo.scsiLun"],
        container_ref=host_ref,
        traversal_spec=traversal_spec,
    )
    if not results:
        raise salt.exceptions.VMwareObjectRetrievalError(
            "Host's '{}' devices were not retrieved".format(hostname)
        )
    log.trace(
        "[%s] Retrieved %s devices: %s",
        hostname,
        len(results[0].get("storageDeviceInfo.scsiLun", [])),
        ", ".join(
            [l.canonicalName for l in results[0].get("storageDeviceInfo.scsiLun", [])]
        ),
    )
    disks = [
        l
        for l in results[0].get("storageDeviceInfo.scsiLun", [])
        if isinstance(l, vim.HostScsiDisk) and l.canonicalName == disk_id
    ]
    if not disks:
        raise salt.exceptions.VMwareObjectRetrievalError(
            "Disk '{}' was not found in host '{}'" "".format(disk_id, hostname)
        )
    log.trace("[%s] device_path = %s", hostname, disks[0].devicePath)
    # Erase the partitions by setting an empty partition spec
    try:
        storage_system.UpdateDiskPartitions(
            disks[0].devicePath, vim.HostDiskPartitionSpec()
        )
    except vim.fault.NoPermission as exc:
        log.exception(exc)
        raise salt.exceptions.VMwareApiError(
            "Not enough permissions. Required privilege: " "{}".format(exc.privilegeId)
        )
    except vim.fault.VimFault as exc:
        log.exception(exc)
        raise salt.exceptions.VMwareApiError(exc.msg)
    except vmodl.RuntimeFault as exc:
        log.exception(exc)
        raise salt.exceptions.VMwareRuntimeError(exc.msg)
    log.trace("[%s] Erased partitions on disk '%s'", hostname, disk_id)


def get_diskgroups(host_ref, cache_disk_ids=None, get_all_disk_groups=False):
    """
    Returns a list of vim.VsanHostDiskMapping objects representing disks
    in a ESXi host, filtered by their cannonical names.

    host_ref
        The vim.HostSystem object representing the host that contains the
        requested disks.

    cache_disk_ids
        The list of cannonical names of the cache disks to be retrieved. The
        canonical name of the cache disk is enough to identify the disk group
        because it is guaranteed to have one and only one cache disk.
        Default is None.

    get_all_disk_groups
        Specifies whether to retrieve all disks groups in the host.
        Default value is False.
    """
    hostname = get_managed_object_name(host_ref)
    if get_all_disk_groups:
        log.trace("Retrieving all disk groups on host '%s'", hostname)
    else:
        log.trace(
            "Retrieving disk groups from host '%s', with cache disk " "ids : (%s)",
            hostname,
            cache_disk_ids,
        )
        if not cache_disk_ids:
            return []
    try:
        vsan_host_config = host_ref.config.vsanHostConfig
    except vim.fault.NoPermission as exc:
        log.exception(exc)
        raise salt.exceptions.VMwareApiError(
            "Not enough permissions. Required privilege: " "{}".format(exc.privilegeId)
        )
    except vim.fault.VimFault as exc:
        log.exception(exc)
        raise salt.exceptions.VMwareApiError(exc.msg)
    except vmodl.RuntimeFault as exc:
        log.exception(exc)
        raise salt.exceptions.VMwareRuntimeError(exc.msg)
    if not vsan_host_config:
        raise salt.exceptions.VMwareObjectRetrievalError(
            "No host config found on host '{}'".format(hostname)
        )
    vsan_storage_info = vsan_host_config.storageInfo
    if not vsan_storage_info:
        raise salt.exceptions.VMwareObjectRetrievalError(
            "No vsan storage info found on host '{}'".format(hostname)
        )
    vsan_disk_mappings = vsan_storage_info.diskMapping
    if not vsan_disk_mappings:
        return []
    disk_groups = [
        dm
        for dm in vsan_disk_mappings
        if (get_all_disk_groups or (dm.ssd.canonicalName in cache_disk_ids))
    ]
    log.trace(
        "Retrieved disk groups on host '%s', with cache disk ids : %s",
        hostname,
        [d.ssd.canonicalName for d in disk_groups],
    )
    return disk_groups


def _check_disks_in_diskgroup(disk_group, cache_disk_id, capacity_disk_ids):
    """
    Checks that the disks in a disk group are as expected and raises
    CheckError exceptions if the check fails
    """
    if not disk_group.ssd.canonicalName == cache_disk_id:
        raise salt.exceptions.ArgumentValueError(
            "Incorrect diskgroup cache disk; got id: '{}'; expected id: "
            "'{}'".format(disk_group.ssd.canonicalName, cache_disk_id)
        )
    non_ssd_disks = [d.canonicalName for d in disk_group.nonSsd]
    if sorted(non_ssd_disks) != sorted(capacity_disk_ids):
        raise salt.exceptions.ArgumentValueError(
            "Incorrect capacity disks; got ids: '{}'; expected ids: '{}'"
            "".format(sorted(non_ssd_disks), sorted(capacity_disk_ids))
        )
    log.trace("Checked disks in diskgroup with cache disk id '%s'", cache_disk_id)
    return True


# TODO Support host caches on multiple datastores
def get_host_cache(host_ref, host_cache_manager=None):
    """
    Returns a vim.HostScsiDisk if the host cache is configured on the specified
    host, other wise returns None

    host_ref
        The vim.HostSystem object representing the host that contains the
        requested disks.

    host_cache_manager
        The vim.HostCacheConfigurationManager object representing the cache
        configuration manager on the specified host. Default is None. If None,
        it will be retrieved in the method
    """
    hostname = get_managed_object_name(host_ref)
    service_instance = get_service_instance_from_managed_object(host_ref)
    log.trace("Retrieving the host cache on host '%s'", hostname)
    if not host_cache_manager:
        traversal_spec = vmodl.query.PropertyCollector.TraversalSpec(
            path="configManager.cacheConfigurationManager",
            type=vim.HostSystem,
            skip=False,
        )
        results = get_mors_with_properties(
            service_instance,
            vim.HostCacheConfigurationManager,
            ["cacheConfigurationInfo"],
            container_ref=host_ref,
            traversal_spec=traversal_spec,
        )
        if not results or not results[0].get("cacheConfigurationInfo"):
            log.trace("Host '%s' has no host cache", hostname)
            return None
        return results[0]["cacheConfigurationInfo"][0]
    else:
        results = get_properties_of_managed_object(
            host_cache_manager, ["cacheConfigurationInfo"]
        )
        if not results:
            log.trace("Host '%s' has no host cache", hostname)
            return None
        return results["cacheConfigurationInfo"][0]


# TODO Support host caches on multiple datastores
def configure_host_cache(
    host_ref, datastore_ref, swap_size_MiB, host_cache_manager=None
):
    """
    Configures the host cahe of the specified host

    host_ref
        The vim.HostSystem object representing the host that contains the
        requested disks.

    datastore_ref
        The vim.Datastore opject representing the datastore the host cache will
        be configured on.

    swap_size_MiB
        The size in Mibibytes of the swap.

    host_cache_manager
        The vim.HostCacheConfigurationManager object representing the cache
        configuration manager on the specified host. Default is None. If None,
        it will be retrieved in the method
    """
    hostname = get_managed_object_name(host_ref)
    if not host_cache_manager:
        props = get_properties_of_managed_object(
            host_ref, ["configManager.cacheConfigurationManager"]
        )
        if not props.get("configManager.cacheConfigurationManager"):
            raise salt.exceptions.VMwareObjectRetrievalError(
                "Host '{}' has no host cache".format(hostname)
            )
        host_cache_manager = props["configManager.cacheConfigurationManager"]
    log.trace(
        "Configuring the host cache on host '%s', datastore '%s', " "swap size=%s MiB",
        hostname,
        datastore_ref.name,
        swap_size_MiB,
    )

    spec = vim.HostCacheConfigurationSpec(
        datastore=datastore_ref, swapSize=swap_size_MiB
    )
    log.trace("host_cache_spec=%s", spec)
    try:
        task = host_cache_manager.ConfigureHostCache_Task(spec)
    except vim.fault.NoPermission as exc:
        log.exception(exc)
        raise salt.exceptions.VMwareApiError(
            "Not enough permissions. Required privilege: " "{}".format(exc.privilegeId)
        )
    except vim.fault.VimFault as exc:
        log.exception(exc)
        raise salt.exceptions.VMwareApiError(exc.msg)
    except vmodl.RuntimeFault as exc:
        log.exception(exc)
        raise salt.exceptions.VMwareRuntimeError(exc.msg)
    wait_for_task(task, hostname, "HostCacheConfigurationTask")
    log.trace("Configured host cache on host '%s'", hostname)
    return True


def list_hosts(service_instance):
    """
    Returns a list of hosts associated with a given service instance.

    service_instance
        The Service Instance Object from which to obtain hosts.
    """
    return list_objects(service_instance, vim.HostSystem)


def get_resource_pools(
    service_instance,
    resource_pool_names,
    datacenter_name=None,
    get_all_resource_pools=False,
):
    """
    Retrieves resource pool objects

    service_instance
        The service instance object to query the vCenter

    resource_pool_names
        Resource pool names

    datacenter_name
        Name of the datacenter where the resource pool is available

    get_all_resource_pools
        Boolean

    return
        Resourcepool managed object reference
    """

    properties = ["name"]
    if not resource_pool_names:
        resource_pool_names = []
    if datacenter_name:
        container_ref = get_datacenter(service_instance, datacenter_name)
    else:
        container_ref = get_root_folder(service_instance)

    resource_pools = get_mors_with_properties(
        service_instance,
        vim.ResourcePool,
        container_ref=container_ref,
        property_list=properties,
    )

    selected_pools = []
    for pool in resource_pools:
        if get_all_resource_pools or (pool["name"] in resource_pool_names):
            selected_pools.append(pool["object"])
    if not selected_pools:
        raise salt.exceptions.VMwareObjectRetrievalError(
            "The resource pools with properties "
            "names={} get_all={} could not be found".format(
                selected_pools, get_all_resource_pools
            )
        )

    return selected_pools


def list_resourcepools(service_instance):
    """
    Returns a list of resource pools associated with a given service instance.

    service_instance
        The Service Instance Object from which to obtain resource pools.
    """
    return list_objects(service_instance, vim.ResourcePool)


def list_networks(service_instance):
    """
    Returns a list of networks associated with a given service instance.

    service_instance
        The Service Instance Object from which to obtain networks.
    """
    return list_objects(service_instance, vim.Network)


def list_vms(service_instance):
    """
    Returns a list of VMs associated with a given service instance.

    service_instance
        The Service Instance Object from which to obtain VMs.
    """
    return list_objects(service_instance, vim.VirtualMachine)


def list_folders(service_instance):
    """
    Returns a list of folders associated with a given service instance.

    service_instance
        The Service Instance Object from which to obtain folders.
    """
    return list_objects(service_instance, vim.Folder)


def list_dvs(service_instance):
    """
    Returns a list of distributed virtual switches associated with a given service instance.

    service_instance
        The Service Instance Object from which to obtain distributed virtual switches.
    """
    return list_objects(service_instance, vim.DistributedVirtualSwitch)


def list_vapps(service_instance):
    """
    Returns a list of vApps associated with a given service instance.

    service_instance
        The Service Instance Object from which to obtain vApps.
    """
    return list_objects(service_instance, vim.VirtualApp)


def list_portgroups(service_instance):
    """
    Returns a list of distributed virtual portgroups associated with a given service instance.

    service_instance
        The Service Instance Object from which to obtain distributed virtual switches.
    """
    return list_objects(service_instance, vim.dvs.DistributedVirtualPortgroup)


def wait_for_task(task, instance_name, task_type, sleep_seconds=1, log_level="debug"):
    """
    Waits for a task to be completed.

    task
        The task to wait for.

    instance_name
        The name of the ESXi host, vCenter Server, or Virtual Machine that
        the task is being run on.

    task_type
        The type of task being performed. Useful information for debugging purposes.

    sleep_seconds
        The number of seconds to wait before querying the task again.
        Defaults to ``1`` second.

    log_level
        The level at which to log task information. Default is ``debug``,
        but ``info`` is also supported.
    """
    time_counter = 0
    start_time = time.time()
    log.trace("task = %s, task_type = %s", task, task.__class__.__name__)
    try:
        task_info = task.info
    except vim.fault.NoPermission as exc:
        log.exception(exc)
        raise salt.exceptions.VMwareApiError(
            "Not enough permissions. Required privilege: " "{}".format(exc.privilegeId)
        )
    except vim.fault.FileNotFound as exc:
        log.exception(exc)
        raise salt.exceptions.VMwareFileNotFoundError(exc.msg)
    except vim.fault.VimFault as exc:
        log.exception(exc)
        raise salt.exceptions.VMwareApiError(exc.msg)
    except vmodl.RuntimeFault as exc:
        log.exception(exc)
        raise salt.exceptions.VMwareRuntimeError(exc.msg)
    while task_info.state == "running" or task_info.state == "queued":
        if time_counter % sleep_seconds == 0:
            msg = "[ {} ] Waiting for {} task to finish [{} s]".format(
                instance_name, task_type, time_counter
            )
            if log_level == "info":
                log.info(msg)
            else:
                log.debug(msg)
        time.sleep(1.0 - ((time.time() - start_time) % 1.0))
        time_counter += 1
        try:
            task_info = task.info
        except vim.fault.NoPermission as exc:
            log.exception(exc)
            raise salt.exceptions.VMwareApiError(
                "Not enough permissions. Required privilege: "
                "{}".format(exc.privilegeId)
            )
        except vim.fault.FileNotFound as exc:
            log.exception(exc)
            raise salt.exceptions.VMwareFileNotFoundError(exc.msg)
        except vim.fault.VimFault as exc:
            log.exception(exc)
            raise salt.exceptions.VMwareApiError(exc.msg)
        except vmodl.RuntimeFault as exc:
            log.exception(exc)
            raise salt.exceptions.VMwareRuntimeError(exc.msg)
    if task_info.state == "success":
        msg = "[ {} ] Successfully completed {} task in {} seconds".format(
            instance_name, task_type, time_counter
        )
        if log_level == "info":
            log.info(msg)
        else:
            log.debug(msg)
        # task is in a successful state
        return task_info.result
    else:
        # task is in an error state
        try:
            raise task_info.error
        except vim.fault.NoPermission as exc:
            log.exception(exc)
            raise salt.exceptions.VMwareApiError(
                "Not enough permissions. Required privilege: "
                "{}".format(exc.privilegeId)
            )
        except vim.fault.FileNotFound as exc:
            log.exception(exc)
            raise salt.exceptions.VMwareFileNotFoundError(exc.msg)
        except vim.fault.VimFault as exc:
            log.exception(exc)
            raise salt.exceptions.VMwareApiError(exc.msg)
        except vmodl.fault.SystemError as exc:
            log.exception(exc)
            raise salt.exceptions.VMwareSystemError(exc.msg)
        except vmodl.fault.InvalidArgument as exc:
            log.exception(exc)
            exc_message = exc.msg
            if exc.faultMessage:
                exc_message = "{} ({})".format(exc_message, exc.faultMessage[0].message)
            raise salt.exceptions.VMwareApiError(exc_message)


def get_vm_by_property(
    service_instance,
    name,
    datacenter=None,
    vm_properties=None,
    traversal_spec=None,
    parent_ref=None,
):
    """
    Get virtual machine properties based on the traversal specs and properties list,
    returns Virtual Machine object with properties.

    service_instance
        Service instance object to access vCenter

    name
        Name of the virtual machine.

    datacenter
        Datacenter name

    vm_properties
        List of vm properties.

    traversal_spec
        Traversal Spec object(s) for searching.

    parent_ref
        Container Reference object for searching under a given object.
    """
    if datacenter and not parent_ref:
        parent_ref = salt.utils.vmware.get_datacenter(service_instance, datacenter)
    if not vm_properties:
        vm_properties = [
            "name",
            "config.hardware.device",
            "summary.storage.committed",
            "summary.storage.uncommitted",
            "summary.storage.unshared",
            "layoutEx.file",
            "config.guestFullName",
            "config.guestId",
            "guest.net",
            "config.hardware.memoryMB",
            "config.hardware.numCPU",
            "config.files.vmPathName",
            "summary.runtime.powerState",
            "guest.toolsStatus",
        ]
    vm_list = salt.utils.vmware.get_mors_with_properties(
        service_instance,
        vim.VirtualMachine,
        vm_properties,
        container_ref=parent_ref,
        traversal_spec=traversal_spec,
    )
    vm_formatted = [vm for vm in vm_list if vm["name"] == name]
    if not vm_formatted:
        raise salt.exceptions.VMwareObjectRetrievalError(
            "The virtual machine was not found."
        )
    elif len(vm_formatted) > 1:
        raise salt.exceptions.VMwareMultipleObjectsError(
            " ".join(
                [
                    "Multiple virtual machines were found with the"
                    "same name, please specify a container."
                ]
            )
        )
    return vm_formatted[0]


def get_folder(service_instance, datacenter, placement, base_vm_name=None):
    """
    Returns a Folder Object

    service_instance
        Service instance object

    datacenter
        Name of the datacenter

    placement
        Placement dictionary

    base_vm_name
        Existing virtual machine name (for cloning)
    """
    log.trace("Retrieving folder information")
    if base_vm_name:
        vm_object = get_vm_by_property(
            service_instance, base_vm_name, vm_properties=["name"]
        )
        vm_props = salt.utils.vmware.get_properties_of_managed_object(
            vm_object, properties=["parent"]
        )
        if "parent" in vm_props:
            folder_object = vm_props["parent"]
        else:
            raise salt.exceptions.VMwareObjectRetrievalError(
                " ".join(["The virtual machine parent", "object is not defined"])
            )
    elif "folder" in placement:
        folder_objects = salt.utils.vmware.get_folders(
            service_instance, [placement["folder"]], datacenter
        )
        if len(folder_objects) > 1:
            raise salt.exceptions.VMwareMultipleObjectsError(
                " ".join(
                    [
                        "Multiple instances are available of the",
                        "specified folder {}".format(placement["folder"]),
                    ]
                )
            )
        folder_object = folder_objects[0]
    elif datacenter:
        datacenter_object = salt.utils.vmware.get_datacenter(
            service_instance, datacenter
        )
        dc_props = salt.utils.vmware.get_properties_of_managed_object(
            datacenter_object, properties=["vmFolder"]
        )
        if "vmFolder" in dc_props:
            folder_object = dc_props["vmFolder"]
        else:
            raise salt.exceptions.VMwareObjectRetrievalError(
                "The datacenter vm folder object is not defined"
            )
    return folder_object


def get_placement(service_instance, datacenter, placement=None):
    """
    To create a virtual machine a resource pool needs to be supplied, we would like to use the strictest as possible.

    datacenter
        Name of the datacenter

    placement
        Dictionary with the placement info, cluster, host resource pool name

    return
        Resource pool, cluster and host object if any applies
    """
    log.trace("Retrieving placement information")
    resourcepool_object, placement_object = None, None
    if "host" in placement:
        host_objects = get_hosts(
            service_instance, datacenter_name=datacenter, host_names=[placement["host"]]
        )
        if not host_objects:
            raise salt.exceptions.VMwareObjectRetrievalError(
                " ".join(
                    [
                        "The specified host",
                        "{} cannot be found.".format(placement["host"]),
                    ]
                )
            )
        try:
            host_props = get_properties_of_managed_object(
                host_objects[0], properties=["resourcePool"]
            )
            resourcepool_object = host_props["resourcePool"]
        except vmodl.query.InvalidProperty:
            traversal_spec = vmodl.query.PropertyCollector.TraversalSpec(
                path="parent",
                skip=True,
                type=vim.HostSystem,
                selectSet=[
                    vmodl.query.PropertyCollector.TraversalSpec(
                        path="resourcePool", skip=False, type=vim.ClusterComputeResource
                    )
                ],
            )
            resourcepools = get_mors_with_properties(
                service_instance,
                vim.ResourcePool,
                container_ref=host_objects[0],
                property_list=["name"],
                traversal_spec=traversal_spec,
            )
            if resourcepools:
                resourcepool_object = resourcepools[0]["object"]
            else:
                raise salt.exceptions.VMwareObjectRetrievalError(
                    "The resource pool of host {} cannot be found.".format(
                        placement["host"]
                    )
                )
        placement_object = host_objects[0]
    elif "resourcepool" in placement:
        resourcepool_objects = get_resource_pools(
            service_instance, [placement["resourcepool"]], datacenter_name=datacenter
        )
        if len(resourcepool_objects) > 1:
            raise salt.exceptions.VMwareMultipleObjectsError(
                " ".join(
                    [
                        "Multiple instances are available of the",
                        "specified host {}.".format(placement["host"]),
                    ]
                )
            )
        resourcepool_object = resourcepool_objects[0]
        res_props = get_properties_of_managed_object(
            resourcepool_object, properties=["parent"]
        )
        if "parent" in res_props:
            placement_object = res_props["parent"]
        else:
            raise salt.exceptions.VMwareObjectRetrievalError(
                " ".join(["The resource pool's parent", "object is not defined"])
            )
    elif "cluster" in placement:
        datacenter_object = get_datacenter(service_instance, datacenter)
        cluster_object = get_cluster(datacenter_object, placement["cluster"])
        clus_props = get_properties_of_managed_object(
            cluster_object, properties=["resourcePool"]
        )
        if "resourcePool" in clus_props:
            resourcepool_object = clus_props["resourcePool"]
        else:
            raise salt.exceptions.VMwareObjectRetrievalError(
                " ".join(["The cluster's resource pool", "object is not defined"])
            )
        placement_object = cluster_object
    else:
        # We are checking the schema for this object, this exception should never be raised
        raise salt.exceptions.VMwareObjectRetrievalError(
            " ".join(["Placement is not defined."])
        )
    return (resourcepool_object, placement_object)


def convert_to_kb(unit, size):
    """
    Converts the given size to KB based on the unit, returns a long integer.

    unit
        Unit of the size eg. GB; Note: to VMware a GB is the same as GiB = 1024MiB
    size
        Number which represents the size
    """
    if unit.lower() == "gb":
        # vCenter needs long value
        target_size = int(size * 1024 * 1024)
    elif unit.lower() == "mb":
        target_size = int(size * 1024)
    elif unit.lower() == "kb":
        target_size = int(size)
    else:
        raise salt.exceptions.ArgumentValueError("The unit is not specified")
    return {"size": target_size, "unit": "KB"}


def power_cycle_vm(virtual_machine, action="on"):
    """
    Powers on/off a virtual machine specified by its name.

    virtual_machine
        vim.VirtualMachine object to power on/off virtual machine

    action
        Operation option to power on/off the machine
    """
    if action == "on":
        try:
            task = virtual_machine.PowerOn()
            task_name = "power on"
        except vim.fault.NoPermission as exc:
            log.exception(exc)
            raise salt.exceptions.VMwareApiError(
                "Not enough permissions. Required privilege: "
                "{}".format(exc.privilegeId)
            )
        except vim.fault.VimFault as exc:
            log.exception(exc)
            raise salt.exceptions.VMwareApiError(exc.msg)
        except vmodl.RuntimeFault as exc:
            log.exception(exc)
            raise salt.exceptions.VMwareRuntimeError(exc.msg)
    elif action == "off":
        try:
            task = virtual_machine.PowerOff()
            task_name = "power off"
        except vim.fault.NoPermission as exc:
            log.exception(exc)
            raise salt.exceptions.VMwareApiError(
                "Not enough permissions. Required privilege: "
                "{}".format(exc.privilegeId)
            )
        except vim.fault.VimFault as exc:
            log.exception(exc)
            raise salt.exceptions.VMwareApiError(exc.msg)
        except vmodl.RuntimeFault as exc:
            log.exception(exc)
            raise salt.exceptions.VMwareRuntimeError(exc.msg)
    else:
        raise salt.exceptions.ArgumentValueError("The given action is not supported")
    try:
        wait_for_task(task, get_managed_object_name(virtual_machine), task_name)
    except salt.exceptions.VMwareFileNotFoundError as exc:
        raise salt.exceptions.VMwarePowerOnError(
            " ".join(
                [
                    "An error occurred during power",
                    "operation, a file was not found: {}".format(exc),
                ]
            )
        )
    return virtual_machine


def create_vm(
    vm_name, vm_config_spec, folder_object, resourcepool_object, host_object=None
):
    """
    Creates virtual machine from config spec

    vm_name
        Virtual machine name to be created

    vm_config_spec
        Virtual Machine Config Spec object

    folder_object
        vm Folder managed object reference

    resourcepool_object
        Resource pool object where the machine will be created

    host_object
        Host object where the machine will ne placed (optional)

    return
        Virtual Machine managed object reference
    """
    try:
        if host_object and isinstance(host_object, vim.HostSystem):
            task = folder_object.CreateVM_Task(
                vm_config_spec, pool=resourcepool_object, host=host_object
            )
        else:
            task = folder_object.CreateVM_Task(vm_config_spec, pool=resourcepool_object)
    except vim.fault.NoPermission as exc:
        log.exception(exc)
        raise salt.exceptions.VMwareApiError(
            "Not enough permissions. Required privilege: " "{}".format(exc.privilegeId)
        )
    except vim.fault.VimFault as exc:
        log.exception(exc)
        raise salt.exceptions.VMwareApiError(exc.msg)
    except vmodl.RuntimeFault as exc:
        log.exception(exc)
        raise salt.exceptions.VMwareRuntimeError(exc.msg)
    vm_object = wait_for_task(task, vm_name, "CreateVM Task", 10, "info")
    return vm_object


def register_vm(datacenter, name, vmx_path, resourcepool_object, host_object=None):
    """
    Registers a virtual machine to the inventory with the given vmx file, on success
    it returns the vim.VirtualMachine managed object reference

    datacenter
        Datacenter object of the virtual machine, vim.Datacenter object

    name
        Name of the virtual machine

    vmx_path:
        Full path to the vmx file, datastore name should be included

    resourcepool
        Placement resource pool of the virtual machine, vim.ResourcePool object

    host
        Placement host of the virtual machine, vim.HostSystem object
    """
    try:
        if host_object:
            task = datacenter.vmFolder.RegisterVM_Task(
                path=vmx_path,
                name=name,
                asTemplate=False,
                host=host_object,
                pool=resourcepool_object,
            )
        else:
            task = datacenter.vmFolder.RegisterVM_Task(
                path=vmx_path, name=name, asTemplate=False, pool=resourcepool_object
            )
    except vim.fault.NoPermission as exc:
        log.exception(exc)
        raise salt.exceptions.VMwareApiError(
            "Not enough permissions. Required privilege: " "{}".format(exc.privilegeId)
        )
    except vim.fault.VimFault as exc:
        log.exception(exc)
        raise salt.exceptions.VMwareApiError(exc.msg)
    except vmodl.RuntimeFault as exc:
        log.exception(exc)
        raise salt.exceptions.VMwareRuntimeError(exc.msg)
    try:
        vm_ref = wait_for_task(task, name, "RegisterVM Task")
    except salt.exceptions.VMwareFileNotFoundError as exc:
        raise salt.exceptions.VMwareVmRegisterError(
            "An error occurred during registration operation, the "
            "configuration file was not found: {}".format(exc)
        )
    return vm_ref


def update_vm(vm_ref, vm_config_spec):
    """
    Updates the virtual machine configuration with the given object

    vm_ref
        Virtual machine managed object reference

    vm_config_spec
        Virtual machine config spec object to update
    """
    vm_name = get_managed_object_name(vm_ref)
    log.trace("Updating vm '%s'", vm_name)
    try:
        task = vm_ref.ReconfigVM_Task(vm_config_spec)
    except vim.fault.NoPermission as exc:
        log.exception(exc)
        raise salt.exceptions.VMwareApiError(
            "Not enough permissions. Required privilege: " "{}".format(exc.privilegeId)
        )
    except vim.fault.VimFault as exc:
        log.exception(exc)
        raise salt.exceptions.VMwareApiError(exc.msg)
    except vmodl.RuntimeFault as exc:
        log.exception(exc)
        raise salt.exceptions.VMwareRuntimeError(exc.msg)
    vm_ref = wait_for_task(task, vm_name, "ReconfigureVM Task")
    return vm_ref


def delete_vm(vm_ref):
    """
    Destroys the virtual machine

    vm_ref
        Managed object reference of a virtual machine object
    """
    vm_name = get_managed_object_name(vm_ref)
    log.trace("Destroying vm '%s'", vm_name)
    try:
        task = vm_ref.Destroy_Task()
    except vim.fault.NoPermission as exc:
        log.exception(exc)
        raise salt.exceptions.VMwareApiError(
            "Not enough permissions. Required privilege: " "{}".format(exc.privilegeId)
        )
    except vim.fault.VimFault as exc:
        log.exception(exc)
        raise salt.exceptions.VMwareApiError(exc.msg)
    except vmodl.RuntimeFault as exc:
        log.exception(exc)
        raise salt.exceptions.VMwareRuntimeError(exc.msg)
    wait_for_task(task, vm_name, "Destroy Task")


def unregister_vm(vm_ref):
    """
    Destroys the virtual machine

    vm_ref
        Managed object reference of a virtual machine object
    """
    vm_name = get_managed_object_name(vm_ref)
    log.trace("Destroying vm '%s'", vm_name)
    try:
        vm_ref.UnregisterVM()
    except vim.fault.NoPermission as exc:
        log.exception(exc)
        raise salt.exceptions.VMwareApiError(
            "Not enough permissions. Required privilege: " "{}".format(exc.privilegeId)
        )
    except vim.fault.VimFault as exc:
        raise salt.exceptions.VMwareApiError(exc.msg)
    except vmodl.RuntimeFault as exc:
        raise salt.exceptions.VMwareRuntimeError(exc.msg)<|MERGE_RESOLUTION|>--- conflicted
+++ resolved
@@ -75,11 +75,6 @@
 import atexit
 import errno
 import logging
-<<<<<<< HEAD
-import time
-import sys
-=======
->>>>>>> 2ecd8678
 import ssl
 import time
 from http.client import BadStatusLine
@@ -185,11 +180,7 @@
 def get_vsphere_client(
     server, username, password, session=None, verify_ssl=True, ca_bundle=None
 ):
-<<<<<<< HEAD
-    '''
-=======
-    """
->>>>>>> 2ecd8678
+    """
     Internal helper method to create an instance of the vSphere API client.
     Please provide username and password to authenticate.
 
@@ -236,11 +227,7 @@
     domain,
     verify_ssl=True,
 ):
-<<<<<<< HEAD
-    '''
-=======
-    """
->>>>>>> 2ecd8678
+    """
     Internal method to authenticate with a vCenter server or ESX/ESXi host
     and return the service instance object.
     """
@@ -271,22 +258,14 @@
             raise salt.exceptions.CommandExecutionError(err_msg)
     else:
         raise salt.exceptions.CommandExecutionError(
-<<<<<<< HEAD
-            "Unsupported mechanism: '{0}'".format(mechanism)
-=======
             "Unsupported mechanism: '{}'".format(mechanism)
->>>>>>> 2ecd8678
         )
 
     log.trace(
         "Connecting using the '%s' mechanism, with username '%s'", mechanism, username,
     )
     default_msg = (
-<<<<<<< HEAD
-        "Could not connect to host '{0}'. "
-=======
         "Could not connect to host '{}'. "
->>>>>>> 2ecd8678
         "Please check the debug log for more information.".format(host)
     )
 
@@ -336,11 +315,7 @@
                 pwd=password,
                 protocol=protocol,
                 port=port,
-<<<<<<< HEAD
-                sslContext=getattr(ssl, '_create_unverified_context', getattr(ssl, '_create_stdlib_context'))(),
-=======
                 sslContext=ssl._create_unverified_context(),
->>>>>>> 2ecd8678
                 b64token=token,
                 mechanism=mechanism,
             )
@@ -427,11 +402,7 @@
     domain=None,
     verify_ssl=True,
 ):
-<<<<<<< HEAD
-    '''
-=======
-    """
->>>>>>> 2ecd8678
+    """
     Authenticate with a vCenter server or ESX/ESXi host and return the service instance object.
 
     host
@@ -462,17 +433,10 @@
 
     domain
         Kerberos user domain. Required if mechanism is ``sspi``
-<<<<<<< HEAD
-=======
 
     verify_ssl
         Verify the SSL certificate. Default: True
     """
->>>>>>> 2ecd8678
-
-    verify_ssl
-        Verify the SSL certificate. Default: True
-    '''
     if protocol is None:
         protocol = "https"
     if port is None:
