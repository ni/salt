# -*- coding: utf-8 -*-
"""
    :copyright: Copyright 2017 by the SaltStack Team, see AUTHORS for more details.
    :license: Apache 2.0, see LICENSE for more details.


    salt.utils.versions
    ~~~~~~~~~~~~~~~~~~~

    Version parsing based on distutils.version which works under python 3
    because on python 3 you can no longer compare strings against integers.
"""

# Import Python libs
from __future__ import absolute_import, print_function, unicode_literals

import contextlib
import datetime
import inspect
import logging
import numbers
import sys
import warnings

# pylint: disable=blacklisted-module,no-name-in-module
from distutils.version import LooseVersion as _LooseVersion
from distutils.version import StrictVersion as _StrictVersion

# Import Salt libs
import salt.version

# Import 3rd-party libs
from salt.ext import six

# pylint: enable=blacklisted-module,no-name-in-module


log = logging.getLogger(__name__)


class StrictVersion(_StrictVersion):
    def parse(self, vstring):
        _StrictVersion.parse(self, vstring)

    def _cmp(self, other):
        if isinstance(other, six.string_types):
            other = StrictVersion(other)
        return _StrictVersion._cmp(self, other)


class LooseVersion(_LooseVersion):
    def parse(self, vstring):
        _LooseVersion.parse(self, vstring)

        if six.PY3:
            # Convert every part of the version to string in order to be able to compare
            self._str_version = [
                six.text_type(vp).zfill(8) if isinstance(vp, int) else vp
                for vp in self.version
            ]

    if six.PY3:

        def _cmp(self, other):
            if isinstance(other, six.string_types):
                other = LooseVersion(other)

            string_in_version = False
            for part in self.version + other.version:
                if not isinstance(part, int):
                    string_in_version = True
                    break

            if string_in_version is False:
                return _LooseVersion._cmp(self, other)

            # If we reached this far, it means at least a part of the version contains a string
            # In python 3, strings and integers are not comparable
            if self._str_version == other._str_version:
                return 0
            if self._str_version < other._str_version:
                return -1
            if self._str_version > other._str_version:
                return 1


def _format_warning(message, category, filename, lineno, line=None):
    """
    Replacement for warnings.formatwarning that disables the echoing of
    the 'line' parameter.
    """
    return "{}:{}: {}: {}\n".format(filename, lineno, category.__name__, message)


@contextlib.contextmanager
def _patched_format_warning():
    if six.PY2:
        saved = warnings.formatwarning
        warnings.formatwarning = _format_warning
        yield
        warnings.formatwarning = saved
    else:
        # Under Py3 we no longer have to patch warnings.formatwarning
        yield


def warn_until(
    version,
    message,
    category=DeprecationWarning,
    stacklevel=None,
    _version_info_=None,
    _dont_call_warnings=False,
):
    """
    Helper function to raise a warning, by default, a ``DeprecationWarning``,
    until the provided ``version``, after which, a ``RuntimeError`` will
    be raised to remind the developers to remove the warning because the
    target version has been reached.

    :param version: The version info or name after which the warning becomes a
                    ``RuntimeError``. For example ``(0, 17)`` or ``Hydrogen``
                    or an instance of :class:`salt.version.SaltStackVersion`.
    :param message: The warning message to be displayed.
    :param category: The warning class to be thrown, by default
                     ``DeprecationWarning``
    :param stacklevel: There should be no need to set the value of
                       ``stacklevel``. Salt should be able to do the right thing.
    :param _version_info_: In order to reuse this function for other SaltStack
                           projects, they need to be able to provide the
                           version info to compare to.
    :param _dont_call_warnings: This parameter is used just to get the
                                functionality until the actual error is to be
                                issued. When we're only after the salt version
                                checks to raise a ``RuntimeError``.
    """
    if not isinstance(
        version, (tuple, six.string_types, salt.version.SaltStackVersion)
    ):
        raise RuntimeError(
            "The 'version' argument should be passed as a tuple, string or "
            "an instance of 'salt.version.SaltStackVersion'."
        )
    elif isinstance(version, tuple):
        version = salt.version.SaltStackVersion(*version)
    elif isinstance(version, six.string_types):
        version = salt.version.SaltStackVersion.from_name(version)

    if stacklevel is None:
        # Attribute the warning to the calling function, not to warn_until()
        stacklevel = 2

    if _version_info_ is None:
        _version_info_ = salt.version.__version_info__

    _version_ = salt.version.SaltStackVersion(*_version_info_)

    if _version_ >= version:
        caller = inspect.getframeinfo(sys._getframe(stacklevel - 1))
        raise RuntimeError(
            "The warning triggered on filename '{filename}', line number "
            "{lineno}, is supposed to be shown until version "
            "{until_version} is released. Current version is now "
            "{salt_version}. Please remove the warning.".format(
                filename=caller.filename,
                lineno=caller.lineno,
                until_version=version.formatted_version,
                salt_version=_version_.formatted_version,
            ),
        )

    if _dont_call_warnings is False:
        with _patched_format_warning():
            warnings.warn(
                message.format(version=version.formatted_version),
                category,
                stacklevel=stacklevel,
            )


def warn_until_date(
    date,
    message,
    category=DeprecationWarning,
    stacklevel=None,
    _current_date=None,
    _dont_call_warnings=False,
):
    """
    Helper function to raise a warning, by default, a ``DeprecationWarning``,
    until the provided ``date``, after which, a ``RuntimeError`` will
    be raised to remind the developers to remove the warning because the
    target date has been reached.

    :param date: A ``datetime.date`` or ``datetime.datetime`` instance.
    :param message: The warning message to be displayed.
    :param category: The warning class to be thrown, by default
                     ``DeprecationWarning``
    :param stacklevel: There should be no need to set the value of
                       ``stacklevel``. Salt should be able to do the right thing.
    :param _dont_call_warnings: This parameter is used just to get the
                                functionality until the actual error is to be
                                issued. When we're only after the date
                                checks to raise a ``RuntimeError``.
    """
    _strptime_fmt = "%Y%m%d"
    if not isinstance(date, (six.string_types, datetime.date, datetime.datetime)):
        raise RuntimeError(
            "The 'date' argument should be passed as a 'datetime.date()' or "
            "'datetime.datetime()' objects or as string parserable by "
            "'datetime.datetime.strptime()' with the following format '{}'.".format(
                _strptime_fmt
            )
        )
    elif isinstance(date, six.text_type):
        date = datetime.datetime.strptime(date, _strptime_fmt)

    # We're really not interested in the time
    if isinstance(date, datetime.datetime):
        date = date.date()

    if stacklevel is None:
        # Attribute the warning to the calling function, not to warn_until_date()
        stacklevel = 2

    today = _current_date or datetime.datetime.utcnow().date()
    if today >= date:
        caller = inspect.getframeinfo(sys._getframe(stacklevel - 1))
        raise RuntimeError(
            "{message} This warning(now exception) triggered on "
            "filename '{filename}', line number {lineno}, is "
            "supposed to be shown until {date}. Today is {today}. "
            "Please remove the warning.".format(
                message=message.format(date=date.isoformat(), today=today.isoformat()),
                filename=caller.filename,
                lineno=caller.lineno,
                date=date.isoformat(),
                today=today.isoformat(),
            ),
        )

    if _dont_call_warnings is False:
        with _patched_format_warning():
            warnings.warn(
                message.format(date=date.isoformat(), today=today.isoformat()),
                category,
                stacklevel=stacklevel,
            )


def kwargs_warn_until(
    kwargs,
    version,
    category=DeprecationWarning,
    stacklevel=None,
    _version_info_=None,
    _dont_call_warnings=False,
):
    """
    Helper function to raise a warning (by default, a ``DeprecationWarning``)
    when unhandled keyword arguments are passed to function, until the
    provided ``version_info``, after which, a ``RuntimeError`` will be raised
    to remind the developers to remove the ``**kwargs`` because the target
    version has been reached.
    This function is used to help deprecate unused legacy ``**kwargs`` that
    were added to function parameters lists to preserve backwards compatibility
    when removing a parameter. See
    :ref:`the deprecation development docs <deprecations>`
    for the modern strategy for deprecating a function parameter.

    :param kwargs: The caller's ``**kwargs`` argument value (a ``dict``).
    :param version: The version info or name after which the warning becomes a
                    ``RuntimeError``. For example ``(0, 17)`` or ``Hydrogen``
                    or an instance of :class:`salt.version.SaltStackVersion`.
    :param category: The warning class to be thrown, by default
                     ``DeprecationWarning``
    :param stacklevel: There should be no need to set the value of
                       ``stacklevel``. Salt should be able to do the right thing.
    :param _version_info_: In order to reuse this function for other SaltStack
                           projects, they need to be able to provide the
                           version info to compare to.
    :param _dont_call_warnings: This parameter is used just to get the
                                functionality until the actual error is to be
                                issued. When we're only after the salt version
                                checks to raise a ``RuntimeError``.
    """
    if not isinstance(
        version, (tuple, six.string_types, salt.version.SaltStackVersion)
    ):
        raise RuntimeError(
            "The 'version' argument should be passed as a tuple, string or "
            "an instance of 'salt.version.SaltStackVersion'."
        )
    elif isinstance(version, tuple):
        version = salt.version.SaltStackVersion(*version)
    elif isinstance(version, six.string_types):
        version = salt.version.SaltStackVersion.from_name(version)

    if stacklevel is None:
        # Attribute the warning to the calling function,
        # not to kwargs_warn_until() or warn_until()
        stacklevel = 3

    if _version_info_ is None:
        _version_info_ = salt.version.__version_info__

    _version_ = salt.version.SaltStackVersion(*_version_info_)

    if kwargs or _version_.info >= version.info:
        arg_names = ", ".join("'{0}'".format(key) for key in kwargs)
        warn_until(
            version,
            message="The following parameter(s) have been deprecated and "
            "will be removed in '{0}': {1}.".format(version.string, arg_names),
            category=category,
            stacklevel=stacklevel,
            _version_info_=_version_.info,
            _dont_call_warnings=_dont_call_warnings,
        )


def version_cmp(pkg1, pkg2, ignore_epoch=False):
    """
    Compares two version strings using salt.utils.versions.LooseVersion. This
    is a fallback for providers which don't have a version comparison utility
    built into them.  Return -1 if version1 < version2, 0 if version1 ==
    version2, and 1 if version1 > version2. Return None if there was a problem
    making the comparison.
    """
    normalize = (
        lambda x: six.text_type(x).split(":", 1)[-1]
        if ignore_epoch
        else six.text_type(x)
    )
    pkg1 = normalize(pkg1)
    pkg2 = normalize(pkg2)

    try:
        # pylint: disable=no-member
        if LooseVersion(pkg1) < LooseVersion(pkg2):
            return -1
        elif LooseVersion(pkg1) == LooseVersion(pkg2):
            return 0
        elif LooseVersion(pkg1) > LooseVersion(pkg2):
            return 1
    except Exception as exc:  # pylint: disable=broad-except
        log.exception(exc)
    return None


def compare(ver1="", oper="==", ver2="", cmp_func=None, ignore_epoch=False):
    """
    Compares two version numbers. Accepts a custom function to perform the
    cmp-style version comparison, otherwise uses version_cmp().
<<<<<<< HEAD
    '''
    cmp_map = {'<<': (-1,), '<': (-1,), '<=': (-1, 0), '==': (0,),
               '>=': (0, 1), '>': (1,), '>>': (1,)}
    if oper not in ('!=',) and oper not in cmp_map:
        log.error('Invalid operator \'%s\' for version comparison', oper)
=======
    """
    cmp_map = {"<": (-1,), "<=": (-1, 0), "==": (0,), ">=": (0, 1), ">": (1,)}
    if oper not in ("!=",) and oper not in cmp_map:
        log.error("Invalid operator '%s' for version comparison", oper)
>>>>>>> 2ecd8678
        return False

    if cmp_func is None:
        cmp_func = version_cmp

    cmp_result = cmp_func(ver1, ver2, ignore_epoch=ignore_epoch)
    if cmp_result is None:
        return False

    # Check if integer/long
    if not isinstance(cmp_result, numbers.Integral):
        log.error("The version comparison function did not return an " "integer/long.")
        return False

    if oper == "!=":
        return cmp_result not in cmp_map["=="]
    else:
        # Gracefully handle cmp_result not in (-1, 0, 1).
        if cmp_result < -1:
            cmp_result = -1
        elif cmp_result > 1:
            cmp_result = 1

        return cmp_result in cmp_map[oper]


def check_boto_reqs(
    boto_ver=None, boto3_ver=None, botocore_ver=None, check_boto=True, check_boto3=True
):
    """
    Checks for the version of various required boto libs in one central location. Most
    boto states and modules rely on a single version of the boto, boto3, or botocore libs.
    However, some require newer versions of any of these dependencies. This function allows
    the module to pass in a version to override the default minimum required version.

    This function is useful in centralizing checks for ``__virtual__()`` functions in the
    various, and many, boto modules and states.

    boto_ver
        The minimum required version of the boto library. Defaults to ``2.0.0``.

    boto3_ver
        The minimum required version of the boto3 library. Defaults to ``1.2.6``.

    botocore_ver
        The minimum required version of the botocore library. Defaults to ``1.3.23``.

    check_boto
        Boolean defining whether or not to check for boto deps. This defaults to ``True`` as
        most boto modules/states rely on boto, but some do not.

    check_boto3
        Boolean defining whether or not to check for boto3 (and therefore botocore) deps.
        This defaults to ``True`` as most boto modules/states rely on boto3/botocore, but
        some do not.
    """
    if check_boto is True:
        try:
            # Late import so we can only load these for this function
            import boto

            has_boto = True
        except ImportError:
            has_boto = False

        if boto_ver is None:
            boto_ver = "2.0.0"

        if not has_boto or version_cmp(boto.__version__, boto_ver) == -1:
            return False, "A minimum version of boto {0} is required.".format(boto_ver)

    if check_boto3 is True:
        try:
            # Late import so we can only load these for this function
            import boto3
            import botocore

            has_boto3 = True
        except ImportError:
            has_boto3 = False

        # boto_s3_bucket module requires boto3 1.2.6 and botocore 1.3.23 for
        # idempotent ACL operations via the fix in https://github.com/boto/boto3/issues/390
        if boto3_ver is None:
            boto3_ver = "1.2.6"
        if botocore_ver is None:
            botocore_ver = "1.3.23"

        if not has_boto3 or version_cmp(boto3.__version__, boto3_ver) == -1:
            return (
                False,
                "A minimum version of boto3 {0} is required.".format(boto3_ver),
            )
        elif version_cmp(botocore.__version__, botocore_ver) == -1:
            return (
                False,
                "A minimum version of botocore {0} is required".format(botocore_ver),
            )

    return True<|MERGE_RESOLUTION|>--- conflicted
+++ resolved
@@ -352,18 +352,10 @@
     """
     Compares two version numbers. Accepts a custom function to perform the
     cmp-style version comparison, otherwise uses version_cmp().
-<<<<<<< HEAD
-    '''
-    cmp_map = {'<<': (-1,), '<': (-1,), '<=': (-1, 0), '==': (0,),
-               '>=': (0, 1), '>': (1,), '>>': (1,)}
-    if oper not in ('!=',) and oper not in cmp_map:
-        log.error('Invalid operator \'%s\' for version comparison', oper)
-=======
-    """
-    cmp_map = {"<": (-1,), "<=": (-1, 0), "==": (0,), ">=": (0, 1), ">": (1,)}
+    """
+    cmp_map = {"<<": (-1,), "<": (-1,), "<=": (-1, 0), "==": (0,), ">=": (0, 1), ">": (1,), ">>": (1,)}
     if oper not in ("!=",) and oper not in cmp_map:
         log.error("Invalid operator '%s' for version comparison", oper)
->>>>>>> 2ecd8678
         return False
 
     if cmp_func is None:
