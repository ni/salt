--- conflicted
+++ resolved
@@ -634,15 +634,10 @@
         make sure everyone has checked back in.
         '''
         try:
-<<<<<<< HEAD
+            if expr is None:
+                expr = ''
             check_func = getattr(self, '_check_{0}_minions'.format(tgt_type), None)
             if tgt_type in ('grain',
-=======
-            if expr is None:
-                expr = ''
-            check_func = getattr(self, '_check_{0}_minions'.format(expr_form), None)
-            if expr_form in ('grain',
->>>>>>> 89dc86e2
                              'grain_pcre',
                              'pillar',
                              'pillar_pcre',
