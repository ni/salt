--- conflicted
+++ resolved
@@ -107,14 +107,6 @@
             index, saltenv
         )
     if os.path.isabs(path):
-<<<<<<< HEAD
-        return ('The path passed in {0} is not relative to the environment '
-                '{1}').format(path, saltenv)
-    root = __opts__['file_roots'][saltenv][index]
-    dest = os.path.join(root, path)
-    if not salt.utils.verify.clean_path(root, dest, subdir=True):
-        return 'Invalid path: {}'.format(path)
-=======
         return (
             "The path passed in {0} is not relative to the environment " "{1}"
         ).format(path, saltenv)
@@ -122,7 +114,6 @@
     dest = os.path.join(root, path)
     if not salt.utils.verify.clean_path(root, dest, subdir=True):
         return "Invalid path: {}".format(path)
->>>>>>> 2ecd8678
     dest_dir = os.path.dirname(dest)
     if not os.path.isdir(dest_dir):
         os.makedirs(dest_dir)
