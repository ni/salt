--- conflicted
+++ resolved
@@ -99,14 +99,6 @@
             index, saltenv
         )
     if os.path.isabs(path):
-<<<<<<< HEAD
-        return ('The path passed in {0} is not relative to the environment '
-                '{1}').format(path, saltenv)
-    roots_dir = __opts__['pillar_roots'][saltenv][index]
-    dest = os.path.join(roots_dir, path)
-    if not salt.utils.verify.clean_path(roots_dir, dest):
-        return 'Invalid path'
-=======
         return "The path passed in {} is not relative to the environment " "{}".format(
             path, saltenv
         )
@@ -115,7 +107,6 @@
     if not salt.utils.verify.clean_path(roots_dir, dest):
         return "Invalid path"
     dest = os.path.join(__opts__["pillar_roots"][saltenv][index], path)
->>>>>>> 2ecd8678
     dest_dir = os.path.dirname(dest)
     if not os.path.isdir(dest_dir):
         os.makedirs(dest_dir)
