# -*- coding: utf-8 -*-
"""
Manage the master configuration file
"""
from __future__ import absolute_import, print_function, unicode_literals

# Import python libs
import logging
import os

# Import salt libs
import salt.config
import salt.utils.files
import salt.utils.verify
import salt.utils.yaml
import salt.utils.verify

# Import 3rd-party libs
from salt.ext import six

log = logging.getLogger(__name__)


def values():
    """
    Return the raw values of the config file
    """
    data = salt.config.master_config(__opts__["conf_file"])
    return data


def apply(key, value):
    """
    Set a single key

    .. note::

        This will strip comments from your config file
    """
    path = __opts__["conf_file"]
    if os.path.isdir(path):
        path = os.path.join(path, "master")
    data = values()
    data[key] = value
    with salt.utils.files.fopen(path, "w+") as fp_:
        salt.utils.yaml.safe_dump(data, default_flow_style=False)


def update_config(file_name, yaml_contents):
    """
    Update master config with
    ``yaml_contents``.

    Writes ``yaml_contents`` to a file named
    ``file_name.conf`` under the folder
    specified by ``default_include``.
    This folder is named ``master.d`` by
    default. Please look at
    :conf_master:`include-configuration`
    for more information.

    Example low data:

    .. code-block:: python

        data = {
            'username': 'salt',
            'password': 'salt',
            'fun': 'config.update_config',
            'file_name': 'gui',
            'yaml_contents': {'id': 1},
            'client': 'wheel',
            'eauth': 'pam',
        }
    """
    file_name = "{0}{1}".format(file_name, ".conf")
    dir_path = os.path.join(
        __opts__["config_dir"], os.path.dirname(__opts__["default_include"])
    )
    try:
<<<<<<< HEAD
        yaml_out = salt.utils.yaml.safe_dump(
            yaml_contents,
            default_flow_style=False,
        )
=======
        yaml_out = salt.utils.yaml.safe_dump(yaml_contents, default_flow_style=False,)
>>>>>>> 2ecd8678

        if not os.path.exists(dir_path):
            log.debug("Creating directory %s", dir_path)
            os.makedirs(dir_path, 0o755)

        file_path = os.path.join(dir_path, file_name)
        if not salt.utils.verify.clean_path(dir_path, file_path):
<<<<<<< HEAD
            return 'Invalid path'

        with salt.utils.files.fopen(file_path, 'w') as fp_:
=======
            return "Invalid path"

        with salt.utils.files.fopen(file_path, "w") as fp_:
>>>>>>> 2ecd8678
            fp_.write(yaml_out)

        return "Wrote {0}".format(file_name)
    except (IOError, OSError, salt.utils.yaml.YAMLError, ValueError) as err:
        return six.text_type(err)<|MERGE_RESOLUTION|>--- conflicted
+++ resolved
@@ -78,14 +78,7 @@
         __opts__["config_dir"], os.path.dirname(__opts__["default_include"])
     )
     try:
-<<<<<<< HEAD
-        yaml_out = salt.utils.yaml.safe_dump(
-            yaml_contents,
-            default_flow_style=False,
-        )
-=======
         yaml_out = salt.utils.yaml.safe_dump(yaml_contents, default_flow_style=False,)
->>>>>>> 2ecd8678
 
         if not os.path.exists(dir_path):
             log.debug("Creating directory %s", dir_path)
@@ -93,15 +86,9 @@
 
         file_path = os.path.join(dir_path, file_name)
         if not salt.utils.verify.clean_path(dir_path, file_path):
-<<<<<<< HEAD
-            return 'Invalid path'
-
-        with salt.utils.files.fopen(file_path, 'w') as fp_:
-=======
             return "Invalid path"
 
         with salt.utils.files.fopen(file_path, "w") as fp_:
->>>>>>> 2ecd8678
             fp_.write(yaml_out)
 
         return "Wrote {0}".format(file_name)
