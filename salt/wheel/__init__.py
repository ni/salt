--- conflicted
+++ resolved
@@ -120,14 +120,6 @@
                 'password': 'saltdev',
             })
             {'jid': '20131219224744416681', 'tag': 'salt/wheel/20131219224744416681'}
-<<<<<<< HEAD
-        '''
-        fun = low.get("fun")
-        return self.asynchronous(fun, low, local=False)
-
-    def cmd(self, fun, arg=None, pub_data=None, kwarg=None, print_event=True, full_return=False):  # pylint: disable=useless-super-delegation
-        '''
-=======
         """
         fun = low.get("fun")
         return self.asynchronous(fun, low, local=False)
@@ -142,7 +134,6 @@
         full_return=False,
     ):  # pylint: disable=useless-super-delegation
         """
->>>>>>> 2ecd8678
         Execute a function
 
         .. code-block:: python
