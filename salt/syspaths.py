--- conflicted
+++ resolved
@@ -21,46 +21,12 @@
 from __future__ import absolute_import
 import sys
 import os.path
-<<<<<<< HEAD
-import logging
-log = logging.getLogger(__name__)
-if 'SETUP_DIRNAME' in globals():
-    # This is from the exec() call in Salt's setup.py
-    THIS_FILE = os.path.join(SETUP_DIRNAME, 'salt', 'syspaths.py')  # pylint: disable=E0602
-else:
-    THIS_FILE = __file__
-=======
 
 __PLATFORM = sys.platform.lower()
->>>>>>> 9d0fe5b1
-
-# These defaults won't changes and are not to be overridden
-INSTALL_DIR = os.path.dirname(os.path.realpath(THIS_FILE))
-CLOUD_DIR = os.path.join(INSTALL_DIR, 'cloud')
-BOOTSTRAP = os.path.join(CLOUD_DIR, 'deploy', 'bootstrap-salt.sh')
 
 try:
     # Let's try loading the system paths from the generated module at
     # installation time.
-<<<<<<< HEAD
-    from salt._syspaths import (  # pylint: disable=W0611,E0611,import-error
-        ROOT_DIR,                 # because pylint thinks that _syspaths is an
-        CONFIG_DIR,               # attribute of salt.__init__
-        CACHE_DIR,
-        SOCK_DIR,
-        SRV_ROOT_DIR,
-        BASE_FILE_ROOTS_DIR,
-        BASE_PILLAR_ROOTS_DIR,
-        BASE_MASTER_ROOTS_DIR,
-        LOGS_DIR,
-        PIDFILE_DIR,
-    )
-except ImportError as error:
-    log.debug('Error importing salt._syspaths with exception {0}'.format(error))
-    # The installation time was not generated, let's define the default values
-    __platform = sys.platform.lower()
-    if __platform.startswith('win'):
-=======
     import salt._syspaths as __generated_syspaths  # pylint: disable=no-name-in-module
 except ImportError:
     class __generated_syspaths(object):
@@ -96,7 +62,6 @@
 if ROOT_DIR is None:
     # The installation time value was not provided, let's define the default
     if __PLATFORM.startswith('win'):
->>>>>>> 9d0fe5b1
         ROOT_DIR = r'c:\salt' or '/'
     else:
         ROOT_DIR = '/'
@@ -139,9 +104,6 @@
 LOGS_DIR = __generated_syspaths.LOGS_DIR
 if LOGS_DIR is None:
     LOGS_DIR = os.path.join(ROOT_DIR, 'var', 'log', 'salt')
-<<<<<<< HEAD
-    PIDFILE_DIR = os.path.join(ROOT_DIR, 'var', 'run')
-=======
 
 PIDFILE_DIR = __generated_syspaths.PIDFILE_DIR
 if PIDFILE_DIR is None:
@@ -162,5 +124,4 @@
     'INSTALL_DIR',
     'CLOUD_DIR',
     'BOOTSTRAP'
-]
->>>>>>> 9d0fe5b1
+]