# -*- coding: utf-8 -*-
'''
The static grains, these are the core, or built in grains.

When grains are loaded they are not loaded in the same way that modules are
loaded, grain functions are detected and executed, the functions MUST
return a dict which will be applied to the main grains dict. This module
will always be executed first, so that any grains loaded here in the core
module can be overwritten just by returning dict keys with the same value
as those returned here
'''

# Import python libs
from __future__ import absolute_import, print_function, unicode_literals
import os
import socket
import sys
import re
import platform
import logging
import locale
import uuid
from errno import EACCES, EPERM
import datetime

__proxyenabled__ = ['*']
__FQDN__ = None

# Extend the default list of supported distros. This will be used for the
# /etc/DISTRO-release checking that is part of linux_distribution()
from platform import _supported_dists
_supported_dists += ('arch', 'mageia', 'meego', 'vmware', 'bluewhite64',
                     'slamd64', 'ovs', 'system', 'mint', 'oracle', 'void')

# linux_distribution deprecated in py3.7
try:
    from platform import linux_distribution
except ImportError:
    from distro import linux_distribution

# Import salt libs
import salt.exceptions
import salt.log
import salt.utils.dns
import salt.utils.files
import salt.utils.network
import salt.utils.path
import salt.utils.platform
import salt.utils.pkg.rpm
from salt.ext import six
from salt.ext.six.moves import range

if salt.utils.platform.is_windows():
    import salt.utils.win_osinfo

# Solve the Chicken and egg problem where grains need to run before any
# of the modules are loaded and are generally available for any usage.
import salt.modules.cmdmod
import salt.modules.smbios

__salt__ = {
    'cmd.run': salt.modules.cmdmod._run_quiet,
    'cmd.retcode': salt.modules.cmdmod._retcode_quiet,
    'cmd.run_all': salt.modules.cmdmod._run_all_quiet,
    'smbios.records': salt.modules.smbios.records,
    'smbios.get': salt.modules.smbios.get,
}
log = logging.getLogger(__name__)

HAS_WMI = False
if salt.utils.platform.is_windows():
    # attempt to import the python wmi module
    # the Windows minion uses WMI for some of its grains
    try:
        import wmi  # pylint: disable=import-error
        import salt.utils.winapi
        import win32api
        import salt.utils.win_reg
        HAS_WMI = True
    except ImportError:
        log.exception(
            'Unable to import Python wmi module, some core grains '
            'will be missing'
        )

HAS_UNAME = True
if not hasattr(os, 'uname'):
    HAS_UNAME = False

_INTERFACES = {}


def _windows_cpudata():
    '''
    Return some CPU information on Windows minions
    '''
    # Provides:
    #   num_cpus
    #   cpu_model
    grains = {}
    if 'NUMBER_OF_PROCESSORS' in os.environ:
        # Cast to int so that the logic isn't broken when used as a
        # conditional in templating. Also follows _linux_cpudata()
        try:
            grains['num_cpus'] = int(os.environ['NUMBER_OF_PROCESSORS'])
        except ValueError:
            grains['num_cpus'] = 1
    grains['cpu_model'] = salt.utils.win_reg.read_value(
        hive="HKEY_LOCAL_MACHINE",
        key="HARDWARE\\DESCRIPTION\\System\\CentralProcessor\\0",
        vname="ProcessorNameString").get('vdata')
    return grains


def _linux_cpudata():
    '''
    Return some CPU information for Linux minions
    '''
    # Provides:
    #   num_cpus
    #   cpu_model
    #   cpu_flags
    grains = {}
    cpuinfo = '/proc/cpuinfo'
    # Parse over the cpuinfo file
    if os.path.isfile(cpuinfo):
        with salt.utils.files.fopen(cpuinfo, 'r') as _fp:
            for line in _fp:
                comps = line.split(':')
                if not len(comps) > 1:
                    continue
                key = comps[0].strip()
                val = comps[1].strip()
                if key == 'processor':
                    grains['num_cpus'] = int(val) + 1
                elif key == 'model name':
                    grains['cpu_model'] = val
                elif key == 'flags':
                    grains['cpu_flags'] = val.split()
                elif key == 'Features':
                    grains['cpu_flags'] = val.split()
                # ARM support - /proc/cpuinfo
                #
                # Processor       : ARMv6-compatible processor rev 7 (v6l)
                # BogoMIPS        : 697.95
                # Features        : swp half thumb fastmult vfp edsp java tls
                # CPU implementer : 0x41
                # CPU architecture: 7
                # CPU variant     : 0x0
                # CPU part        : 0xb76
                # CPU revision    : 7
                #
                # Hardware        : BCM2708
                # Revision        : 0002
                # Serial          : 00000000
                elif key == 'Processor':
                    grains['cpu_model'] = val.split('-')[0]
                    grains['num_cpus'] = 1
    if 'num_cpus' not in grains:
        grains['num_cpus'] = 0
    if 'cpu_model' not in grains:
        grains['cpu_model'] = 'Unknown'
    if 'cpu_flags' not in grains:
        grains['cpu_flags'] = []
    return grains


def _linux_gpu_data():
    '''
    num_gpus: int
    gpus:
      - vendor: nvidia|amd|ati|...
        model: string
    '''
    if __opts__.get('enable_lspci', True) is False:
        return {}

    if __opts__.get('enable_gpu_grains', True) is False:
        return {}

    lspci = salt.utils.path.which('lspci')
    if not lspci:
        log.debug(
            'The `lspci` binary is not available on the system. GPU grains '
            'will not be available.'
        )
        return {}

    # dominant gpu vendors to search for (MUST be lowercase for matching below)
    known_vendors = ['nvidia', 'amd', 'ati', 'intel']
    gpu_classes = ('vga compatible controller', '3d controller')

    devs = []
    try:
        lspci_out = __salt__['cmd.run']('{0} -vmm'.format(lspci))

        cur_dev = {}
        error = False
        # Add a blank element to the lspci_out.splitlines() list,
        # otherwise the last device is not evaluated as a cur_dev and ignored.
        lspci_list = lspci_out.splitlines()
        lspci_list.append('')
        for line in lspci_list:
            # check for record-separating empty lines
            if line == '':
                if cur_dev.get('Class', '').lower() in gpu_classes:
                    devs.append(cur_dev)
                cur_dev = {}
                continue
            if re.match(r'^\w+:\s+.*', line):
                key, val = line.split(':', 1)
                cur_dev[key.strip()] = val.strip()
            else:
                error = True
                log.debug('Unexpected lspci output: \'%s\'', line)

        if error:
            log.warning(
                'Error loading grains, unexpected linux_gpu_data output, '
                'check that you have a valid shell configured and '
                'permissions to run lspci command'
            )
    except OSError:
        pass

    gpus = []
    for gpu in devs:
        vendor_strings = gpu['Vendor'].lower().split()
        # default vendor to 'unknown', overwrite if we match a known one
        vendor = 'unknown'
        for name in known_vendors:
            # search for an 'expected' vendor name in the list of strings
            if name in vendor_strings:
                vendor = name
                break
        gpus.append({'vendor': vendor, 'model': gpu['Device']})

    grains = {}
    grains['num_gpus'] = len(gpus)
    grains['gpus'] = gpus
    return grains


def _netbsd_gpu_data():
    '''
    num_gpus: int
    gpus:
      - vendor: nvidia|amd|ati|...
        model: string
    '''
    known_vendors = ['nvidia', 'amd', 'ati', 'intel', 'cirrus logic', 'vmware']

    gpus = []
    try:
        pcictl_out = __salt__['cmd.run']('pcictl pci0 list')

        for line in pcictl_out.splitlines():
            for vendor in known_vendors:
                vendor_match = re.match(
                    r'[0-9:]+ ({0}) (.+) \(VGA .+\)'.format(vendor),
                    line,
                    re.IGNORECASE
                )
                if vendor_match:
                    gpus.append({'vendor': vendor_match.group(1), 'model': vendor_match.group(2)})
    except OSError:
        pass

    grains = {}
    grains['num_gpus'] = len(gpus)
    grains['gpus'] = gpus
    return grains


def _osx_gpudata():
    '''
    num_gpus: int
    gpus:
      - vendor: nvidia|amd|ati|...
        model: string
    '''

    gpus = []
    try:
        pcictl_out = __salt__['cmd.run']('system_profiler SPDisplaysDataType')

        for line in pcictl_out.splitlines():
            fieldname, _, fieldval = line.partition(': ')
            if fieldname.strip() == "Chipset Model":
                vendor, _, model = fieldval.partition(' ')
                vendor = vendor.lower()
                gpus.append({'vendor': vendor, 'model': model})

    except OSError:
        pass

    grains = {}
    grains['num_gpus'] = len(gpus)
    grains['gpus'] = gpus
    return grains


def _bsd_cpudata(osdata):
    '''
    Return CPU information for BSD-like systems
    '''
    # Provides:
    #   cpuarch
    #   num_cpus
    #   cpu_model
    #   cpu_flags
    sysctl = salt.utils.path.which('sysctl')
    arch = salt.utils.path.which('arch')
    cmds = {}

    if sysctl:
        cmds.update({
            'num_cpus': '{0} -n hw.ncpu'.format(sysctl),
            'cpuarch': '{0} -n hw.machine'.format(sysctl),
            'cpu_model': '{0} -n hw.model'.format(sysctl),
        })

    if arch and osdata['kernel'] == 'OpenBSD':
        cmds['cpuarch'] = '{0} -s'.format(arch)

    if osdata['kernel'] == 'Darwin':
        cmds['cpu_model'] = '{0} -n machdep.cpu.brand_string'.format(sysctl)
        cmds['cpu_flags'] = '{0} -n machdep.cpu.features'.format(sysctl)

    grains = dict([(k, __salt__['cmd.run'](v)) for k, v in six.iteritems(cmds)])

    if 'cpu_flags' in grains and isinstance(grains['cpu_flags'], six.string_types):
        grains['cpu_flags'] = grains['cpu_flags'].split(' ')

    if osdata['kernel'] == 'NetBSD':
        grains['cpu_flags'] = []
        for line in __salt__['cmd.run']('cpuctl identify 0').splitlines():
            cpu_match = re.match(r'cpu[0-9]:\ features[0-9]?\ .+<(.+)>', line)
            if cpu_match:
                flag = cpu_match.group(1).split(',')
                grains['cpu_flags'].extend(flag)

    if osdata['kernel'] == 'FreeBSD' and os.path.isfile('/var/run/dmesg.boot'):
        grains['cpu_flags'] = []
        # TODO: at least it needs to be tested for BSD other then FreeBSD
        with salt.utils.files.fopen('/var/run/dmesg.boot', 'r') as _fp:
            cpu_here = False
            for line in _fp:
                if line.startswith('CPU: '):
                    cpu_here = True  # starts CPU descr
                    continue
                if cpu_here:
                    if not line.startswith(' '):
                        break  # game over
                    if 'Features' in line:
                        start = line.find('<')
                        end = line.find('>')
                        if start > 0 and end > 0:
                            flag = line[start + 1:end].split(',')
                            grains['cpu_flags'].extend(flag)
    try:
        grains['num_cpus'] = int(grains['num_cpus'])
    except ValueError:
        grains['num_cpus'] = 1

    return grains


def _sunos_cpudata():
    '''
    Return the CPU information for Solaris-like systems
    '''
    # Provides:
    #   cpuarch
    #   num_cpus
    #   cpu_model
    #   cpu_flags
    grains = {}
    grains['cpu_flags'] = []

    grains['cpuarch'] = __salt__['cmd.run']('isainfo -k')
    psrinfo = '/usr/sbin/psrinfo 2>/dev/null'
    grains['num_cpus'] = len(__salt__['cmd.run'](psrinfo, python_shell=True).splitlines())
    kstat_info = 'kstat -p cpu_info:*:*:brand'
    for line in __salt__['cmd.run'](kstat_info).splitlines():
        match = re.match(r'(\w+:\d+:\w+\d+:\w+)\s+(.+)', line)
        if match:
            grains['cpu_model'] = match.group(2)
    isainfo = 'isainfo -n -v'
    for line in __salt__['cmd.run'](isainfo).splitlines():
        match = re.match(r'^\s+(.+)', line)
        if match:
            cpu_flags = match.group(1).split()
            grains['cpu_flags'].extend(cpu_flags)

    return grains


def _aix_cpudata():
    '''
    Return CPU information for AIX systems
    '''
    # Provides:
    #   cpuarch
    #   num_cpus
    #   cpu_model
    #   cpu_flags
    grains = {}
    cmd = salt.utils.path.which('prtconf')
    if cmd:
        data = __salt__['cmd.run']('{0}'.format(cmd)) + os.linesep
        for dest, regstring in (('cpuarch', r'(?im)^\s*Processor\s+Type:\s+(\S+)'),
                                ('cpu_flags', r'(?im)^\s*Processor\s+Version:\s+(\S+)'),
                                ('cpu_model', r'(?im)^\s*Processor\s+Implementation\s+Mode:\s+(.*)'),
                                ('num_cpus', r'(?im)^\s*Number\s+Of\s+Processors:\s+(\S+)')):
            for regex in [re.compile(r) for r in [regstring]]:
                res = regex.search(data)
                if res and len(res.groups()) >= 1:
                    grains[dest] = res.group(1).strip().replace("'", '')
    else:
        log.error('The \'prtconf\' binary was not found in $PATH.')
    return grains


def _linux_memdata():
    '''
    Return the memory information for Linux-like systems
    '''
    grains = {'mem_total': 0, 'swap_total': 0}

    meminfo = '/proc/meminfo'
    if os.path.isfile(meminfo):
        with salt.utils.files.fopen(meminfo, 'r') as ifile:
            for line in ifile:
                comps = line.rstrip('\n').split(':')
                if not len(comps) > 1:
                    continue
                if comps[0].strip() == 'MemTotal':
                    # Use floor division to force output to be an integer
                    grains['mem_total'] = int(comps[1].split()[0]) // 1024
                if comps[0].strip() == 'SwapTotal':
                    # Use floor division to force output to be an integer
                    grains['swap_total'] = int(comps[1].split()[0]) // 1024
    return grains


def _osx_memdata():
    '''
    Return the memory information for BSD-like systems
    '''
    grains = {'mem_total': 0, 'swap_total': 0}

    sysctl = salt.utils.path.which('sysctl')
    if sysctl:
        mem = __salt__['cmd.run']('{0} -n hw.memsize'.format(sysctl))
        swap_total = __salt__['cmd.run']('{0} -n vm.swapusage'.format(sysctl)).split()[2].replace(',', '.')
        if swap_total.endswith('K'):
            _power = 2**10
        elif swap_total.endswith('M'):
            _power = 2**20
        elif swap_total.endswith('G'):
            _power = 2**30
        swap_total = float(swap_total[:-1]) * _power

        grains['mem_total'] = int(mem) // 1024 // 1024
        grains['swap_total'] = int(swap_total) // 1024 // 1024
    return grains


def _bsd_memdata(osdata):
    '''
    Return the memory information for BSD-like systems
    '''
    grains = {'mem_total': 0, 'swap_total': 0}

    sysctl = salt.utils.path.which('sysctl')
    if sysctl:
        mem = __salt__['cmd.run']('{0} -n hw.physmem'.format(sysctl))
        if osdata['kernel'] == 'NetBSD' and mem.startswith('-'):
            mem = __salt__['cmd.run']('{0} -n hw.physmem64'.format(sysctl))
        grains['mem_total'] = int(mem) // 1024 // 1024

        if osdata['kernel'] in ['OpenBSD', 'NetBSD']:
            swapctl = salt.utils.path.which('swapctl')
            swap_data = __salt__['cmd.run']('{0} -sk'.format(swapctl))
            if swap_data == 'no swap devices configured':
                swap_total = 0
            else:
                swap_total = swap_data.split(' ')[1]
        else:
            swap_total = __salt__['cmd.run']('{0} -n vm.swap_total'.format(sysctl))
        grains['swap_total'] = int(swap_total) // 1024 // 1024
    return grains


def _sunos_memdata():
    '''
    Return the memory information for SunOS-like systems
    '''
    grains = {'mem_total': 0, 'swap_total': 0}

    prtconf = '/usr/sbin/prtconf 2>/dev/null'
    for line in __salt__['cmd.run'](prtconf, python_shell=True).splitlines():
        comps = line.split(' ')
        if comps[0].strip() == 'Memory' and comps[1].strip() == 'size:':
            grains['mem_total'] = int(comps[2].strip())

    swap_cmd = salt.utils.path.which('swap')
    swap_data = __salt__['cmd.run']('{0} -s'.format(swap_cmd)).split()
    try:
        swap_avail = int(swap_data[-2][:-1])
        swap_used = int(swap_data[-4][:-1])
        swap_total = (swap_avail + swap_used) // 1024
    except ValueError:
        swap_total = None
    grains['swap_total'] = swap_total
    return grains


def _aix_memdata():
    '''
    Return the memory information for AIX systems
    '''
    grains = {'mem_total': 0, 'swap_total': 0}
    prtconf = salt.utils.path.which('prtconf')
    if prtconf:
        for line in __salt__['cmd.run'](prtconf, python_shell=True).splitlines():
            comps = [x for x in line.strip().split(' ') if x]
            if len(comps) > 2 and 'Memory' in comps[0] and 'Size' in comps[1]:
                grains['mem_total'] = int(comps[2])
                break
    else:
        log.error('The \'prtconf\' binary was not found in $PATH.')

    swap_cmd = salt.utils.path.which('swap')
    if swap_cmd:
        swap_data = __salt__['cmd.run']('{0} -s'.format(swap_cmd)).split()
        try:
            swap_total = (int(swap_data[-2]) + int(swap_data[-6])) * 4
        except ValueError:
            swap_total = None
        grains['swap_total'] = swap_total
    else:
        log.error('The \'swap\' binary was not found in $PATH.')
    return grains


def _windows_memdata():
    '''
    Return the memory information for Windows systems
    '''
    grains = {'mem_total': 0}
    # get the Total Physical memory as reported by msinfo32
    tot_bytes = win32api.GlobalMemoryStatusEx()['TotalPhys']
    # return memory info in gigabytes
    grains['mem_total'] = int(tot_bytes / (1024 ** 2))
    return grains


def _memdata(osdata):
    '''
    Gather information about the system memory
    '''
    # Provides:
    #   mem_total
    #   swap_total, for supported systems.
    grains = {'mem_total': 0}
    if osdata['kernel'] == 'Linux':
        grains.update(_linux_memdata())
    elif osdata['kernel'] in ('FreeBSD', 'OpenBSD', 'NetBSD'):
        grains.update(_bsd_memdata(osdata))
    elif osdata['kernel'] == 'Darwin':
        grains.update(_osx_memdata())
    elif osdata['kernel'] == 'SunOS':
        grains.update(_sunos_memdata())
    elif osdata['kernel'] == 'AIX':
        grains.update(_aix_memdata())
    elif osdata['kernel'] == 'Windows' and HAS_WMI:
        grains.update(_windows_memdata())
    return grains


def _aix_get_machine_id():
    '''
    Parse the output of lsattr -El sys0 for os_uuid
    '''
    grains = {}
    cmd = salt.utils.path.which('lsattr')
    if cmd:
        data = __salt__['cmd.run']('{0} -El sys0'.format(cmd)) + os.linesep
        uuid_regexes = [re.compile(r'(?im)^\s*os_uuid\s+(\S+)\s+(.*)')]
        for regex in uuid_regexes:
            res = regex.search(data)
            if res and len(res.groups()) >= 1:
                grains['machine_id'] = res.group(1).strip()
                break
    else:
        log.error('The \'lsattr\' binary was not found in $PATH.')
    return grains


def _windows_virtual(osdata):
    '''
    Returns what type of virtual hardware is under the hood, kvm or physical
    '''
    # Provides:
    #   virtual
    #   virtual_subtype
    grains = dict()
    if osdata['kernel'] != 'Windows':
        return grains

    grains['virtual'] = 'physical'

    # It is possible that the 'manufacturer' and/or 'productname' grains
    # exist but have a value of None.
    manufacturer = osdata.get('manufacturer', '')
    if manufacturer is None:
        manufacturer = ''
    productname = osdata.get('productname', '')
    if productname is None:
        productname = ''

    if 'QEMU' in manufacturer:
        # FIXME: Make this detect between kvm or qemu
        grains['virtual'] = 'kvm'
    if 'Bochs' in manufacturer:
        grains['virtual'] = 'kvm'
    # Product Name: (oVirt) www.ovirt.org
    # Red Hat Community virtualization Project based on kvm
    elif 'oVirt' in productname:
        grains['virtual'] = 'kvm'
        grains['virtual_subtype'] = 'oVirt'
    # Red Hat Enterprise Virtualization
    elif 'RHEV Hypervisor' in productname:
        grains['virtual'] = 'kvm'
        grains['virtual_subtype'] = 'rhev'
    # Product Name: VirtualBox
    elif 'VirtualBox' in productname:
        grains['virtual'] = 'VirtualBox'
    # Product Name: VMware Virtual Platform
    elif 'VMware Virtual Platform' in productname:
        grains['virtual'] = 'VMware'
    # Manufacturer: Microsoft Corporation
    # Product Name: Virtual Machine
    elif 'Microsoft' in manufacturer and \
         'Virtual Machine' in productname:
        grains['virtual'] = 'VirtualPC'
    # Manufacturer: Parallels Software International Inc.
    elif 'Parallels Software' in manufacturer:
        grains['virtual'] = 'Parallels'
    # Apache CloudStack
    elif 'CloudStack KVM Hypervisor' in productname:
        grains['virtual'] = 'kvm'
        grains['virtual_subtype'] = 'cloudstack'
    return grains


def _virtual(osdata):
    '''
    Returns what type of virtual hardware is under the hood, kvm or physical
    '''
    # This is going to be a monster, if you are running a vm you can test this
    # grain with please submit patches!
    # Provides:
    #   virtual
    #   virtual_subtype
    grains = {'virtual': 'physical'}

    # Skip the below loop on platforms which have none of the desired cmds
    # This is a temporary measure until we can write proper virtual hardware
    # detection.
    skip_cmds = ('AIX',)

    # list of commands to be executed to determine the 'virtual' grain
    _cmds = ['systemd-detect-virt', 'virt-what', 'dmidecode']
    # test first for virt-what, which covers most of the desired functionality
    # on most platforms
    if not salt.utils.platform.is_windows() and osdata['kernel'] not in skip_cmds:
        if salt.utils.path.which('virt-what'):
            _cmds = ['virt-what']
        else:
            log.debug(
                'Please install \'virt-what\' to improve results of the '
                '\'virtual\' grain.'
            )
    # Check if enable_lspci is True or False
    if __opts__.get('enable_lspci', True) is True:
        # /proc/bus/pci does not exists, lspci will fail
        if os.path.exists('/proc/bus/pci'):
            _cmds += ['lspci']

    # Add additional last resort commands
    if osdata['kernel'] in skip_cmds:
        _cmds = ()

    # Quick backout for BrandZ (Solaris LX Branded zones)
    # Don't waste time trying other commands to detect the virtual grain
    if HAS_UNAME and osdata['kernel'] == 'Linux' and 'BrandZ virtual linux' in os.uname():
        grains['virtual'] = 'zone'
        return grains

    failed_commands = set()
    for command in _cmds:
        args = []
        if osdata['kernel'] == 'Darwin':
            command = 'system_profiler'
            args = ['SPDisplaysDataType']
        elif osdata['kernel'] == 'SunOS':
            virtinfo = salt.utils.path.which('virtinfo')
            if virtinfo:
                try:
                    ret = __salt__['cmd.run_all']('{0} -a'.format(virtinfo))
                except salt.exceptions.CommandExecutionError:
                    if salt.log.is_logging_configured():
                        failed_commands.add(virtinfo)
                else:
                    if ret['stdout'].endswith('not supported'):
                        command = 'prtdiag'
                    else:
                        command = 'virtinfo'
            else:
                command = 'prtdiag'

        cmd = salt.utils.path.which(command)

        if not cmd:
            continue

        cmd = '{0} {1}'.format(cmd, ' '.join(args))

        try:
            ret = __salt__['cmd.run_all'](cmd)

            if ret['retcode'] > 0:
                if salt.log.is_logging_configured():
                    # systemd-detect-virt always returns > 0 on non-virtualized
                    # systems
                    # prtdiag only works in the global zone, skip if it fails
                    if salt.utils.platform.is_windows() or 'systemd-detect-virt' in cmd or 'prtdiag' in cmd:
                        continue
                    failed_commands.add(command)
                continue
        except salt.exceptions.CommandExecutionError:
            if salt.log.is_logging_configured():
                if salt.utils.platform.is_windows():
                    continue
                failed_commands.add(command)
            continue

        output = ret['stdout']
        if command == "system_profiler":
            macoutput = output.lower()
            if '0x1ab8' in macoutput:
                grains['virtual'] = 'Parallels'
            if 'parallels' in macoutput:
                grains['virtual'] = 'Parallels'
            if 'vmware' in macoutput:
                grains['virtual'] = 'VMware'
            if '0x15ad' in macoutput:
                grains['virtual'] = 'VMware'
            if 'virtualbox' in macoutput:
                grains['virtual'] = 'VirtualBox'
            # Break out of the loop so the next log message is not issued
            break
        elif command == 'systemd-detect-virt':
            if output in ('qemu', 'kvm', 'oracle', 'xen', 'bochs', 'chroot', 'uml', 'systemd-nspawn'):
                grains['virtual'] = output
                break
            elif 'vmware' in output:
                grains['virtual'] = 'VMware'
                break
            elif 'microsoft' in output:
                grains['virtual'] = 'VirtualPC'
                break
            elif 'lxc' in output:
                grains['virtual'] = 'LXC'
                break
            elif 'systemd-nspawn' in output:
                grains['virtual'] = 'LXC'
                break
        elif command == 'virt-what':
            if output in ('kvm', 'qemu', 'uml', 'xen', 'lxc'):
                grains['virtual'] = output
                break
            elif 'vmware' in output:
                grains['virtual'] = 'VMware'
                break
            elif 'parallels' in output:
                grains['virtual'] = 'Parallels'
                break
            elif 'hyperv' in output:
                grains['virtual'] = 'HyperV'
                break
        elif command == 'dmidecode':
            # Product Name: VirtualBox
            if 'Vendor: QEMU' in output:
                # FIXME: Make this detect between kvm or qemu
                grains['virtual'] = 'kvm'
            if 'Manufacturer: QEMU' in output:
                grains['virtual'] = 'kvm'
            if 'Vendor: Bochs' in output:
                grains['virtual'] = 'kvm'
            if 'Manufacturer: Bochs' in output:
                grains['virtual'] = 'kvm'
            if 'BHYVE' in output:
                grains['virtual'] = 'bhyve'
            # Product Name: (oVirt) www.ovirt.org
            # Red Hat Community virtualization Project based on kvm
            elif 'Manufacturer: oVirt' in output:
                grains['virtual'] = 'kvm'
                grains['virtual_subtype'] = 'ovirt'
            # Red Hat Enterprise Virtualization
            elif 'Product Name: RHEV Hypervisor' in output:
                grains['virtual'] = 'kvm'
                grains['virtual_subtype'] = 'rhev'
            elif 'VirtualBox' in output:
                grains['virtual'] = 'VirtualBox'
            # Product Name: VMware Virtual Platform
            elif 'VMware' in output:
                grains['virtual'] = 'VMware'
            # Manufacturer: Microsoft Corporation
            # Product Name: Virtual Machine
            elif ': Microsoft' in output and 'Virtual Machine' in output:
                grains['virtual'] = 'VirtualPC'
            # Manufacturer: Parallels Software International Inc.
            elif 'Parallels Software' in output:
                grains['virtual'] = 'Parallels'
            elif 'Manufacturer: Google' in output:
                grains['virtual'] = 'kvm'
            # Proxmox KVM
            elif 'Vendor: SeaBIOS' in output:
                grains['virtual'] = 'kvm'
            # Break out of the loop, lspci parsing is not necessary
            break
        elif command == 'lspci':
            # dmidecode not available or the user does not have the necessary
            # permissions
            model = output.lower()
            if 'vmware' in model:
                grains['virtual'] = 'VMware'
            # 00:04.0 System peripheral: InnoTek Systemberatung GmbH
            #         VirtualBox Guest Service
            elif 'virtualbox' in model:
                grains['virtual'] = 'VirtualBox'
            elif 'qemu' in model:
                grains['virtual'] = 'kvm'
            elif 'virtio' in model:
                grains['virtual'] = 'kvm'
            # Break out of the loop so the next log message is not issued
            break
        elif command == 'prtdiag':
            model = output.lower().split("\n")[0]
            if 'vmware' in model:
                grains['virtual'] = 'VMware'
            elif 'virtualbox' in model:
                grains['virtual'] = 'VirtualBox'
            elif 'qemu' in model:
                grains['virtual'] = 'kvm'
            elif 'joyent smartdc hvm' in model:
                grains['virtual'] = 'kvm'
            break
        elif command == 'virtinfo':
            grains['virtual'] = 'LDOM'
            break
    else:
        if osdata['kernel'] not in skip_cmds:
            log.debug(
                'All tools for virtual hardware identification failed to '
                'execute because they do not exist on the system running this '
                'instance or the user does not have the necessary permissions '
                'to execute them. Grains output might not be accurate.'
            )

    choices = ('Linux', 'HP-UX')
    isdir = os.path.isdir
    sysctl = salt.utils.path.which('sysctl')
    if osdata['kernel'] in choices:
        if os.path.isdir('/proc'):
            try:
                self_root = os.stat('/')
                init_root = os.stat('/proc/1/root/.')
                if self_root != init_root:
                    grains['virtual_subtype'] = 'chroot'
            except (IOError, OSError):
                pass
        if isdir('/proc/vz'):
            if os.path.isfile('/proc/vz/version'):
                grains['virtual'] = 'openvzhn'
            elif os.path.isfile('/proc/vz/veinfo'):
                grains['virtual'] = 'openvzve'
                # a posteriori, it's expected for these to have failed:
                failed_commands.discard('lspci')
                failed_commands.discard('dmidecode')
        # Provide additional detection for OpenVZ
        if os.path.isfile('/proc/self/status'):
            with salt.utils.files.fopen('/proc/self/status') as status_file:
                vz_re = re.compile(r'^envID:\s+(\d+)$')
                for line in status_file:
                    vz_match = vz_re.match(line.rstrip('\n'))
                    if vz_match and int(vz_match.groups()[0]) != 0:
                        grains['virtual'] = 'openvzve'
                    elif vz_match and int(vz_match.groups()[0]) == 0:
                        grains['virtual'] = 'openvzhn'
        if isdir('/proc/sys/xen') or \
                isdir('/sys/bus/xen') or isdir('/proc/xen'):
            if os.path.isfile('/proc/xen/xsd_kva'):
                # Tested on CentOS 5.3 / 2.6.18-194.26.1.el5xen
                # Tested on CentOS 5.4 / 2.6.18-164.15.1.el5xen
                grains['virtual_subtype'] = 'Xen Dom0'
            else:
                if osdata.get('productname', '') == 'HVM domU':
                    # Requires dmidecode!
                    grains['virtual_subtype'] = 'Xen HVM DomU'
                elif os.path.isfile('/proc/xen/capabilities') and \
                        os.access('/proc/xen/capabilities', os.R_OK):
                    with salt.utils.files.fopen('/proc/xen/capabilities') as fhr:
                        if 'control_d' not in fhr.read():
                            # Tested on CentOS 5.5 / 2.6.18-194.3.1.el5xen
                            grains['virtual_subtype'] = 'Xen PV DomU'
                        else:
                            # Shouldn't get to this, but just in case
                            grains['virtual_subtype'] = 'Xen Dom0'
                # Tested on Fedora 10 / 2.6.27.30-170.2.82 with xen
                # Tested on Fedora 15 / 2.6.41.4-1 without running xen
                elif isdir('/sys/bus/xen'):
                    if 'xen:' in __salt__['cmd.run']('dmesg').lower():
                        grains['virtual_subtype'] = 'Xen PV DomU'
                    elif os.path.isfile('/sys/bus/xen/drivers/xenconsole'):
                        # An actual DomU will have the xenconsole driver
                        grains['virtual_subtype'] = 'Xen PV DomU'
            # If a Dom0 or DomU was detected, obviously this is xen
            if 'dom' in grains.get('virtual_subtype', '').lower():
                grains['virtual'] = 'xen'
        # Check container type after hypervisors, to avoid variable overwrite on containers running in virtual environment.
        if os.path.isfile('/proc/1/cgroup'):
            try:
                with salt.utils.files.fopen('/proc/1/cgroup', 'r') as fhr:
                    fhr_contents = fhr.read()
                if ':/lxc/' in fhr_contents:
                    grains['virtual_subtype'] = 'LXC'
                else:
                    if any(x in fhr_contents
                           for x in (':/system.slice/docker', ':/docker/',
                                     ':/docker-ce/')):
                        grains['virtual_subtype'] = 'Docker'
            except IOError:
                pass
        if os.path.isfile('/proc/cpuinfo'):
            with salt.utils.files.fopen('/proc/cpuinfo', 'r') as fhr:
                if 'QEMU Virtual CPU' in fhr.read():
                    grains['virtual'] = 'kvm'
        if os.path.isfile('/sys/devices/virtual/dmi/id/product_name'):
            try:
                with salt.utils.files.fopen('/sys/devices/virtual/dmi/id/product_name', 'r') as fhr:
                    output = salt.utils.stringutils.to_unicode(fhr.read(), errors='replace')
                    if 'VirtualBox' in output:
                        grains['virtual'] = 'VirtualBox'
                    elif 'RHEV Hypervisor' in output:
                        grains['virtual'] = 'kvm'
                        grains['virtual_subtype'] = 'rhev'
                    elif 'oVirt Node' in output:
                        grains['virtual'] = 'kvm'
                        grains['virtual_subtype'] = 'ovirt'
                    elif 'Google' in output:
                        grains['virtual'] = 'gce'
                    elif 'BHYVE' in output:
                        grains['virtual'] = 'bhyve'
            except IOError:
                pass
    elif osdata['kernel'] == 'FreeBSD':
        kenv = salt.utils.path.which('kenv')
        if kenv:
            product = __salt__['cmd.run'](
                '{0} smbios.system.product'.format(kenv)
            )
            maker = __salt__['cmd.run'](
                '{0} smbios.system.maker'.format(kenv)
            )
            if product.startswith('VMware'):
                grains['virtual'] = 'VMware'
            if product.startswith('VirtualBox'):
                grains['virtual'] = 'VirtualBox'
            if maker.startswith('Xen'):
                grains['virtual_subtype'] = '{0} {1}'.format(maker, product)
                grains['virtual'] = 'xen'
            if maker.startswith('Microsoft') and product.startswith('Virtual'):
                grains['virtual'] = 'VirtualPC'
            if maker.startswith('OpenStack'):
                grains['virtual'] = 'OpenStack'
            if maker.startswith('Bochs'):
                grains['virtual'] = 'kvm'
        if sysctl:
            hv_vendor = __salt__['cmd.run']('{0} hw.hv_vendor'.format(sysctl))
            model = __salt__['cmd.run']('{0} hw.model'.format(sysctl))
            jail = __salt__['cmd.run'](
                '{0} -n security.jail.jailed'.format(sysctl)
            )
            if 'bhyve' in hv_vendor:
                grains['virtual'] = 'bhyve'
            if jail == '1':
                grains['virtual_subtype'] = 'jail'
            if 'QEMU Virtual CPU' in model:
                grains['virtual'] = 'kvm'
    elif osdata['kernel'] == 'OpenBSD':
        if 'manufacturer' in osdata:
            if osdata['manufacturer'] in ['QEMU', 'Red Hat', 'Joyent']:
                grains['virtual'] = 'kvm'
            if osdata['manufacturer'] == 'OpenBSD':
                grains['virtual'] = 'vmm'
    elif osdata['kernel'] == 'SunOS':
        if grains['virtual'] == 'LDOM':
            roles = []
            for role in ('control', 'io', 'root', 'service'):
                subtype_cmd = '{0} -c current get -H -o value {1}-role'.format(cmd, role)
                ret = __salt__['cmd.run_all']('{0}'.format(subtype_cmd))
                if ret['stdout'] == 'true':
                    roles.append(role)
            if roles:
                grains['virtual_subtype'] = roles
        else:
            # Check if it's a "regular" zone. (i.e. Solaris 10/11 zone)
            zonename = salt.utils.path.which('zonename')
            if zonename:
                zone = __salt__['cmd.run']('{0}'.format(zonename))
                if zone != 'global':
                    grains['virtual'] = 'zone'
            # Check if it's a branded zone (i.e. Solaris 8/9 zone)
            if isdir('/.SUNWnative'):
                grains['virtual'] = 'zone'
    elif osdata['kernel'] == 'NetBSD':
        if sysctl:
            if 'QEMU Virtual CPU' in __salt__['cmd.run'](
                    '{0} -n machdep.cpu_brand'.format(sysctl)):
                grains['virtual'] = 'kvm'
            elif 'invalid' not in __salt__['cmd.run'](
                    '{0} -n machdep.xen.suspend'.format(sysctl)):
                grains['virtual'] = 'Xen PV DomU'
            elif 'VMware' in __salt__['cmd.run'](
                    '{0} -n machdep.dmi.system-vendor'.format(sysctl)):
                grains['virtual'] = 'VMware'
            # NetBSD has Xen dom0 support
            elif __salt__['cmd.run'](
                    '{0} -n machdep.idle-mechanism'.format(sysctl)) == 'xen':
                if os.path.isfile('/var/run/xenconsoled.pid'):
                    grains['virtual_subtype'] = 'Xen Dom0'

    for command in failed_commands:
        log.info(
            "Although '%s' was found in path, the current user "
            'cannot execute it. Grains output might not be '
            'accurate.', command
        )
    return grains


def _ps(osdata):
    '''
    Return the ps grain
    '''
    grains = {}
    bsd_choices = ('FreeBSD', 'NetBSD', 'OpenBSD', 'MacOS')
    if osdata['os'] in bsd_choices:
        grains['ps'] = 'ps auxwww'
    elif osdata['os_family'] == 'Solaris':
        grains['ps'] = '/usr/ucb/ps auxwww'
    elif osdata['os'] == 'Windows':
        grains['ps'] = 'tasklist.exe'
    elif osdata.get('virtual', '') == 'openvzhn':
        grains['ps'] = (
            'ps -fH -p $(grep -l \"^envID:[[:space:]]*0\\$\" '
            '/proc/[0-9]*/status | sed -e \"s=/proc/\\([0-9]*\\)/.*=\\1=\")  '
            '| awk \'{ $7=\"\"; print }\''
        )
    elif osdata['os_family'] == 'AIX':
        grains['ps'] = '/usr/bin/ps auxww'
    elif osdata['os_family'] == 'NILinuxRT':
        grains['ps'] = 'ps -o user,pid,ppid,tty,time,comm'
    else:
        grains['ps'] = 'ps -efHww'
    return grains


def _clean_value(key, val):
    '''
    Clean out well-known bogus values.
    If it isn't clean (for example has value 'None'), return None.
    Otherwise, return the original value.

    NOTE: This logic also exists in the smbios module. This function is
          for use when not using smbios to retrieve the value.
    '''
    if (val is None or
            not len(val) or
            re.match('none', val, flags=re.IGNORECASE)):
        return None
    elif 'uuid' in key:
        # Try each version (1-5) of RFC4122 to check if it's actually a UUID
        for uuidver in range(1, 5):
            try:
                uuid.UUID(val, version=uuidver)
                return val
            except ValueError:
                continue
        log.trace('HW %s value %s is an invalid UUID', key, val.replace('\n', ' '))
        return None
    elif re.search('serial|part|version', key):
        # 'To be filled by O.E.M.
        # 'Not applicable' etc.
        # 'Not specified' etc.
        # 0000000, 1234567 etc.
        # begone!
        if (re.match(r'^[0]+$', val) or
                re.match(r'[0]?1234567[8]?[9]?[0]?', val) or
                re.search(r'sernum|part[_-]?number|specified|filled|applicable', val, flags=re.IGNORECASE)):
            return None
    elif re.search('asset|manufacturer', key):
        # AssetTag0. Manufacturer04. Begone.
        if re.search(r'manufacturer|to be filled|available|asset|^no(ne|t)', val, flags=re.IGNORECASE):
            return None
    else:
        # map unspecified, undefined, unknown & whatever to None
        if (re.search(r'to be filled', val, flags=re.IGNORECASE) or
                re.search(r'un(known|specified)|no(t|ne)? (asset|provided|defined|available|present|specified)',
                    val, flags=re.IGNORECASE)):
            return None
    return val


def _windows_os_release_grain(caption, product_type):
    '''
    helper function for getting the osrelease grain
    :return:
    '''
    # This creates the osrelease grain based on the Windows Operating
    # System Product Name. As long as Microsoft maintains a similar format
    # this should be future proof
    version = 'Unknown'
    release = ''
    if 'Server' in caption:
        for item in caption.split(' '):
            # If it's all digits, then it's version
            if re.match(r'\d+', item):
                version = item
            # If it starts with R and then numbers, it's the release
            # ie: R2
            if re.match(r'^R\d+$', item):
                release = item
        os_release = '{0}Server{1}'.format(version, release)
    else:
        for item in caption.split(' '):
            # If it's a number, decimal number, Thin or Vista, then it's the
            # version
            if re.match(r'^(\d+(\.\d+)?)|Thin|Vista|XP$', item):
                version = item
        os_release = version

    # If the version is still Unknown, revert back to the old way of getting
    # the os_release
    # https://github.com/saltstack/salt/issues/52339
    if os_release in ['Unknown']:
        os_release = platform.release()
        server = {'Vista': '2008Server',
                  '7': '2008ServerR2',
                  '8': '2012Server',
                  '8.1': '2012ServerR2',
                  '10': '2016Server'}

        # Starting with Python 2.7.12 and 3.5.2 the `platform.uname()`
        # function started reporting the Desktop version instead of the
        # Server version on # Server versions of Windows, so we need to look
        # those up. So, if you find a Server Platform that's a key in the
        # server dictionary, then lookup the actual Server Release.
        # (Product Type 1 is Desktop, Everything else is Server)
        if product_type > 1 and os_release in server:
            os_release = server[os_release]

    return os_release


def _windows_platform_data():
    '''
    Use the platform module for as much as we can.
    '''
    # Provides:
    #    kernelrelease
    #    kernelversion
    #    osversion
    #    osrelease
    #    osservicepack
    #    osmanufacturer
    #    manufacturer
    #    productname
    #    biosversion
    #    serialnumber
    #    osfullname
    #    timezone
    #    windowsdomain
    #    motherboard.productname
    #    motherboard.serialnumber
    #    virtual

    if not HAS_WMI:
        return {}

    with salt.utils.winapi.Com():
        wmi_c = wmi.WMI()
        # http://msdn.microsoft.com/en-us/library/windows/desktop/aa394102%28v=vs.85%29.aspx
        systeminfo = wmi_c.Win32_ComputerSystem()[0]
        # https://msdn.microsoft.com/en-us/library/aa394239(v=vs.85).aspx
        osinfo = wmi_c.Win32_OperatingSystem()[0]
        # http://msdn.microsoft.com/en-us/library/windows/desktop/aa394077(v=vs.85).aspx
        biosinfo = wmi_c.Win32_BIOS()[0]
        # http://msdn.microsoft.com/en-us/library/windows/desktop/aa394498(v=vs.85).aspx
        timeinfo = wmi_c.Win32_TimeZone()[0]

        # http://msdn.microsoft.com/en-us/library/windows/desktop/aa394072(v=vs.85).aspx
        motherboard = {'product': None,
                       'serial': None}
        try:
            motherboardinfo = wmi_c.Win32_BaseBoard()[0]
            motherboard['product'] = motherboardinfo.Product
            motherboard['serial'] = motherboardinfo.SerialNumber
        except IndexError:
            log.debug('Motherboard info not available on this system')

        kernel_version = platform.version()
        info = salt.utils.win_osinfo.get_os_version_info()

        service_pack = None
        if info['ServicePackMajor'] > 0:
            service_pack = ''.join(['SP', six.text_type(info['ServicePackMajor'])])

<<<<<<< HEAD
        # This creates the osrelease grain based on the Windows Operating
        # System Product Name. As long as Microsoft maintains a similar format
        # this should be future proof
        version = 'Unknown'
        release = ''
        if 'Server' in osinfo.Caption:
            for item in osinfo.Caption.split(' '):
                # If it's all digits, then it's version
                if re.match(r'\d+', item):
                    version = item
                # If it starts with R and then numbers, it's the release
                # ie: R2
                if re.match(r'^R\d+$', item):
                    release = item
            os_release = '{0}Server{1}'.format(version, release)
        elif 'Windows Embedded Standard' in osinfo.Caption:
            os_release = platform.release()
        else:
            for item in osinfo.Caption.split(' '):
                # If it's a number, decimal number, Thin or Vista, then it's the
                # version
                if re.match(r'^(\d+(\.\d+)?)|Thin|Vista$', item):
                    version = item
            os_release = version
=======
        os_release = _windows_os_release_grain(caption=osinfo.Caption,
                                               product_type=osinfo.ProductType)
>>>>>>> 8ba358a1

        grains = {
            'kernelrelease': _clean_value('kernelrelease', osinfo.Version),
            'kernelversion': _clean_value('kernelversion', kernel_version),
            'osversion': _clean_value('osversion', osinfo.Version),
            'osrelease': _clean_value('osrelease', os_release),
            'osservicepack': _clean_value('osservicepack', service_pack),
            'osmanufacturer': _clean_value('osmanufacturer', osinfo.Manufacturer),
            'manufacturer': _clean_value('manufacturer', systeminfo.Manufacturer),
            'productname': _clean_value('productname', systeminfo.Model),
            # bios name had a bunch of whitespace appended to it in my testing
            # 'PhoenixBIOS 4.0 Release 6.0     '
            'biosversion': _clean_value('biosversion', biosinfo.Name.strip()),
            'serialnumber': _clean_value('serialnumber', biosinfo.SerialNumber),
            'osfullname': _clean_value('osfullname', osinfo.Caption),
            'timezone': _clean_value('timezone', timeinfo.Description),
            'windowsdomain': _clean_value('windowsdomain', systeminfo.Domain),
            'motherboard': {
                'productname': _clean_value('motherboard.productname', motherboard['product']),
                'serialnumber': _clean_value('motherboard.serialnumber', motherboard['serial']),
            }
        }

        # test for virtualized environments
        # I only had VMware available so the rest are unvalidated
        if 'VRTUAL' in biosinfo.Version:  # (not a typo)
            grains['virtual'] = 'HyperV'
        elif 'A M I' in biosinfo.Version:
            grains['virtual'] = 'VirtualPC'
        elif 'VMware' in systeminfo.Model:
            grains['virtual'] = 'VMware'
        elif 'VirtualBox' in systeminfo.Model:
            grains['virtual'] = 'VirtualBox'
        elif 'Xen' in biosinfo.Version:
            grains['virtual'] = 'Xen'
            if 'HVM domU' in systeminfo.Model:
                grains['virtual_subtype'] = 'HVM domU'
        elif 'OpenStack' in systeminfo.Model:
            grains['virtual'] = 'OpenStack'

    return grains


def _osx_platform_data():
    '''
    Additional data for macOS systems
    Returns: A dictionary containing values for the following:
        - model_name
        - boot_rom_version
        - smc_version
        - system_serialnumber
    '''
    cmd = 'system_profiler SPHardwareDataType'
    hardware = __salt__['cmd.run'](cmd)

    grains = {}
    for line in hardware.splitlines():
        field_name, _, field_val = line.partition(': ')
        if field_name.strip() == "Model Name":
            key = 'model_name'
            grains[key] = _clean_value(key, field_val)
        if field_name.strip() == "Boot ROM Version":
            key = 'boot_rom_version'
            grains[key] = _clean_value(key, field_val)
        if field_name.strip() == "SMC Version (system)":
            key = 'smc_version'
            grains[key] = _clean_value(key, field_val)
        if field_name.strip() == "Serial Number (system)":
            key = 'system_serialnumber'
            grains[key] = _clean_value(key, field_val)

    return grains


def id_():
    '''
    Return the id
    '''
    return {'id': __opts__.get('id', '')}


_REPLACE_LINUX_RE = re.compile(r'\W(?:gnu/)?linux', re.IGNORECASE)

# This maps (at most) the first ten characters (no spaces, lowercased) of
# 'osfullname' to the 'os' grain that Salt traditionally uses.
# Please see os_data() and _supported_dists.
# If your system is not detecting properly it likely needs an entry here.
_OS_NAME_MAP = {
    'redhatente': 'RedHat',
    'gentoobase': 'Gentoo',
    'archarm': 'Arch ARM',
    'arch': 'Arch',
    'debian': 'Debian',
    'raspbian': 'Raspbian',
    'fedoraremi': 'Fedora',
    'chapeau': 'Chapeau',
    'korora': 'Korora',
    'amazonami': 'Amazon',
    'alt': 'ALT',
    'enterprise': 'OEL',
    'oracleserv': 'OEL',
    'cloudserve': 'CloudLinux',
    'cloudlinux': 'CloudLinux',
    'pidora': 'Fedora',
    'scientific': 'ScientificLinux',
    'synology': 'Synology',
    'nilrt': 'NILinuxRT',
    'poky': 'Poky',
    'manjaro': 'Manjaro',
    'manjarolin': 'Manjaro',
    'univention': 'Univention',
    'antergos': 'Antergos',
    'sles': 'SUSE',
    'void': 'Void',
    'slesexpand': 'RES',
    'linuxmint': 'Mint',
    'neon': 'KDE neon',
}

# Map the 'os' grain to the 'os_family' grain
# These should always be capitalized entries as the lookup comes
# post-_OS_NAME_MAP. If your system is having trouble with detection, please
# make sure that the 'os' grain is capitalized and working correctly first.
_OS_FAMILY_MAP = {
    'Ubuntu': 'Debian',
    'Fedora': 'RedHat',
    'Chapeau': 'RedHat',
    'Korora': 'RedHat',
    'FedBerry': 'RedHat',
    'CentOS': 'RedHat',
    'GoOSe': 'RedHat',
    'Scientific': 'RedHat',
    'Amazon': 'RedHat',
    'CloudLinux': 'RedHat',
    'OVS': 'RedHat',
    'OEL': 'RedHat',
    'XCP': 'RedHat',
    'XCP-ng': 'RedHat',
    'XenServer': 'RedHat',
    'RES': 'RedHat',
    'Sangoma': 'RedHat',
    'Mandrake': 'Mandriva',
    'ESXi': 'VMware',
    'Mint': 'Debian',
    'VMwareESX': 'VMware',
    'Bluewhite64': 'Bluewhite',
    'Slamd64': 'Slackware',
    'SLES': 'Suse',
    'SUSE Enterprise Server': 'Suse',
    'SUSE  Enterprise Server': 'Suse',
    'SLED': 'Suse',
    'openSUSE': 'Suse',
    'SUSE': 'Suse',
    'openSUSE Leap': 'Suse',
    'openSUSE Tumbleweed': 'Suse',
    'SLES_SAP': 'Suse',
    'Solaris': 'Solaris',
    'SmartOS': 'Solaris',
    'OmniOS': 'Solaris',
    'OpenIndiana Development': 'Solaris',
    'OpenIndiana': 'Solaris',
    'OpenSolaris Development': 'Solaris',
    'OpenSolaris': 'Solaris',
    'Oracle Solaris': 'Solaris',
    'Arch ARM': 'Arch',
    'Manjaro': 'Arch',
    'Antergos': 'Arch',
    'ALT': 'RedHat',
    'Trisquel': 'Debian',
    'GCEL': 'Debian',
    'Linaro': 'Debian',
    'elementary OS': 'Debian',
    'elementary': 'Debian',
    'Univention': 'Debian',
    'ScientificLinux': 'RedHat',
    'Raspbian': 'Debian',
    'Devuan': 'Debian',
    'antiX': 'Debian',
    'Kali': 'Debian',
    'neon': 'Debian',
    'Cumulus': 'Debian',
    'Deepin': 'Debian',
    'NILinuxRT': 'NILinuxRT',
    'KDE neon': 'Debian',
    'Void': 'Void',
    'IDMS': 'Debian',
    'AIX': 'AIX'
}

# Matches any possible format:
#     DISTRIB_ID="Ubuntu"
#     DISTRIB_ID='Mageia'
#     DISTRIB_ID=Fedora
#     DISTRIB_RELEASE='10.10'
#     DISTRIB_CODENAME='squeeze'
#     DISTRIB_DESCRIPTION='Ubuntu 10.10'
_LSB_REGEX = re.compile((
    '^(DISTRIB_(?:ID|RELEASE|CODENAME|DESCRIPTION))=(?:\'|")?'
    '([\\w\\s\\.\\-_]+)(?:\'|")?'
))


def _linux_bin_exists(binary):
    '''
    Does a binary exist in linux (depends on which, type, or whereis)
    '''
    for search_cmd in ('which', 'type -ap'):
        try:
            return __salt__['cmd.retcode'](
                '{0} {1}'.format(search_cmd, binary)
            ) == 0
        except salt.exceptions.CommandExecutionError:
            pass

    try:
        return len(__salt__['cmd.run_all'](
            'whereis -b {0}'.format(binary)
        )['stdout'].split()) > 1
    except salt.exceptions.CommandExecutionError:
        return False


def _get_interfaces():
    '''
    Provide a dict of the connected interfaces and their ip addresses
    '''

    global _INTERFACES
    if not _INTERFACES:
        _INTERFACES = salt.utils.network.interfaces()
    return _INTERFACES


def _parse_lsb_release():
    ret = {}
    try:
        log.trace('Attempting to parse /etc/lsb-release')
        with salt.utils.files.fopen('/etc/lsb-release') as ifile:
            for line in ifile:
                try:
                    key, value = _LSB_REGEX.match(line.rstrip('\n')).groups()[:2]
                except AttributeError:
                    pass
                else:
                    # Adds lsb_distrib_{id,release,codename,description}
                    ret['lsb_{0}'.format(key.lower())] = value.rstrip()
    except (IOError, OSError) as exc:
        log.trace('Failed to parse /etc/lsb-release: %s', exc)
    return ret


def _parse_os_release(*os_release_files):
    '''
    Parse os-release and return a parameter dictionary

    See http://www.freedesktop.org/software/systemd/man/os-release.html
    for specification of the file format.
    '''
    ret = {}
    for filename in os_release_files:
        try:
            with salt.utils.files.fopen(filename) as ifile:
                regex = re.compile('^([\\w]+)=(?:\'|")?(.*?)(?:\'|")?$')
                for line in ifile:
                    match = regex.match(line.strip())
                    if match:
                        # Shell special characters ("$", quotes, backslash,
                        # backtick) are escaped with backslashes
                        ret[match.group(1)] = re.sub(
                            r'\\([$"\'\\`])', r'\1', match.group(2)
                        )
            break
        except (IOError, OSError):
            pass

    return ret


def _parse_cpe_name(cpe):
    '''
    Parse CPE_NAME data from the os-release

    Info: https://csrc.nist.gov/projects/security-content-automation-protocol/scap-specifications/cpe

    :param cpe:
    :return:
    '''
    part = {
        'o': 'operating system',
        'h': 'hardware',
        'a': 'application',
    }
    ret = {}
    cpe = (cpe or '').split(':')
    if len(cpe) > 4 and cpe[0] == 'cpe':
        if cpe[1].startswith('/'):  # WFN to URI
            ret['vendor'], ret['product'], ret['version'] = cpe[2:5]
            ret['phase'] = cpe[5] if len(cpe) > 5 else None
            ret['part'] = part.get(cpe[1][1:])
        elif len(cpe) == 13 and cpe[1] == '2.3':  # WFN to a string
            ret['vendor'], ret['product'], ret['version'], ret['phase'] = [x if x != '*' else None for x in cpe[3:7]]
            ret['part'] = part.get(cpe[2])

    return ret


def os_data():
    '''
    Return grains pertaining to the operating system
    '''
    grains = {
        'num_gpus': 0,
        'gpus': [],
        }

    # Windows Server 2008 64-bit
    # ('Windows', 'MINIONNAME', '2008ServerR2', '6.1.7601', 'AMD64',
    #  'Intel64 Fam ily 6 Model 23 Stepping 6, GenuineIntel')
    # Ubuntu 10.04
    # ('Linux', 'MINIONNAME', '2.6.32-38-server',
    # '#83-Ubuntu SMP Wed Jan 4 11:26:59 UTC 2012', 'x86_64', '')

    # pylint: disable=unpacking-non-sequence
    (grains['kernel'], grains['nodename'],
     grains['kernelrelease'], grains['kernelversion'], grains['cpuarch'], _) = platform.uname()
    # pylint: enable=unpacking-non-sequence

    if salt.utils.platform.is_proxy():
        grains['kernel'] = 'proxy'
        grains['kernelrelease'] = 'proxy'
        grains['kernelversion'] = 'proxy'
        grains['osrelease'] = 'proxy'
        grains['os'] = 'proxy'
        grains['os_family'] = 'proxy'
        grains['osfullname'] = 'proxy'
    elif salt.utils.platform.is_windows():
        grains['os'] = 'Windows'
        grains['os_family'] = 'Windows'
        grains.update(_memdata(grains))
        grains.update(_windows_platform_data())
        grains.update(_windows_cpudata())
        grains.update(_windows_virtual(grains))
        grains.update(_ps(grains))

        if 'Server' in grains['osrelease']:
            osrelease_info = grains['osrelease'].split('Server', 1)
            osrelease_info[1] = osrelease_info[1].lstrip('R')
        else:
            osrelease_info = grains['osrelease'].split('.')

        for idx, value in enumerate(osrelease_info):
            if not value.isdigit():
                continue
            osrelease_info[idx] = int(value)
        grains['osrelease_info'] = tuple(osrelease_info)

        grains['osfinger'] = '{os}-{ver}'.format(
            os=grains['os'],
            ver=grains['osrelease'])

        grains['init'] = 'Windows'

        return grains
    elif salt.utils.platform.is_linux():
        # Add SELinux grain, if you have it
        if _linux_bin_exists('selinuxenabled'):
            log.trace('Adding selinux grains')
            grains['selinux'] = {}
            grains['selinux']['enabled'] = __salt__['cmd.retcode'](
                'selinuxenabled'
            ) == 0
            if _linux_bin_exists('getenforce'):
                grains['selinux']['enforced'] = __salt__['cmd.run'](
                    'getenforce'
                ).strip()

        # Add systemd grain, if you have it
        if _linux_bin_exists('systemctl') and _linux_bin_exists('localectl'):
            log.trace('Adding systemd grains')
            grains['systemd'] = {}
            systemd_info = __salt__['cmd.run'](
                'systemctl --version'
            ).splitlines()
            grains['systemd']['version'] = systemd_info[0].split()[1]
            grains['systemd']['features'] = systemd_info[1]

        # Add init grain
        grains['init'] = 'unknown'
        log.trace('Adding init grain')
        try:
            os.stat('/run/systemd/system')
            grains['init'] = 'systemd'
        except (OSError, IOError):
            try:
                with salt.utils.files.fopen('/proc/1/cmdline') as fhr:
                    init_cmdline = fhr.read().replace('\x00', ' ').split()
            except (IOError, OSError):
                pass
            else:
                try:
                    init_bin = salt.utils.path.which(init_cmdline[0])
                except IndexError:
                    # Emtpy init_cmdline
                    init_bin = None
                    log.warning('Unable to fetch data from /proc/1/cmdline')
                if init_bin is not None and init_bin.endswith('bin/init'):
                    supported_inits = (b'upstart', b'sysvinit', b'systemd')
                    edge_len = max(len(x) for x in supported_inits) - 1
                    try:
                        buf_size = __opts__['file_buffer_size']
                    except KeyError:
                        # Default to the value of file_buffer_size for the minion
                        buf_size = 262144
                    try:
                        with salt.utils.files.fopen(init_bin, 'rb') as fp_:
                            buf = True
                            edge = b''
                            buf = fp_.read(buf_size).lower()
                            while buf:
                                buf = edge + buf
                                for item in supported_inits:
                                    if item in buf:
                                        if six.PY3:
                                            item = item.decode('utf-8')
                                        grains['init'] = item
                                        buf = b''
                                        break
                                edge = buf[-edge_len:]
                                buf = fp_.read(buf_size).lower()
                    except (IOError, OSError) as exc:
                        log.error(
                            'Unable to read from init_bin (%s): %s',
                            init_bin, exc
                        )
                elif salt.utils.path.which('supervisord') in init_cmdline:
                    grains['init'] = 'supervisord'
                elif init_cmdline == ['runit']:
                    grains['init'] = 'runit'
                elif '/sbin/my_init' in init_cmdline:
                    # Phusion Base docker container use runit for srv mgmt, but
                    # my_init as pid1
                    grains['init'] = 'runit'
                else:
                    log.debug(
                        'Could not determine init system from command line: (%s)',
                        ' '.join(init_cmdline)
                    )

        # Add lsb grains on any distro with lsb-release. Note that this import
        # can fail on systems with lsb-release installed if the system package
        # does not install the python package for the python interpreter used by
        # Salt (i.e. python2 or python3)
        try:
            log.trace('Getting lsb_release distro information')
            import lsb_release  # pylint: disable=import-error
            release = lsb_release.get_distro_information()
            for key, value in six.iteritems(release):
                key = key.lower()
                lsb_param = 'lsb_{0}{1}'.format(
                    '' if key.startswith('distrib_') else 'distrib_',
                    key
                )
                grains[lsb_param] = value
        # Catch a NameError to workaround possible breakage in lsb_release
        # See https://github.com/saltstack/salt/issues/37867
        except (ImportError, NameError):
            # if the python library isn't available, try to parse
            # /etc/lsb-release using regex
            log.trace('lsb_release python bindings not available')
            grains.update(_parse_lsb_release())

            if grains.get('lsb_distrib_description', '').lower().startswith('antergos'):
                # Antergos incorrectly configures their /etc/lsb-release,
                # setting the DISTRIB_ID to "Arch". This causes the "os" grain
                # to be incorrectly set to "Arch".
                grains['osfullname'] = 'Antergos Linux'
            elif 'lsb_distrib_id' not in grains:
                log.trace(
                    'Failed to get lsb_distrib_id, trying to parse os-release'
                )
                os_release = _parse_os_release('/etc/os-release', '/usr/lib/os-release')
                if os_release:
                    if 'NAME' in os_release:
                        grains['lsb_distrib_id'] = os_release['NAME'].strip()
                    if 'VERSION_ID' in os_release:
                        grains['lsb_distrib_release'] = os_release['VERSION_ID']
                    if 'VERSION_CODENAME' in os_release:
                        grains['lsb_distrib_codename'] = os_release['VERSION_CODENAME']
                    elif 'PRETTY_NAME' in os_release:
                        codename = os_release['PRETTY_NAME']
                        # https://github.com/saltstack/salt/issues/44108
                        if os_release['ID'] == 'debian':
                            codename_match = re.search(r'\((\w+)\)$', codename)
                            if codename_match:
                                codename = codename_match.group(1)
                        grains['lsb_distrib_codename'] = codename
                    if 'CPE_NAME' in os_release:
                        cpe = _parse_cpe_name(os_release['CPE_NAME'])
                        if not cpe:
                            log.error('Broken CPE_NAME format in /etc/os-release!')
                        elif cpe.get('vendor', '').lower() in ['suse', 'opensuse']:
                            grains['os'] = "SUSE"
                            # openSUSE `osfullname` grain normalization
                            if os_release.get("NAME") == "openSUSE Leap":
                                grains['osfullname'] = "Leap"
                            elif os_release.get("VERSION") == "Tumbleweed":
                                grains['osfullname'] = os_release["VERSION"]
                            # Override VERSION_ID, if CPE_NAME around
                            if cpe.get('version') and cpe.get('vendor') == 'opensuse':  # Keep VERSION_ID for SLES
                                grains['lsb_distrib_release'] = cpe['version']

                elif os.path.isfile('/etc/SuSE-release'):
                    log.trace('Parsing distrib info from /etc/SuSE-release')
                    grains['lsb_distrib_id'] = 'SUSE'
                    version = ''
                    patch = ''
                    with salt.utils.files.fopen('/etc/SuSE-release') as fhr:
                        for line in fhr:
                            if 'enterprise' in line.lower():
                                grains['lsb_distrib_id'] = 'SLES'
                                grains['lsb_distrib_codename'] = re.sub(r'\(.+\)', '', line).strip()
                            elif 'version' in line.lower():
                                version = re.sub(r'[^0-9]', '', line)
                            elif 'patchlevel' in line.lower():
                                patch = re.sub(r'[^0-9]', '', line)
                    grains['lsb_distrib_release'] = version
                    if patch:
                        grains['lsb_distrib_release'] += '.' + patch
                        patchstr = 'SP' + patch
                        if grains['lsb_distrib_codename'] and patchstr not in grains['lsb_distrib_codename']:
                            grains['lsb_distrib_codename'] += ' ' + patchstr
                    if not grains.get('lsb_distrib_codename'):
                        grains['lsb_distrib_codename'] = 'n.a'
                elif os.path.isfile('/etc/altlinux-release'):
                    log.trace('Parsing distrib info from /etc/altlinux-release')
                    # ALT Linux
                    grains['lsb_distrib_id'] = 'altlinux'
                    with salt.utils.files.fopen('/etc/altlinux-release') as ifile:
                        # This file is symlinked to from:
                        #     /etc/fedora-release
                        #     /etc/redhat-release
                        #     /etc/system-release
                        for line in ifile:
                            # ALT Linux Sisyphus (unstable)
                            comps = line.split()
                            if comps[0] == 'ALT':
                                grains['lsb_distrib_release'] = comps[2]
                                grains['lsb_distrib_codename'] = \
                                    comps[3].replace('(', '').replace(')', '')
                elif os.path.isfile('/etc/centos-release'):
                    log.trace('Parsing distrib info from /etc/centos-release')
                    # CentOS Linux
                    grains['lsb_distrib_id'] = 'CentOS'
                    with salt.utils.files.fopen('/etc/centos-release') as ifile:
                        for line in ifile:
                            # Need to pull out the version and codename
                            # in the case of custom content in /etc/centos-release
                            find_release = re.compile(r'\d+\.\d+')
                            find_codename = re.compile(r'(?<=\()(.*?)(?=\))')
                            release = find_release.search(line)
                            codename = find_codename.search(line)
                            if release is not None:
                                grains['lsb_distrib_release'] = release.group()
                            if codename is not None:
                                grains['lsb_distrib_codename'] = codename.group()
                elif os.path.isfile('/etc.defaults/VERSION') \
                        and os.path.isfile('/etc.defaults/synoinfo.conf'):
                    grains['osfullname'] = 'Synology'
                    log.trace(
                        'Parsing Synology distrib info from /etc/.defaults/VERSION'
                    )
                    with salt.utils.files.fopen('/etc.defaults/VERSION', 'r') as fp_:
                        synoinfo = {}
                        for line in fp_:
                            try:
                                key, val = line.rstrip('\n').split('=')
                            except ValueError:
                                continue
                            if key in ('majorversion', 'minorversion',
                                       'buildnumber'):
                                synoinfo[key] = val.strip('"')
                        if len(synoinfo) != 3:
                            log.warning(
                                'Unable to determine Synology version info. '
                                'Please report this, as it is likely a bug.'
                            )
                        else:
                            grains['osrelease'] = (
                                '{majorversion}.{minorversion}-{buildnumber}'
                                .format(**synoinfo)
                            )

        # Use the already intelligent platform module to get distro info
        # (though apparently it's not intelligent enough to strip quotes)
        log.trace(
            'Getting OS name, release, and codename from '
            'platform.linux_distribution()'
        )
        (osname, osrelease, oscodename) = \
            [x.strip('"').strip("'") for x in
             linux_distribution(supported_dists=_supported_dists)]
        # Try to assign these three names based on the lsb info, they tend to
        # be more accurate than what python gets from /etc/DISTRO-release.
        # It's worth noting that Ubuntu has patched their Python distribution
        # so that linux_distribution() does the /etc/lsb-release parsing, but
        # we do it anyway here for the sake for full portability.
        if 'osfullname' not in grains:
            # If NI Linux RT distribution, set the grains['osfullname'] to 'nilrt'
            if grains.get('lsb_distrib_id', '').lower().startswith('nilrt'):
                grains['osfullname'] = 'nilrt'
            else:
                grains['osfullname'] = grains.get('lsb_distrib_id', osname).strip()
        if 'osrelease' not in grains:
            # NOTE: This is a workaround for CentOS 7 os-release bug
            # https://bugs.centos.org/view.php?id=8359
            # /etc/os-release contains no minor distro release number so we fall back to parse
            # /etc/centos-release file instead.
            # Commit introducing this comment should be reverted after the upstream bug is released.
            if 'CentOS Linux 7' in grains.get('lsb_distrib_codename', ''):
                grains.pop('lsb_distrib_release', None)
            grains['osrelease'] = grains.get('lsb_distrib_release', osrelease).strip()
        grains['oscodename'] = grains.get('lsb_distrib_codename', '').strip() or oscodename
        if 'Red Hat' in grains['oscodename']:
            grains['oscodename'] = oscodename
        distroname = _REPLACE_LINUX_RE.sub('', grains['osfullname']).strip()
        # return the first ten characters with no spaces, lowercased
        shortname = distroname.replace(' ', '').lower()[:10]
        # this maps the long names from the /etc/DISTRO-release files to the
        # traditional short names that Salt has used.
        if 'os' not in grains:
            grains['os'] = _OS_NAME_MAP.get(shortname, distroname)
        grains.update(_linux_cpudata())
        grains.update(_linux_gpu_data())
    elif grains['kernel'] == 'SunOS':
        if salt.utils.platform.is_smartos():
            # See https://github.com/joyent/smartos-live/issues/224
            if HAS_UNAME:
                uname_v = os.uname()[3]  # format: joyent_20161101T004406Z
            else:
                uname_v = os.name
            uname_v = uname_v[uname_v.index('_')+1:]
            grains['os'] = grains['osfullname'] = 'SmartOS'
            # store a parsed version of YYYY.MM.DD as osrelease
            grains['osrelease'] = ".".join([
                uname_v.split('T')[0][0:4],
                uname_v.split('T')[0][4:6],
                uname_v.split('T')[0][6:8],
            ])
            # store a untouched copy of the timestamp in osrelease_stamp
            grains['osrelease_stamp'] = uname_v
        elif os.path.isfile('/etc/release'):
            with salt.utils.files.fopen('/etc/release', 'r') as fp_:
                rel_data = fp_.read()
                try:
                    release_re = re.compile(
                        r'((?:Open|Oracle )?Solaris|OpenIndiana|OmniOS) (Development)?'
                        r'\s*(\d+\.?\d*|v\d+)\s?[A-Z]*\s?(r\d+|\d+\/\d+|oi_\S+|snv_\S+)?'
                    )
                    osname, development, osmajorrelease, osminorrelease = release_re.search(rel_data).groups()
                except AttributeError:
                    # Set a blank osrelease grain and fallback to 'Solaris'
                    # as the 'os' grain.
                    grains['os'] = grains['osfullname'] = 'Solaris'
                    grains['osrelease'] = ''
                else:
                    if development is not None:
                        osname = ' '.join((osname, development))
                    if HAS_UNAME:
                        uname_v = os.uname()[3]
                    else:
                        uname_v = os.name
                    grains['os'] = grains['osfullname'] = osname
                    if osname in ['Oracle Solaris'] and uname_v.startswith(osmajorrelease):
                        # Oracla Solars 11 and up have minor version in uname
                        grains['osrelease'] = uname_v
                    elif osname in ['OmniOS']:
                        # OmniOS
                        osrelease = []
                        osrelease.append(osmajorrelease[1:])
                        osrelease.append(osminorrelease[1:])
                        grains['osrelease'] = ".".join(osrelease)
                        grains['osrelease_stamp'] = uname_v
                    else:
                        # Sun Solaris 10 and earlier/comparable
                        osrelease = []
                        osrelease.append(osmajorrelease)
                        if osminorrelease:
                            osrelease.append(osminorrelease)
                        grains['osrelease'] = ".".join(osrelease)
                        grains['osrelease_stamp'] = uname_v

        grains.update(_sunos_cpudata())
    elif grains['kernel'] == 'VMkernel':
        grains['os'] = 'ESXi'
    elif grains['kernel'] == 'Darwin':
        osrelease = __salt__['cmd.run']('sw_vers -productVersion')
        osname = __salt__['cmd.run']('sw_vers -productName')
        osbuild = __salt__['cmd.run']('sw_vers -buildVersion')
        grains['os'] = 'MacOS'
        grains['os_family'] = 'MacOS'
        grains['osfullname'] = "{0} {1}".format(osname, osrelease)
        grains['osrelease'] = osrelease
        grains['osbuild'] = osbuild
        grains['init'] = 'launchd'
        grains.update(_bsd_cpudata(grains))
        grains.update(_osx_gpudata())
        grains.update(_osx_platform_data())
    elif grains['kernel'] == 'AIX':
        osrelease = __salt__['cmd.run']('oslevel')
        osrelease_techlevel = __salt__['cmd.run']('oslevel -r')
        osname = __salt__['cmd.run']('uname')
        grains['os'] = 'AIX'
        grains['osfullname'] = osname
        grains['osrelease'] = osrelease
        grains['osrelease_techlevel'] = osrelease_techlevel
        grains.update(_aix_cpudata())
    else:
        grains['os'] = grains['kernel']
    if grains['kernel'] == 'FreeBSD':
        try:
            grains['osrelease'] = __salt__['cmd.run']('freebsd-version -u').split('-')[0]
        except salt.exceptions.CommandExecutionError:
            # freebsd-version was introduced in 10.0.
            # derive osrelease from kernelversion prior to that
            grains['osrelease'] = grains['kernelrelease'].split('-')[0]
        grains.update(_bsd_cpudata(grains))
    if grains['kernel'] in ('OpenBSD', 'NetBSD'):
        grains.update(_bsd_cpudata(grains))
        grains['osrelease'] = grains['kernelrelease'].split('-')[0]
        if grains['kernel'] == 'NetBSD':
            grains.update(_netbsd_gpu_data())
    if not grains['os']:
        grains['os'] = 'Unknown {0}'.format(grains['kernel'])
        grains['os_family'] = 'Unknown'
    else:
        # this assigns family names based on the os name
        # family defaults to the os name if not found
        grains['os_family'] = _OS_FAMILY_MAP.get(grains['os'],
                                                 grains['os'])

    # Build the osarch grain. This grain will be used for platform-specific
    # considerations such as package management. Fall back to the CPU
    # architecture.
    if grains.get('os_family') == 'Debian':
        osarch = __salt__['cmd.run']('dpkg --print-architecture').strip()
    elif grains.get('os_family') in ['RedHat', 'Suse']:
        osarch = salt.utils.pkg.rpm.get_osarch()
    elif grains.get('os_family') in ('NILinuxRT', 'Poky'):
        archinfo = {}
        for line in __salt__['cmd.run']('opkg print-architecture').splitlines():
            if line.startswith('arch'):
                _, arch, priority = line.split()
                archinfo[arch.strip()] = int(priority.strip())

        # Return osarch in priority order (higher to lower)
        osarch = sorted(archinfo, key=archinfo.get, reverse=True)
    else:
        osarch = grains['cpuarch']
    grains['osarch'] = osarch

    grains.update(_memdata(grains))

    # Get the hardware and bios data
    grains.update(_hw_data(grains))

    # Load the virtual machine info
    grains.update(_virtual(grains))
    grains.update(_ps(grains))

    if grains.get('osrelease', ''):
        osrelease_info = grains['osrelease'].split('.')
        for idx, value in enumerate(osrelease_info):
            if not value.isdigit():
                continue
            osrelease_info[idx] = int(value)
        grains['osrelease_info'] = tuple(osrelease_info)
        try:
            grains['osmajorrelease'] = int(grains['osrelease_info'][0])
        except (IndexError, TypeError, ValueError):
            log.debug(
                'Unable to derive osmajorrelease from osrelease_info \'%s\'. '
                'The osmajorrelease grain will not be set.',
                grains['osrelease_info']
            )
        os_name = grains['os' if grains.get('os') in (
            'Debian', 'FreeBSD', 'OpenBSD', 'NetBSD', 'Mac', 'Raspbian') else 'osfullname']
        grains['osfinger'] = '{0}-{1}'.format(
            os_name, grains['osrelease'] if os_name in ('Ubuntu',) else grains['osrelease_info'][0])

    return grains


def locale_info():
    '''
    Provides
        defaultlanguage
        defaultencoding
    '''
    grains = {}
    grains['locale_info'] = {}

    if salt.utils.platform.is_proxy():
        return grains

    try:
        (
            grains['locale_info']['defaultlanguage'],
            grains['locale_info']['defaultencoding']
        ) = locale.getdefaultlocale()
    except Exception:
        # locale.getdefaultlocale can ValueError!! Catch anything else it
        # might do, per #2205
        grains['locale_info']['defaultlanguage'] = 'unknown'
        grains['locale_info']['defaultencoding'] = 'unknown'
    grains['locale_info']['detectedencoding'] = __salt_system_encoding__
    return grains


def hostname():
    '''
    Return fqdn, hostname, domainname
    '''
    # This is going to need some work
    # Provides:
    #   fqdn
    #   host
    #   localhost
    #   domain
    global __FQDN__
    grains = {}

    if salt.utils.platform.is_proxy():
        return grains

    grains['localhost'] = socket.gethostname()
    if __FQDN__ is None:
        __FQDN__ = salt.utils.network.get_fqhostname()

    # On some distros (notably FreeBSD) if there is no hostname set
    # salt.utils.network.get_fqhostname() will return None.
    # In this case we punt and log a message at error level, but force the
    # hostname and domain to be localhost.localdomain
    # Otherwise we would stacktrace below
    if __FQDN__ is None:   # still!
        log.error('Having trouble getting a hostname.  Does this machine have its hostname and domain set properly?')
        __FQDN__ = 'localhost.localdomain'

    grains['fqdn'] = __FQDN__
    (grains['host'], grains['domain']) = grains['fqdn'].partition('.')[::2]
    return grains


def append_domain():
    '''
    Return append_domain if set
    '''

    grain = {}

    if salt.utils.platform.is_proxy():
        return grain

    if 'append_domain' in __opts__:
        grain['append_domain'] = __opts__['append_domain']
    return grain


def ip_fqdn():
    '''
    Return ip address and FQDN grains
    '''
    if salt.utils.platform.is_proxy():
        return {}

    ret = {}
    ret['ipv4'] = salt.utils.network.ip_addrs(include_loopback=True)
    ret['ipv6'] = salt.utils.network.ip_addrs6(include_loopback=True)

    _fqdn = hostname()['fqdn']
    for socket_type, ipv_num in ((socket.AF_INET, '4'), (socket.AF_INET6, '6')):
        key = 'fqdn_ip' + ipv_num
        if not ret['ipv' + ipv_num]:
            ret[key] = []
        else:
            try:
                start_time = datetime.datetime.utcnow()
                info = socket.getaddrinfo(_fqdn, None, socket_type)
                ret[key] = list(set(item[4][0] for item in info))
            except socket.error:
                timediff = datetime.datetime.utcnow() - start_time
                if timediff.seconds > 5 and __opts__['__role'] == 'master':
                    log.warning(
                        'Unable to find IPv%s record for "%s" causing a %s '
                        'second timeout when rendering grains. Set the dns or '
                        '/etc/hosts for IPv%s to clear this.',
                        ipv_num, _fqdn, timediff, ipv_num
                    )
                ret[key] = []

    return ret


def ip_interfaces():
    '''
    Provide a dict of the connected interfaces and their ip addresses
    The addresses will be passed as a list for each interface
    '''
    # Provides:
    #   ip_interfaces

    if salt.utils.platform.is_proxy():
        return {}

    ret = {}
    ifaces = _get_interfaces()
    for face in ifaces:
        iface_ips = []
        for inet in ifaces[face].get('inet', []):
            if 'address' in inet:
                iface_ips.append(inet['address'])
        for inet in ifaces[face].get('inet6', []):
            if 'address' in inet:
                iface_ips.append(inet['address'])
        for secondary in ifaces[face].get('secondary', []):
            if 'address' in secondary:
                iface_ips.append(secondary['address'])
        ret[face] = iface_ips
    return {'ip_interfaces': ret}


def ip4_interfaces():
    '''
    Provide a dict of the connected interfaces and their ip4 addresses
    The addresses will be passed as a list for each interface
    '''
    # Provides:
    #   ip_interfaces

    if salt.utils.platform.is_proxy():
        return {}

    ret = {}
    ifaces = _get_interfaces()
    for face in ifaces:
        iface_ips = []
        for inet in ifaces[face].get('inet', []):
            if 'address' in inet:
                iface_ips.append(inet['address'])
        for secondary in ifaces[face].get('secondary', []):
            if 'address' in secondary:
                iface_ips.append(secondary['address'])
        ret[face] = iface_ips
    return {'ip4_interfaces': ret}


def ip6_interfaces():
    '''
    Provide a dict of the connected interfaces and their ip6 addresses
    The addresses will be passed as a list for each interface
    '''
    # Provides:
    #   ip_interfaces

    if salt.utils.platform.is_proxy():
        return {}

    ret = {}
    ifaces = _get_interfaces()
    for face in ifaces:
        iface_ips = []
        for inet in ifaces[face].get('inet6', []):
            if 'address' in inet:
                iface_ips.append(inet['address'])
        for secondary in ifaces[face].get('secondary', []):
            if 'address' in secondary:
                iface_ips.append(secondary['address'])
        ret[face] = iface_ips
    return {'ip6_interfaces': ret}


def hwaddr_interfaces():
    '''
    Provide a dict of the connected interfaces and their
    hw addresses (Mac Address)
    '''
    # Provides:
    #   hwaddr_interfaces
    ret = {}
    ifaces = _get_interfaces()
    for face in ifaces:
        if 'hwaddr' in ifaces[face]:
            ret[face] = ifaces[face]['hwaddr']
    return {'hwaddr_interfaces': ret}


def dns():
    '''
    Parse the resolver configuration file

     .. versionadded:: 2016.3.0
    '''
    # Provides:
    #   dns
    if salt.utils.platform.is_windows() or 'proxyminion' in __opts__:
        return {}

    resolv = salt.utils.dns.parse_resolv()
    for key in ('nameservers', 'ip4_nameservers', 'ip6_nameservers',
                'sortlist'):
        if key in resolv:
            resolv[key] = [six.text_type(i) for i in resolv[key]]

    return {'dns': resolv} if resolv else {}


def get_machine_id():
    '''
    Provide the machine-id for machine/virtualization combination
    '''
    # Provides:
    #   machine-id
    if platform.system() == 'AIX':
        return _aix_get_machine_id()

    locations = ['/etc/machine-id', '/var/lib/dbus/machine-id']
    existing_locations = [loc for loc in locations if os.path.exists(loc)]
    if not existing_locations:
        return {}
    else:
        with salt.utils.files.fopen(existing_locations[0]) as machineid:
            return {'machine_id': machineid.read().strip()}


def path():
    '''
    Return the path
    '''
    # Provides:
    #   path
    return {'path': os.environ.get('PATH', '').strip()}


def pythonversion():
    '''
    Return the Python version
    '''
    # Provides:
    #   pythonversion
    return {'pythonversion': list(sys.version_info)}


def pythonpath():
    '''
    Return the Python path
    '''
    # Provides:
    #   pythonpath
    return {'pythonpath': sys.path}


def pythonexecutable():
    '''
    Return the python executable in use
    '''
    # Provides:
    #   pythonexecutable
    return {'pythonexecutable': sys.executable}


def saltpath():
    '''
    Return the path of the salt module
    '''
    # Provides:
    #   saltpath
    salt_path = os.path.abspath(os.path.join(__file__, os.path.pardir))
    return {'saltpath': os.path.dirname(salt_path)}


def saltversion():
    '''
    Return the version of salt
    '''
    # Provides:
    #   saltversion
    from salt.version import __version__
    return {'saltversion': __version__}


def zmqversion():
    '''
    Return the zeromq version
    '''
    # Provides:
    #   zmqversion
    try:
        import zmq
        return {'zmqversion': zmq.zmq_version()}  # pylint: disable=no-member
    except ImportError:
        return {}


def saltversioninfo():
    '''
    Return the version_info of salt

     .. versionadded:: 0.17.0
    '''
    # Provides:
    #   saltversioninfo
    from salt.version import __version_info__
    return {'saltversioninfo': list(__version_info__)}


def _hw_data(osdata):
    '''
    Get system specific hardware data from dmidecode

    Provides
        biosversion
        productname
        manufacturer
        serialnumber
        biosreleasedate
        uuid

    .. versionadded:: 0.9.5
    '''

    if salt.utils.platform.is_proxy():
        return {}

    grains = {}
    if osdata['kernel'] == 'Linux' and os.path.exists('/sys/class/dmi/id'):
        # On many Linux distributions basic firmware information is available via sysfs
        # requires CONFIG_DMIID to be enabled in the Linux kernel configuration
        sysfs_firmware_info = {
            'biosversion': 'bios_version',
            'productname': 'product_name',
            'manufacturer': 'sys_vendor',
            'biosreleasedate': 'bios_date',
            'uuid': 'product_uuid',
            'serialnumber': 'product_serial'
        }
        for key, fw_file in sysfs_firmware_info.items():
            contents_file = os.path.join('/sys/class/dmi/id', fw_file)
            if os.path.exists(contents_file):
                try:
                    with salt.utils.files.fopen(contents_file, 'r') as ifile:
                        grains[key] = salt.utils.stringutils.to_unicode(ifile.read().strip(), errors='replace')
                        if key == 'uuid':
                            grains['uuid'] = grains['uuid'].lower()
                except (IOError, OSError) as err:
                    # PermissionError is new to Python 3, but corresponds to the EACESS and
                    # EPERM error numbers. Use those instead here for PY2 compatibility.
                    if err.errno == EACCES or err.errno == EPERM:
                        # Skip the grain if non-root user has no access to the file.
                        pass
    elif salt.utils.path.which_bin(['dmidecode', 'smbios']) is not None and not (
            salt.utils.platform.is_smartos() or
            (  # SunOS on SPARC - 'smbios: failed to load SMBIOS: System does not export an SMBIOS table'
                osdata['kernel'] == 'SunOS' and
                osdata['cpuarch'].startswith('sparc')
            )):
        # On SmartOS (possibly SunOS also) smbios only works in the global zone
        # smbios is also not compatible with linux's smbios (smbios -s = print summarized)
        grains = {
            'biosversion': __salt__['smbios.get']('bios-version'),
            'productname': __salt__['smbios.get']('system-product-name'),
            'manufacturer': __salt__['smbios.get']('system-manufacturer'),
            'biosreleasedate': __salt__['smbios.get']('bios-release-date'),
            'uuid': __salt__['smbios.get']('system-uuid')
        }
        grains = dict([(key, val) for key, val in grains.items() if val is not None])
        uuid = __salt__['smbios.get']('system-uuid')
        if uuid is not None:
            grains['uuid'] = uuid.lower()
        for serial in ('system-serial-number', 'chassis-serial-number', 'baseboard-serial-number'):
            serial = __salt__['smbios.get'](serial)
            if serial is not None:
                grains['serialnumber'] = serial
                break
    elif salt.utils.path.which_bin(['fw_printenv']) is not None:
        # ARM Linux devices expose UBOOT env variables via fw_printenv
        hwdata = {
            'manufacturer': 'manufacturer',
            'serialnumber': 'serial#',
            'productname': 'DeviceDesc',
        }
        for grain_name, cmd_key in six.iteritems(hwdata):
            result = __salt__['cmd.run_all']('fw_printenv {0}'.format(cmd_key))
            if result['retcode'] == 0:
                uboot_keyval = result['stdout'].split('=')
                grains[grain_name] = _clean_value(grain_name, uboot_keyval[1])
    elif osdata['kernel'] == 'FreeBSD':
        # On FreeBSD /bin/kenv (already in base system)
        # can be used instead of dmidecode
        kenv = salt.utils.path.which('kenv')
        if kenv:
            # In theory, it will be easier to add new fields to this later
            fbsd_hwdata = {
                'biosversion': 'smbios.bios.version',
                'manufacturer': 'smbios.system.maker',
                'serialnumber': 'smbios.system.serial',
                'productname': 'smbios.system.product',
                'biosreleasedate': 'smbios.bios.reldate',
                'uuid': 'smbios.system.uuid',
            }
            for key, val in six.iteritems(fbsd_hwdata):
                value = __salt__['cmd.run']('{0} {1}'.format(kenv, val))
                grains[key] = _clean_value(key, value)
    elif osdata['kernel'] == 'OpenBSD':
        sysctl = salt.utils.path.which('sysctl')
        hwdata = {'biosversion': 'hw.version',
                  'manufacturer': 'hw.vendor',
                  'productname': 'hw.product',
                  'serialnumber': 'hw.serialno',
                  'uuid': 'hw.uuid'}
        for key, oid in six.iteritems(hwdata):
            value = __salt__['cmd.run']('{0} -n {1}'.format(sysctl, oid))
            if not value.endswith(' value is not available'):
                grains[key] = _clean_value(key, value)
    elif osdata['kernel'] == 'NetBSD':
        sysctl = salt.utils.path.which('sysctl')
        nbsd_hwdata = {
            'biosversion': 'machdep.dmi.board-version',
            'manufacturer': 'machdep.dmi.system-vendor',
            'serialnumber': 'machdep.dmi.system-serial',
            'productname': 'machdep.dmi.system-product',
            'biosreleasedate': 'machdep.dmi.bios-date',
            'uuid': 'machdep.dmi.system-uuid',
        }
        for key, oid in six.iteritems(nbsd_hwdata):
            result = __salt__['cmd.run_all']('{0} -n {1}'.format(sysctl, oid))
            if result['retcode'] == 0:
                grains[key] = _clean_value(key, result['stdout'])
    elif osdata['kernel'] == 'Darwin':
        grains['manufacturer'] = 'Apple Inc.'
        sysctl = salt.utils.path.which('sysctl')
        hwdata = {'productname': 'hw.model'}
        for key, oid in hwdata.items():
            value = __salt__['cmd.run']('{0} -b {1}'.format(sysctl, oid))
            if not value.endswith(' is invalid'):
                grains[key] = _clean_value(key, value)
    elif osdata['kernel'] == 'SunOS' and osdata['cpuarch'].startswith('sparc'):
        # Depending on the hardware model, commands can report different bits
        # of information.  With that said, consolidate the output from various
        # commands and attempt various lookups.
        data = ""
        for (cmd, args) in (('/usr/sbin/prtdiag', '-v'), ('/usr/sbin/prtconf', '-vp'), ('/usr/sbin/virtinfo', '-a')):
            if salt.utils.path.which(cmd):  # Also verifies that cmd is executable
                data += __salt__['cmd.run']('{0} {1}'.format(cmd, args))
                data += '\n'

        sn_regexes = [
            re.compile(r) for r in [
                r'(?im)^\s*Chassis\s+Serial\s+Number\n-+\n(\S+)',  # prtdiag
                r'(?im)^\s*chassis-sn:\s*(\S+)',  # prtconf
                r'(?im)^\s*Chassis\s+Serial#:\s*(\S+)',  # virtinfo
            ]
        ]

        obp_regexes = [
            re.compile(r) for r in [
                r'(?im)^\s*System\s+PROM\s+revisions.*\nVersion\n-+\nOBP\s+(\S+)\s+(\S+)',  # prtdiag
                r'(?im)^\s*version:\s*\'OBP\s+(\S+)\s+(\S+)',  # prtconf
            ]
        ]

        fw_regexes = [
            re.compile(r) for r in [
                r'(?im)^\s*Sun\s+System\s+Firmware\s+(\S+)\s+(\S+)',  # prtdiag
            ]
        ]

        uuid_regexes = [
            re.compile(r) for r in [
                r'(?im)^\s*Domain\s+UUID:\s*(\S+)',  # virtinfo
            ]
        ]

        manufacture_regexes = [
            re.compile(r) for r in [
                r'(?im)^\s*System\s+Configuration:\s*(.*)(?=sun)',  # prtdiag
            ]
        ]

        product_regexes = [
            re.compile(r) for r in [
                r'(?im)^\s*System\s+Configuration:\s*.*?sun\d\S+[^\S\r\n]*(.*)',  # prtdiag
                r'(?im)^[^\S\r\n]*banner-name:[^\S\r\n]*(.*)',  # prtconf
                r'(?im)^[^\S\r\n]*product-name:[^\S\r\n]*(.*)',  # prtconf
            ]
        ]

        sn_regexes = [
            re.compile(r) for r in [
                r'(?im)Chassis\s+Serial\s+Number\n-+\n(\S+)',  # prtdiag
                r'(?i)Chassis\s+Serial#:\s*(\S+)',  # virtinfo
                r'(?i)chassis-sn:\s*(\S+)',  # prtconf
            ]
        ]

        obp_regexes = [
            re.compile(r) for r in [
                r'(?im)System\s+PROM\s+revisions.*\nVersion\n-+\nOBP\s+(\S+)\s+(\S+)',  # prtdiag
                r'(?im)version:\s*\'OBP\s+(\S+)\s+(\S+)',  # prtconf
            ]
        ]

        fw_regexes = [
            re.compile(r) for r in [
                r'(?i)Sun\s+System\s+Firmware\s+(\S+)\s+(\S+)',  # prtdiag
            ]
        ]

        uuid_regexes = [
            re.compile(r) for r in [
                r'(?i)Domain\s+UUID:\s+(\S+)',  # virtinfo
            ]
        ]

        for regex in sn_regexes:
            res = regex.search(data)
            if res and len(res.groups()) >= 1:
                grains['serialnumber'] = res.group(1).strip().replace("'", "")
                break

        for regex in obp_regexes:
            res = regex.search(data)
            if res and len(res.groups()) >= 1:
                obp_rev, obp_date = res.groups()[0:2]  # Limit the number in case we found the data in multiple places
                grains['biosversion'] = obp_rev.strip().replace("'", "")
                grains['biosreleasedate'] = obp_date.strip().replace("'", "")

        for regex in fw_regexes:
            res = regex.search(data)
            if res and len(res.groups()) >= 1:
                fw_rev, fw_date = res.groups()[0:2]
                grains['systemfirmware'] = fw_rev.strip().replace("'", "")
                grains['systemfirmwaredate'] = fw_date.strip().replace("'", "")
                break

        for regex in uuid_regexes:
            res = regex.search(data)
            if res and len(res.groups()) >= 1:
                grains['uuid'] = res.group(1).strip().replace("'", "")
                break

        for regex in manufacture_regexes:
            res = regex.search(data)
            if res and len(res.groups()) >= 1:
                grains['manufacture'] = res.group(1).strip().replace("'", "")
                break

        for regex in product_regexes:
            res = regex.search(data)
            if res and len(res.groups()) >= 1:
                t_productname = res.group(1).strip().replace("'", "")
                if t_productname:
                    grains['product'] = t_productname
                    grains['productname'] = t_productname
                    break
    elif osdata['kernel'] == 'AIX':
        cmd = salt.utils.path.which('prtconf')
        if cmd:
            data = __salt__['cmd.run']('{0}'.format(cmd)) + os.linesep
            for dest, regstring in (('serialnumber', r'(?im)^\s*Machine\s+Serial\s+Number:\s+(\S+)'),
                                    ('systemfirmware', r'(?im)^\s*Firmware\s+Version:\s+(.*)')):
                for regex in [re.compile(r) for r in [regstring]]:
                    res = regex.search(data)
                    if res and len(res.groups()) >= 1:
                        grains[dest] = res.group(1).strip().replace("'", '')

            product_regexes = [re.compile(r'(?im)^\s*System\s+Model:\s+(\S+)')]
            for regex in product_regexes:
                res = regex.search(data)
                if res and len(res.groups()) >= 1:
                    grains['manufacturer'], grains['productname'] = res.group(1).strip().replace("'", "").split(",")
                    break
        else:
            log.error('The \'prtconf\' binary was not found in $PATH.')

    return grains


def get_server_id():
    '''
    Provides an integer based on the FQDN of a machine.
    Useful as server-id in MySQL replication or anywhere else you'll need an ID
    like this.
    '''
    # Provides:
    #   server_id

    if salt.utils.platform.is_proxy():
        return {}
    id_ = __opts__.get('id', '')
    id_hash = None
    py_ver = sys.version_info[:2]
    if py_ver >= (3, 3):
        # Python 3.3 enabled hash randomization, so we need to shell out to get
        # a reliable hash.
        id_hash = __salt__['cmd.run'](
            [sys.executable, '-c', 'print(hash("{0}"))'.format(id_)],
            env={'PYTHONHASHSEED': '0'}
        )
        try:
            id_hash = int(id_hash)
        except (TypeError, ValueError):
            log.debug(
                'Failed to hash the ID to get the server_id grain. Result of '
                'hash command: %s', id_hash
            )
            id_hash = None
    if id_hash is None:
        # Python < 3.3 or error encountered above
        id_hash = hash(id_)

    return {'server_id': abs(id_hash % (2 ** 31))}


def get_master():
    '''
    Provides the minion with the name of its master.
    This is useful in states to target other services running on the master.
    '''
    # Provides:
    #   master
    return {'master': __opts__.get('master', '')}


def default_gateway():
    '''
    Populates grains which describe whether a server has a default gateway
    configured or not. Uses `ip -4 route show` and `ip -6 route show` and greps
    for a `default` at the beginning of any line. Assuming the standard
    `default via <ip>` format for default gateways, it will also parse out the
    ip address of the default gateway, and put it in ip4_gw or ip6_gw.

    If the `ip` command is unavailable, no grains will be populated.

    Currently does not support multiple default gateways. The grains will be
    set to the first default gateway found.

    List of grains:

        ip4_gw: True  # ip/True/False if default ipv4 gateway
        ip6_gw: True  # ip/True/False if default ipv6 gateway
        ip_gw: True   # True if either of the above is True, False otherwise
    '''
    grains = {}
    ip_bin = salt.utils.path.which('ip')
    if not ip_bin:
        return {}
    grains['ip_gw'] = False
    grains['ip4_gw'] = False
    grains['ip6_gw'] = False
    for ip_version in ('4', '6'):
        try:
            out = __salt__['cmd.run']([ip_bin, '-' + ip_version, 'route', 'show'])
            for line in out.splitlines():
                if line.startswith('default'):
                    grains['ip_gw'] = True
                    grains['ip{0}_gw'.format(ip_version)] = True
                    try:
                        via, gw_ip = line.split()[1:3]
                    except ValueError:
                        pass
                    else:
                        if via == 'via':
                            grains['ip{0}_gw'.format(ip_version)] = gw_ip
                    break
        except Exception:
            continue
    return grains<|MERGE_RESOLUTION|>--- conflicted
+++ resolved
@@ -1231,35 +1231,8 @@
         if info['ServicePackMajor'] > 0:
             service_pack = ''.join(['SP', six.text_type(info['ServicePackMajor'])])
 
-<<<<<<< HEAD
-        # This creates the osrelease grain based on the Windows Operating
-        # System Product Name. As long as Microsoft maintains a similar format
-        # this should be future proof
-        version = 'Unknown'
-        release = ''
-        if 'Server' in osinfo.Caption:
-            for item in osinfo.Caption.split(' '):
-                # If it's all digits, then it's version
-                if re.match(r'\d+', item):
-                    version = item
-                # If it starts with R and then numbers, it's the release
-                # ie: R2
-                if re.match(r'^R\d+$', item):
-                    release = item
-            os_release = '{0}Server{1}'.format(version, release)
-        elif 'Windows Embedded Standard' in osinfo.Caption:
-            os_release = platform.release()
-        else:
-            for item in osinfo.Caption.split(' '):
-                # If it's a number, decimal number, Thin or Vista, then it's the
-                # version
-                if re.match(r'^(\d+(\.\d+)?)|Thin|Vista$', item):
-                    version = item
-            os_release = version
-=======
         os_release = _windows_os_release_grain(caption=osinfo.Caption,
                                                product_type=osinfo.ProductType)
->>>>>>> 8ba358a1
 
         grains = {
             'kernelrelease': _clean_value('kernelrelease', osinfo.Version),
