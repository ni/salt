#! -*- coding: utf-8 -*-
'''
Return data to an elasticsearch server for indexing.

:maintainer:    Jurnell Cockhren <jurnell.cockhren@sophicware.com>
:maturity:      New
:depends:       `elasticsearch-py <http://elasticsearch-py.readthedocs.org/en/latest/>`_,  `jsonpickle <https://pypi.python.org/pypi/jsonpickle>`_
:platform:      all

To enable this returner the elasticsearch python client must be installed
on the desired minions (all or some subset).

The required configuration is as follows:

.. code-block:: yaml

    elasticsearch:
      host: 'somehost.example.com:9200'
      index: 'salt'
      number_of_shards: 1 (optional)
      number_of_replicas: 0 (optional)

or to specify multiple elasticsearch hosts for resiliency:

.. code-block:: yaml

    elasticsearch:
      host:
        - 'somehost.example.com:9200'
        - 'anotherhost.example.com:9200'
        - 'yetanotherhost.example.com:9200'
      index: 'salt'
      number_of_shards: 1 (optional)
      number_of_replicas: 0 (optional)

The above configuration can be placed in a targeted pillar, minion or
master configurations.

To use the returner per salt call:

.. code-block:: bash

    salt '*' test.ping --return elasticsearch

In order to have the returner apply to all minions:

.. code-block:: yaml

    ext_job_cache: elasticsearch
'''

# Import Python libs
import datetime

# Import Salt libs
import salt.utils

__virtualname__ = 'elasticsearch'

try:
    import elasticsearch
    HAS_ELASTICSEARCH = True
except ImportError:
    HAS_ELASTICSEARCH = False

try:
    from jsonpickle.pickler import Pickler
    HAS_PICKLER = True
except ImportError:
    HAS_PICKLER = False


def _create_index(client, index):
    '''
    Create empty index
    '''
    client.indices.create(
        index=index,
        body={
            'settings': {
                'number_of_shards': __salt__['config.get']('elasticsearch:number_of_shards') or 1,
                'number_of_replicas': __salt__['config.get']('elasticsearch:number_of_replicas') or 0,
            },
            'mappings': {
                'returner': {
                    'properties': {
                        '@timestamp': {
                            'type': 'date'
                        },
                        'success': {
                            'type': 'boolean'
                        },
                        'id': {
                            'type': 'string'
                        },
                        'retcode': {
                            'type': 'integer'
                        },
                        'fun': {
                            'type': 'string'
                        },
                        'jid': {
                            'type': 'string'
                        }
                    }
                }
            }
        },
        ignore=400
    )


def __virtual__():
    if HAS_ELASTICSEARCH and HAS_PICKLER:
        return __virtualname__
    return False


def _get_pickler():
    '''
    Return a picker instance
    '''
    return Pickler(max_depth=5)


def _get_instance():
<<<<<<< HEAD
    # Check whether we have a single elasticsearch host string, or a list of host strings.
    if isinstance(__salt__['config.get']('elasticsearch:host'), list):
        return elasticsearch.Elasticsearch(__salt__['config.get']('elasticsearch:host'))
    else:
        return elasticsearch.Elasticsearch([__salt__['config.get']('elasticsearch:host')])
=======
    '''
    Return the elasticsearch instance
    '''
    return elasticsearch.Elasticsearch([__salt__['config.get']('elasticsearch:host')])
>>>>>>> 3f239422


def returner(ret):
    '''
    Process the return from Salt
    '''
    es_ = _get_instance()
    _create_index(es_, __salt__['config.get']('elasticsearch:index'))
    the_time = datetime.datetime.now().isoformat()
    ret['@timestamp'] = the_time
    es_.index(index=__salt__['config.get']('elasticsearch:index'),
             doc_type='returner',
             body=_get_pickler().flatten(ret),
             )


def prep_jid(nocache):  # pylint: disable=unused-argument
    '''
    Prepare the jid, including doing any pre-processing and
    returning the jid to use
    '''
    return salt.utils.gen_jid()<|MERGE_RESOLUTION|>--- conflicted
+++ resolved
@@ -124,18 +124,14 @@
 
 
 def _get_instance():
-<<<<<<< HEAD
+    '''
+    Return the elasticsearch instance
+    '''
     # Check whether we have a single elasticsearch host string, or a list of host strings.
     if isinstance(__salt__['config.get']('elasticsearch:host'), list):
         return elasticsearch.Elasticsearch(__salt__['config.get']('elasticsearch:host'))
     else:
         return elasticsearch.Elasticsearch([__salt__['config.get']('elasticsearch:host')])
-=======
-    '''
-    Return the elasticsearch instance
-    '''
-    return elasticsearch.Elasticsearch([__salt__['config.get']('elasticsearch:host')])
->>>>>>> 3f239422
 
 
 def returner(ret):
