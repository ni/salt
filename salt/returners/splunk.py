--- conflicted
+++ resolved
@@ -50,26 +50,16 @@
 
 def _get_options():
     try:
-<<<<<<< HEAD
-        token = __salt__['config.get']('splunk_http_forwarder:token')
-        indexer = __salt__['config.get']('splunk_http_forwarder:indexer')
-        sourcetype = __salt__['config.get']('splunk_http_forwarder:sourcetype')
-        index = __salt__['config.get']('splunk_http_forwarder:index')
-=======
         token = __salt__["config.get"]("splunk_http_forwarder:token")
         indexer = __salt__["config.get"]("splunk_http_forwarder:indexer")
         sourcetype = __salt__["config.get"]("splunk_http_forwarder:sourcetype")
         index = __salt__["config.get"]("splunk_http_forwarder:index")
->>>>>>> 2ecd8678
         verify_ssl = __salt__["config.get"](
             "splunk_http_forwarder:verify_ssl", default=True
         )
     except Exception:  # pylint: disable=broad-except
         log.error("Splunk HTTP Forwarder parameters not present in config.")
         return None
-<<<<<<< HEAD
-    splunk_opts = {"token": token, "indexer": indexer, "sourcetype": sourcetype, "index": index, "verify_ssl": verify_ssl}
-=======
     splunk_opts = {
         "token": token,
         "indexer": indexer,
@@ -77,7 +67,6 @@
         "index": index,
         "verify_ssl": verify_ssl,
     }
->>>>>>> 2ecd8678
     return splunk_opts
 
 
@@ -90,15 +79,6 @@
     """
     # Get Splunk Options
     opts = _get_options()
-<<<<<<< HEAD
-    log.info(str('Options: %s'),  # future lint: disable=blacklisted-function
-             salt.utils.json.dumps(opts))
-    http_event_collector_key = opts['token']
-    http_event_collector_host = opts['indexer']
-    http_event_collector_verify_ssl = opts["verify_ssl"]
-    # Set up the collector
-    splunk_event = http_event_collector(http_event_collector_key, http_event_collector_host, verify_ssl=http_event_collector_verify_ssl)
-=======
     log.info(
         "Options: %s", salt.utils.json.dumps(opts),
     )
@@ -111,7 +91,6 @@
         http_event_collector_host,
         verify_ssl=http_event_collector_verify_ssl,
     )
->>>>>>> 2ecd8678
     # init the payload
     payload = {}
 
@@ -138,16 +117,6 @@
 # Thanks to George Starcher for the http_event_collector class (https://github.com/georgestarcher/)
 
 
-<<<<<<< HEAD
-    def __init__(self,
-                 token,
-                 http_event_server,
-                 host="",
-                 http_event_port='8088',
-                 http_event_server_ssl=True,
-                 max_bytes=_max_content_bytes,
-                 verify_ssl=True):
-=======
 class http_event_collector:
     def __init__(
         self,
@@ -159,7 +128,6 @@
         max_bytes=_max_content_bytes,
         verify_ssl=True,
     ):
->>>>>>> 2ecd8678
         self.token = token
         self.batchEvents = []
         self.maxByteLength = max_bytes
@@ -206,19 +174,12 @@
         data.update(payload)
 
         # send event to http event collector
-<<<<<<< HEAD
-        r = requests.post(self.server_uri,
-                          data=salt.utils.json.dumps(data),
-                          headers=headers,
-                          verify=self.verify_ssl)
-=======
         r = requests.post(
             self.server_uri,
             data=salt.utils.json.dumps(data),
             headers=headers,
             verify=self.verify_ssl,
         )
->>>>>>> 2ecd8678
 
         # Print debug info if flag set
         if http_event_collector_debug:
@@ -257,10 +218,6 @@
         # Method to flush the batch list of events
 
         if len(self.batchEvents) > 0:
-<<<<<<< HEAD
-            headers = {'Authorization': 'Splunk '+self.token}
-            r = requests.post(self.server_uri, data=" ".join(self.batchEvents), headers=headers, verify=self.verify_ssl)
-=======
             headers = {"Authorization": "Splunk " + self.token}
             r = requests.post(
                 self.server_uri,
@@ -268,6 +225,5 @@
                 headers=headers,
                 verify=self.verify_ssl,
             )
->>>>>>> 2ecd8678
             self.batchEvents = []
             self.currentByteLength = 0