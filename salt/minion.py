"""
Routines to set up a minion
"""

import contextlib
import copy
import functools
import logging
import multiprocessing
import os
import random
import signal
import sys
import threading
import time
import traceback
import types
from binascii import crc32
from random import randint, shuffle
from stat import S_IMODE

import salt
import salt.beacons
import salt.cli.daemons
import salt.client
import salt.crypt
import salt.defaults.events
import salt.defaults.exitcodes
import salt.engines
import salt.ext.tornado
import salt.ext.tornado.gen
import salt.ext.tornado.ioloop
import salt.loader
import salt.log.setup
import salt.payload
import salt.pillar
import salt.serializers.msgpack
import salt.syspaths
import salt.transport.client
import salt.utils.args
import salt.utils.context
import salt.utils.crypt
import salt.utils.data
import salt.utils.dictdiffer
import salt.utils.dictupdate
import salt.utils.error
import salt.utils.event
import salt.utils.files
import salt.utils.jid
import salt.utils.minion
import salt.utils.minions
import salt.utils.network
import salt.utils.platform
import salt.utils.process
import salt.utils.schedule
import salt.utils.ssdp
import salt.utils.user
import salt.utils.zeromq
from salt._compat import ipaddress
from salt.config import DEFAULT_MINION_OPTS
from salt.defaults import DEFAULT_TARGET_DELIM
from salt.exceptions import (
    CommandExecutionError,
    CommandNotFoundError,
    SaltClientError,
    SaltDaemonNotRunning,
    SaltException,
    SaltInvocationError,
    SaltMasterUnresolvableError,
    SaltReqTimeoutError,
    SaltSystemExit,
)
from salt.template import SLS_ENCODING
from salt.utils.ctx import RequestContext
from salt.utils.debug import enable_sigusr1_handler
from salt.utils.event import tagify
from salt.utils.network import parse_host_port
from salt.utils.odict import OrderedDict
from salt.utils.process import ProcessManager, SignalHandlingProcess, default_signals
from salt.utils.zeromq import ZMQ_VERSION_INFO, ZMQDefaultLoop, install_zmq, zmq

HAS_PSUTIL = False
try:
    import salt.utils.psutil_compat as psutil

    HAS_PSUTIL = True
except ImportError:
    pass

HAS_RESOURCE = False
try:
    import resource

    HAS_RESOURCE = True
except ImportError:
    pass

try:
    import salt.utils.win_functions

    HAS_WIN_FUNCTIONS = True
except ImportError:
    HAS_WIN_FUNCTIONS = False
# pylint: enable=import-error

log = logging.getLogger(__name__)

# To set up a minion:
# 1. Read in the configuration
# 2. Generate the function mapping dict
# 3. Authenticate with the master
# 4. Store the AES key
# 5. Connect to the publisher
# 6. Handle publications


def resolve_dns(opts, fallback=True):
    """
    Resolves the master_ip and master_uri options
    """
    ret = {}
    check_dns = True
    if opts.get("file_client", "remote") == "local" and not opts.get(
        "use_master_when_local", False
    ):
        check_dns = False
    # Since salt.log is imported below, salt.utils.network needs to be imported here as well
    import salt.utils.network

    if check_dns is True:
        try:
            if opts["master"] == "":
                raise SaltSystemExit
            ret["master_ip"] = salt.utils.network.dns_check(
                opts["master"], int(opts["master_port"]), True, opts["ipv6"]
            )
        except SaltClientError:
            retry_dns_count = opts.get("retry_dns_count", None)
            if opts["retry_dns"]:
                while True:
                    if retry_dns_count is not None:
                        if retry_dns_count == 0:
                            raise SaltMasterUnresolvableError
                        retry_dns_count -= 1
                    import salt.log

                    msg = (
                        "Master hostname: '{}' not found or not responsive. "
                        "Retrying in {} seconds"
                    ).format(opts["master"], opts["retry_dns"])
                    if salt.log.setup.is_console_configured():
                        log.error(msg)
                    else:
                        print("WARNING: {}".format(msg))
                    time.sleep(opts["retry_dns"])
                    try:
                        ret["master_ip"] = salt.utils.network.dns_check(
                            opts["master"], int(opts["master_port"]), True, opts["ipv6"]
                        )
                        break
                    except SaltClientError:
                        pass
            else:
                if fallback:
                    ret["master_ip"] = "127.0.0.1"
                else:
                    raise
        except SaltSystemExit:
            unknown_str = "unknown address"
            master = opts.get("master", unknown_str)
            if master == "":
                master = unknown_str
            if opts.get("__role") == "syndic":
                err = (
                    "Master address: '{}' could not be resolved. Invalid or unresolveable address. "
                    "Set 'syndic_master' value in minion config.".format(master)
                )
            else:
                err = (
                    "Master address: '{}' could not be resolved. Invalid or unresolveable address. "
                    "Set 'master' value in minion config.".format(master)
                )
            log.error(err)
            raise SaltSystemExit(code=42, msg=err)
    else:
        ret["master_ip"] = "127.0.0.1"

    if "master_ip" in ret and "master_ip" in opts:
        if ret["master_ip"] != opts["master_ip"]:
            log.warning(
                "Master ip address changed from %s to %s",
                opts["master_ip"],
                ret["master_ip"],
            )
    if opts["source_interface_name"]:
        log.trace("Custom source interface required: %s", opts["source_interface_name"])
        interfaces = salt.utils.network.interfaces()
        log.trace("The following interfaces are available on this Minion:")
        log.trace(interfaces)
        if opts["source_interface_name"] in interfaces:
            if interfaces[opts["source_interface_name"]]["up"]:
                addrs = (
                    interfaces[opts["source_interface_name"]]["inet"]
                    if not opts["ipv6"]
                    else interfaces[opts["source_interface_name"]]["inet6"]
                )
                ret["source_ip"] = addrs[0]["address"]
                log.debug("Using %s as source IP address", ret["source_ip"])
            else:
                log.warning(
                    "The interface %s is down so it cannot be used as source to connect to the Master",
                    opts["source_interface_name"],
                )
        else:
            log.warning(
                "%s is not a valid interface. Ignoring.", opts["source_interface_name"]
            )
    elif opts["source_address"]:
        ret["source_ip"] = salt.utils.network.dns_check(
            opts["source_address"], int(opts["source_ret_port"]), True, opts["ipv6"]
        )
        log.debug("Using %s as source IP address", ret["source_ip"])
    if opts["source_ret_port"]:
        ret["source_ret_port"] = int(opts["source_ret_port"])
        log.debug("Using %d as source port for the ret server", ret["source_ret_port"])
    if opts["source_publish_port"]:
        ret["source_publish_port"] = int(opts["source_publish_port"])
        log.debug(
            "Using %d as source port for the master pub", ret["source_publish_port"]
        )
    ret["master_uri"] = "tcp://{ip}:{port}".format(
        ip=ret["master_ip"], port=opts["master_port"]
    )
    log.debug("Master URI: %s", ret["master_uri"])

    return ret


def prep_ip_port(opts):
    """
    parse host:port values from opts['master'] and return valid:
        master: ip address or hostname as a string
        master_port: (optional) master returner port as integer

    e.g.:
      - master: 'localhost:1234' -> {'master': 'localhost', 'master_port': 1234}
      - master: '127.0.0.1:1234' -> {'master': '127.0.0.1', 'master_port' :1234}
      - master: '[::1]:1234' -> {'master': '::1', 'master_port': 1234}
      - master: 'fe80::a00:27ff:fedc:ba98' -> {'master': 'fe80::a00:27ff:fedc:ba98'}
    """
    ret = {}
    # Use given master IP if "ip_only" is set or if master_ip is an ipv6 address without
    # a port specified. The is_ipv6 check returns False if brackets are used in the IP
    # definition such as master: '[::1]:1234'.
    if opts["master_uri_format"] == "ip_only":
        ret["master"] = ipaddress.ip_address(opts["master"])
    else:
        try:
            host, port = parse_host_port(opts["master"])
        except ValueError as exc:
            raise SaltClientError(exc)
        ret = {"master": host}
        if port:
            ret.update({"master_port": port})

    return ret


def get_proc_dir(cachedir, **kwargs):
    """
    Given the cache directory, return the directory that process data is
    stored in, creating it if it doesn't exist.
    The following optional Keyword Arguments are handled:

    mode: which is anything os.makedir would accept as mode.

    uid: the uid to set, if not set, or it is None or -1 no changes are
         made. Same applies if the directory is already owned by this
         uid. Must be int. Works only on unix/unix like systems.

    gid: the gid to set, if not set, or it is None or -1 no changes are
         made. Same applies if the directory is already owned by this
         gid. Must be int. Works only on unix/unix like systems.
    """
    fn_ = os.path.join(cachedir, "proc")
    mode = kwargs.pop("mode", None)

    if mode is None:
        mode = {}
    else:
        mode = {"mode": mode}

    if not os.path.isdir(fn_):
        # proc_dir is not present, create it with mode settings
        os.makedirs(fn_, **mode)

    d_stat = os.stat(fn_)

    # if mode is not an empty dict then we have an explicit
    # dir mode. So lets check if mode needs to be changed.
    if mode:
        mode_part = S_IMODE(d_stat.st_mode)
        if mode_part != mode["mode"]:
            os.chmod(fn_, (d_stat.st_mode ^ mode_part) | mode["mode"])

    if hasattr(os, "chown"):
        # only on unix/unix like systems
        uid = kwargs.pop("uid", -1)
        gid = kwargs.pop("gid", -1)

        # if uid and gid are both -1 then go ahead with
        # no changes at all
        if (d_stat.st_uid != uid or d_stat.st_gid != gid) and [
            i for i in (uid, gid) if i != -1
        ]:
            os.chown(fn_, uid, gid)

    return fn_


def load_args_and_kwargs(func, args, data=None, ignore_invalid=False):
    """
    Detect the args and kwargs that need to be passed to a function call, and
    check them against what was passed.
    """
    argspec = salt.utils.args.get_function_argspec(func)
    _args = []
    _kwargs = {}
    invalid_kwargs = []

    for arg in args:
        if isinstance(arg, dict) and arg.pop("__kwarg__", False) is True:
            # if the arg is a dict with __kwarg__ == True, then its a kwarg
            for key, val in arg.items():
                if argspec.keywords or key in argspec.args:
                    # Function supports **kwargs or is a positional argument to
                    # the function.
                    _kwargs[key] = val
                else:
                    # **kwargs not in argspec and parsed argument name not in
                    # list of positional arguments. This keyword argument is
                    # invalid.
                    invalid_kwargs.append("{}={}".format(key, val))
            continue

        else:
            string_kwarg = salt.utils.args.parse_input([arg], condition=False)[
                1
            ]  # pylint: disable=W0632
            if string_kwarg:
                if argspec.keywords or next(iter(string_kwarg.keys())) in argspec.args:
                    # Function supports **kwargs or is a positional argument to
                    # the function.
                    _kwargs.update(string_kwarg)
                else:
                    # **kwargs not in argspec and parsed argument name not in
                    # list of positional arguments. This keyword argument is
                    # invalid.
                    for key, val in string_kwarg.items():
                        invalid_kwargs.append("{}={}".format(key, val))
            else:
                _args.append(arg)

    if invalid_kwargs and not ignore_invalid:
        salt.utils.args.invalid_kwargs(invalid_kwargs)

    if argspec.keywords and isinstance(data, dict):
        # this function accepts **kwargs, pack in the publish data
        for key, val in data.items():
            _kwargs["__pub_{}".format(key)] = val

    return _args, _kwargs


def eval_master_func(opts):
    """
    Evaluate master function if master type is 'func'
    and save it result in opts['master']
    """
    if "__master_func_evaluated" not in opts:
        # split module and function and try loading the module
        mod_fun = opts["master"]
        mod, fun = mod_fun.split(".")
        try:
            master_mod = salt.loader.raw_mod(opts, mod, fun)
            if not master_mod:
                raise KeyError
            # we take whatever the module returns as master address
            opts["master"] = master_mod[mod_fun]()
            # Check for valid types
            if not isinstance(opts["master"], ((str,), list)):
                raise TypeError
            opts["__master_func_evaluated"] = True
        except KeyError:
            log.error("Failed to load module %s", mod_fun)
            sys.exit(salt.defaults.exitcodes.EX_GENERIC)
        except TypeError:
            log.error("%s returned from %s is not a string", opts["master"], mod_fun)
            sys.exit(salt.defaults.exitcodes.EX_GENERIC)
        log.info("Evaluated master from module: %s", mod_fun)


def master_event(type, master=None):
    """
    Centralized master event function which will return event type based on event_map
    """
    event_map = {
        "connected": "__master_connected",
        "disconnected": "__master_disconnected",
        "failback": "__master_failback",
        "alive": "__master_alive",
    }

    if type == "alive" and master is not None:
        return "{}_{}".format(event_map.get(type), master)

    return event_map.get(type, None)


def service_name():
    """
    Return the proper service name based on platform
    """
    return "salt_minion" if "bsd" in sys.platform else "salt-minion"


class MinionBase:
    def __init__(self, opts):
        self.opts = opts
        self.beacons_leader = opts.get("beacons_leader", True)

    def gen_modules(self, initial_load=False, context=None):
        """
        Tell the minion to reload the execution modules

        CLI Example:

        .. code-block:: bash

            salt '*' sys.reload_modules
        """
        if context is None:
            context = {}
        if initial_load:
            self.opts["pillar"] = salt.pillar.get_pillar(
                self.opts,
                self.opts["grains"],
                self.opts["id"],
                self.opts["saltenv"],
                pillarenv=self.opts.get("pillarenv"),
            ).compile_pillar()

        self.utils = salt.loader.utils(self.opts, context=context)
        self.functions = salt.loader.minion_mods(
            self.opts, utils=self.utils, context=context
        )
        self.serializers = salt.loader.serializers(self.opts)
        self.returners = salt.loader.returners(
            self.opts, functions=self.functions, context=context
        )
        self.proxy = salt.loader.proxy(
            self.opts, functions=self.functions, returners=self.returners
        )
        # TODO: remove
        self.function_errors = {}  # Keep the funcs clean
        self.states = salt.loader.states(
            self.opts,
            functions=self.functions,
            utils=self.utils,
            serializers=self.serializers,
            context=context,
        )
        self.rend = salt.loader.render(
            self.opts, functions=self.functions, context=context
        )
        #        self.matcher = Matcher(self.opts, self.functions)
        self.matchers = salt.loader.matchers(self.opts)
        self.functions["sys.reload_modules"] = self.gen_modules
        self.executors = salt.loader.executors(
            self.opts, functions=self.functions, proxy=self.proxy, context=context
        )

    @staticmethod
    def process_schedule(minion, loop_interval):
        try:
            if hasattr(minion, "schedule"):
                minion.schedule.eval()
            else:
                log.error(
                    "Minion scheduler not initialized. Scheduled jobs will not be run."
                )
                return
            # Check if scheduler requires lower loop interval than
            # the loop_interval setting
            if minion.schedule.loop_interval < loop_interval:
                loop_interval = minion.schedule.loop_interval
                log.debug("Overriding loop_interval because of scheduled jobs.")
        except Exception as exc:  # pylint: disable=broad-except
            log.error("Exception %s occurred in scheduled job", exc)
        return loop_interval

    def process_beacons(self, functions):
        """
        Evaluate all of the configured beacons, grab the config again in case
        the pillar or grains changed
        """
        if "config.merge" in functions:
            b_conf = functions["config.merge"](
                "beacons", self.opts["beacons"], omit_opts=True
            )
            if b_conf:
                return self.beacons.process(
                    b_conf, self.opts["grains"]
                )  # pylint: disable=no-member
        return []

    @salt.ext.tornado.gen.coroutine
    def eval_master(self, opts, timeout=60, safe=True, failed=False, failback=False):
        """
        Evaluates and returns a tuple of the current master address and the pub_channel.

        In standard mode, just creates a pub_channel with the given master address.

        With master_type=func evaluates the current master address from the given
        module and then creates a pub_channel.

        With master_type=failover takes the list of masters and loops through them.
        The first one that allows the minion to create a pub_channel is then
        returned. If this function is called outside the minions initialization
        phase (for example from the minions main event-loop when a master connection
        loss was detected), 'failed' should be set to True. The current
        (possibly failed) master will then be removed from the list of masters.
        """
        # return early if we are not connecting to a master
        if opts["master_type"] == "disable":
            log.warning("Master is set to disable, skipping connection")
            self.connected = False
            raise salt.ext.tornado.gen.Return((None, None))

        # Run masters discovery over SSDP. This may modify the whole configuration,
        # depending of the networking and sets of masters.
        self._discover_masters()

        # check if master_type was altered from its default
        if opts["master_type"] != "str" and opts["__role"] != "syndic":
            # check for a valid keyword
            if opts["master_type"] == "func":
                eval_master_func(opts)

            # if failover or distributed is set, master has to be of type list
            elif opts["master_type"] in ("failover", "distributed"):
                if isinstance(opts["master"], list):
                    log.info(
                        "Got list of available master addresses: %s", opts["master"]
                    )

                    if opts["master_type"] == "distributed":
                        master_len = len(opts["master"])
                        if master_len > 1:
                            secondary_masters = opts["master"][1:]
                            master_idx = crc32(opts["id"]) % master_len
                            try:
                                preferred_masters = opts["master"]
                                preferred_masters[0] = opts["master"][master_idx]
                                preferred_masters[1:] = [
                                    m
                                    for m in opts["master"]
                                    if m != preferred_masters[0]
                                ]
                                opts["master"] = preferred_masters
                                log.info(
                                    "Distributed to the master at '%s'.",
                                    opts["master"][0],
                                )
                            except (KeyError, AttributeError, TypeError):
                                log.warning(
                                    "Failed to distribute to a specific master."
                                )
                        else:
                            log.warning(
                                "master_type = distributed needs more than 1 master."
                            )

                    if opts["master_shuffle"]:
                        log.warning(
                            "Use of 'master_shuffle' detected. 'master_shuffle' is deprecated in favor "
                            "of 'random_master'. Please update your minion config file."
                        )
                        opts["random_master"] = opts["master_shuffle"]

                    opts["auth_tries"] = 0
                    if (
                        opts["master_failback"]
                        and opts["master_failback_interval"] == 0
                    ):
                        opts["master_failback_interval"] = opts["master_alive_interval"]
                # if opts['master'] is a str and we have never created opts['master_list']
                elif isinstance(opts["master"], str) and ("master_list" not in opts):
                    # We have a string, but a list was what was intended. Convert.
                    # See issue 23611 for details
                    opts["master"] = [opts["master"]]
                elif opts["__role"] == "syndic":
                    log.info("Syndic setting master_syndic to '%s'", opts["master"])

                # if failed=True, the minion was previously connected
                # we're probably called from the minions main-event-loop
                # because a master connection loss was detected. remove
                # the possibly failed master from the list of masters.
                elif failed:
                    if failback:
                        # failback list of masters to original config
                        opts["master"] = opts["master_list"]
                    else:
                        log.info(
                            "Moving possibly failed master %s to the end of "
                            "the list of masters",
                            opts["master"],
                        )
                        if opts["master"] in opts["local_masters"]:
                            # create new list of master with the possibly failed
                            # one moved to the end
                            failed_master = opts["master"]
                            opts["master"] = [
                                x for x in opts["local_masters"] if opts["master"] != x
                            ]
                            opts["master"].append(failed_master)
                        else:
                            opts["master"] = opts["master_list"]
                else:
                    log.error(
                        "master_type set to 'failover' but 'master' is not of type list but of type %s",
                        type(opts["master"]),
                    )
                    sys.exit(salt.defaults.exitcodes.EX_GENERIC)
                # If failover is set, minion have to failover on DNS errors instead of retry DNS resolve.
                # See issue 21082 for details
                if opts["retry_dns"] and opts["master_type"] == "failover":
                    log.critical(
                        "'master_type' set to 'failover' but 'retry_dns' is not 0. "
                        "Setting 'retry_dns' to 0 to failover to the next master on DNS errors."
                    )
                    opts["retry_dns"] = 0
            else:
                log.error(
                    "Invalid keyword '%s' for variable 'master_type'",
                    opts["master_type"],
                )
                sys.exit(salt.defaults.exitcodes.EX_GENERIC)

        # FIXME: if SMinion don't define io_loop, it can't switch master see #29088
        # Specify kwargs for the channel factory so that SMinion doesn't need to define an io_loop
        # (The channel factories will set a default if the kwarg isn't passed)
        factory_kwargs = {"timeout": timeout, "safe": safe}
        if getattr(self, "io_loop", None):
            factory_kwargs["io_loop"] = self.io_loop  # pylint: disable=no-member

        tries = opts.get("master_tries", 1)
        attempts = 0

        # if we have a list of masters, loop through them and be
        # happy with the first one that allows us to connect
        if isinstance(opts["master"], list):
            conn = False
            last_exc = None
            opts["master_uri_list"] = []
            opts["local_masters"] = copy.copy(opts["master"])

            # shuffle the masters and then loop through them
            if opts["random_master"]:
                # master_failback is only used when master_type is set to failover
                if opts["master_type"] == "failover" and opts["master_failback"]:
                    secondary_masters = opts["local_masters"][1:]
                    shuffle(secondary_masters)
                    opts["local_masters"][1:] = secondary_masters
                else:
                    shuffle(opts["local_masters"])

            # This sits outside of the connection loop below because it needs to set
            # up a list of master URIs regardless of which masters are available
            # to connect _to_. This is primarily used for masterless mode, when
            # we need a list of master URIs to fire calls back to.
            for master in opts["local_masters"]:
                opts["master"] = master
                opts.update(prep_ip_port(opts))
                if opts["master_type"] == "failover":
                    try:
                        opts["master_uri_list"].append(
                            resolve_dns(opts, False)["master_uri"]
                        )
                    except SaltClientError:
                        continue
                else:
                    opts["master_uri_list"].append(resolve_dns(opts)["master_uri"])

            if not opts["master_uri_list"]:
                msg = "No master could be resolved"
                log.error(msg)
                raise SaltClientError(msg)

            pub_channel = None
            while True:
                if attempts != 0:
                    # Give up a little time between connection attempts
                    # to allow the IOLoop to run any other scheduled tasks.
                    yield salt.ext.tornado.gen.sleep(opts["acceptance_wait_time"])
                attempts += 1
                if tries > 0:
                    log.debug("Connecting to master. Attempt %s of %s", attempts, tries)
                else:
                    log.debug(
                        "Connecting to master. Attempt %s (infinite attempts)", attempts
                    )
                for master in opts["local_masters"]:
                    opts["master"] = master
                    opts.update(prep_ip_port(opts))
                    if opts["master_type"] == "failover":
                        try:
                            opts.update(resolve_dns(opts, False))
                        except SaltClientError:
                            continue
                    else:
                        opts.update(resolve_dns(opts))

                    # on first run, update self.opts with the whole master list
                    # to enable a minion to re-use old masters if they get fixed
                    if "master_list" not in opts:
                        opts["master_list"] = copy.copy(opts["local_masters"])

                    self.opts = opts

                    pub_channel = salt.transport.client.AsyncPubChannel.factory(
                        opts, **factory_kwargs
                    )
                    try:
                        yield pub_channel.connect()
                        conn = True
                        break
                    except SaltClientError as exc:
                        last_exc = exc
                        if exc.strerror.startswith("Could not access"):
                            log.info(
                                "Failed to initiate connection with Master %s: check ownership/permissions. "
                                "Error message: %s",
                                opts["master"],
                                exc,
                            )
                        else:
                            log.info(
                                "Master %s could not be reached, trying next master (if any)",
                                opts["master"],
                            )
                        pub_channel.close()
                        pub_channel = None
                        continue

                if not conn:
                    if attempts == tries:
                        # Exhausted all attempts. Return exception.
                        self.connected = False
                        self.opts["master"] = copy.copy(self.opts["local_masters"])
                        log.error(
                            "No master could be reached or all masters "
                            "denied the minion's connection attempt."
                        )
                        if pub_channel:
                            pub_channel.close()
                        # If the code reaches this point, 'last_exc'
                        # should already be set.
                        raise last_exc  # pylint: disable=E0702
                else:
                    self.tok = pub_channel.auth.gen_token(b"salt")
                    self.connected = True
                    raise salt.ext.tornado.gen.Return((opts["master"], pub_channel))

        # single master sign in
        else:
            if opts["random_master"]:
                log.warning(
                    "random_master is True but there is only one master specified. Ignoring."
                )
            pub_channel = None
            while True:
                if attempts != 0:
                    # Give up a little time between connection attempts
                    # to allow the IOLoop to run any other scheduled tasks.
                    yield salt.ext.tornado.gen.sleep(opts["acceptance_wait_time"])
                attempts += 1
                if tries > 0:
                    log.debug("Connecting to master. Attempt %s of %s", attempts, tries)
                else:
                    log.debug(
                        "Connecting to master. Attempt %s (infinite attempts)", attempts
                    )
                opts.update(prep_ip_port(opts))
                opts.update(resolve_dns(opts))
                try:
                    if self.opts["transport"] == "detect":
                        self.opts["detect_mode"] = True
                        for trans in ("zeromq", "tcp"):
                            if trans == "zeromq" and not zmq:
                                continue
                            self.opts["transport"] = trans
                            pub_channel = salt.transport.client.AsyncPubChannel.factory(
                                self.opts, **factory_kwargs
                            )
                            yield pub_channel.connect()
                            if not pub_channel.auth.authenticated:
                                continue
                            del self.opts["detect_mode"]
                            break
                    else:
                        pub_channel = salt.transport.client.AsyncPubChannel.factory(
                            self.opts, **factory_kwargs
                        )
                        yield pub_channel.connect()
                    self.tok = pub_channel.auth.gen_token(b"salt")
                    self.connected = True
                    raise salt.ext.tornado.gen.Return((opts["master"], pub_channel))
                except SaltClientError:
                    if attempts == tries:
                        # Exhausted all attempts. Return exception.
                        self.connected = False
                        if pub_channel:
                            pub_channel.close()
                        raise

    def _discover_masters(self):
        """
        Discover master(s) and decide where to connect, if SSDP is around.
        This modifies the configuration on the fly.
        :return:
        """
        if (
            self.opts["master"] == DEFAULT_MINION_OPTS["master"]
            and self.opts["discovery"] is not False
        ):
            master_discovery_client = salt.utils.ssdp.SSDPDiscoveryClient()
            masters = {}
            for att in range(self.opts["discovery"].get("attempts", 3)):
                try:
                    att += 1
                    log.info("Attempting %s time(s) to discover masters", att)
                    masters.update(master_discovery_client.discover())
                    if not masters:
                        time.sleep(self.opts["discovery"].get("pause", 5))
                    else:
                        break
                except Exception as err:  # pylint: disable=broad-except
                    log.error("SSDP discovery failure: %s", err)
                    break

            if masters:
                policy = self.opts.get("discovery", {}).get("match", "any")
                if policy not in ["any", "all"]:
                    log.error(
                        'SSDP configuration matcher failure: unknown value "%s". '
                        'Should be "any" or "all"',
                        policy,
                    )
                else:
                    mapping = self.opts["discovery"].get("mapping", {})
                    for addr, mappings in masters.items():
                        for proto_data in mappings:
                            cnt = len(
                                [
                                    key
                                    for key, value in mapping.items()
                                    if proto_data.get("mapping", {}).get(key) == value
                                ]
                            )
                            if policy == "any" and bool(cnt) or cnt == len(mapping):
                                self.opts["master"] = proto_data["master"]
                                return

    def _return_retry_timer(self):
        """
        Based on the minion configuration, either return a randomized timer or
        just return the value of the return_retry_timer.
        """
        msg = "Minion return retry timer set to %s seconds"
        if self.opts.get("return_retry_timer_max"):
            try:
                random_retry = randint(
                    self.opts["return_retry_timer"], self.opts["return_retry_timer_max"]
                )
                retry_msg = msg % random_retry
                log.debug("%s (randomized)", msg % random_retry)
                return random_retry
            except ValueError:
                # Catch wiseguys using negative integers here
                log.error(
                    "Invalid value (return_retry_timer: %s or "
                    "return_retry_timer_max: %s). Both must be positive "
                    "integers.",
                    self.opts["return_retry_timer"],
                    self.opts["return_retry_timer_max"],
                )
                log.debug(msg, DEFAULT_MINION_OPTS["return_retry_timer"])
                return DEFAULT_MINION_OPTS["return_retry_timer"]
        else:
            log.debug(msg, self.opts.get("return_retry_timer"))
            return self.opts.get("return_retry_timer")


class SMinion(MinionBase):
    """
    Create an object that has loaded all of the minion module functions,
    grains, modules, returners etc.  The SMinion allows developers to
    generate all of the salt minion functions and present them with these
    functions for general use.
    """

    def __init__(self, opts, context=None):
        # Late setup of the opts grains, so we can log from the grains module
        import salt.loader

        opts["grains"] = salt.loader.grains(opts)
        super().__init__(opts)

        # Clean out the proc directory (default /var/cache/salt/minion/proc)
        if self.opts.get("file_client", "remote") == "remote" or self.opts.get(
            "use_master_when_local", False
        ):
            install_zmq()
            io_loop = ZMQDefaultLoop.current()
            io_loop.run_sync(lambda: self.eval_master(self.opts, failed=True))
        self.gen_modules(initial_load=True, context=context)

        # If configured, cache pillar data on the minion
        if self.opts["file_client"] == "remote" and self.opts.get(
            "minion_pillar_cache", False
        ):
            import salt.utils.yaml

            pdir = os.path.join(self.opts["cachedir"], "pillar")
            if not os.path.isdir(pdir):
                os.makedirs(pdir, 0o700)
            ptop = os.path.join(pdir, "top.sls")
            if self.opts["saltenv"] is not None:
                penv = self.opts["saltenv"]
            else:
                penv = "base"
            cache_top = {penv: {self.opts["id"]: ["cache"]}}
            with salt.utils.files.fopen(ptop, "wb") as fp_:
                salt.utils.yaml.safe_dump(cache_top, fp_, encoding=SLS_ENCODING)
                os.chmod(ptop, 0o600)
            cache_sls = os.path.join(pdir, "cache.sls")
            with salt.utils.files.fopen(cache_sls, "wb") as fp_:
                salt.utils.yaml.safe_dump(
                    self.opts["pillar"], fp_, encoding=SLS_ENCODING
                )
                os.chmod(cache_sls, 0o600)


class MasterMinion:
    """
    Create a fully loaded minion function object for generic use on the
    master. What makes this class different is that the pillar is
    omitted, otherwise everything else is loaded cleanly.
    """

    def __init__(
        self,
        opts,
        returners=True,
        states=True,
        rend=True,
        matcher=True,
        whitelist=None,
        ignore_config_errors=True,
    ):
        self.opts = salt.config.minion_config(
            opts["conf_file"], ignore_config_errors=ignore_config_errors, role="master"
        )
        self.opts.update(opts)
        self.whitelist = whitelist
        self.opts["grains"] = salt.loader.grains(opts)
        self.opts["pillar"] = {}
        self.mk_returners = returners
        self.mk_states = states
        self.mk_rend = rend
        self.mk_matcher = matcher
        self.gen_modules(initial_load=True)

    def gen_modules(self, initial_load=False):
        """
        Tell the minion to reload the execution modules

        CLI Example:

        .. code-block:: bash

            salt '*' sys.reload_modules
        """
        self.utils = salt.loader.utils(self.opts)
        self.functions = salt.loader.minion_mods(
            self.opts,
            utils=self.utils,
            whitelist=self.whitelist,
            initial_load=initial_load,
        )
        self.serializers = salt.loader.serializers(self.opts)
        if self.mk_returners:
            self.returners = salt.loader.returners(self.opts, self.functions)
        if self.mk_states:
            self.states = salt.loader.states(
                self.opts, self.functions, self.utils, self.serializers
            )
        if self.mk_rend:
            self.rend = salt.loader.render(self.opts, self.functions)
        if self.mk_matcher:
            self.matchers = salt.loader.matchers(self.opts)
        self.functions["sys.reload_modules"] = self.gen_modules


class MinionManager(MinionBase):
    """
    Create a multi minion interface, this creates as many minions as are
    defined in the master option and binds each minion object to a respective
    master.
    """

    def __init__(self, opts):
        super().__init__(opts)
        self.auth_wait = self.opts["acceptance_wait_time"]
        self.max_auth_wait = self.opts["acceptance_wait_time_max"]
        self.minions = []
        self.jid_queue = []

        install_zmq()
        self.io_loop = ZMQDefaultLoop.current()
        self.process_manager = ProcessManager(name="MultiMinionProcessManager")
        self.io_loop.spawn_callback(
            self.process_manager.run, **{"asynchronous": True}
        )  # Tornado backward compat
        self.event_publisher = None
        self.event = None

    # pylint: disable=W1701
    def __del__(self):
        self.destroy()

    # pylint: enable=W1701

    def _bind(self):
        # start up the event publisher, so we can see events during startup
        self.event_publisher = salt.utils.event.AsyncEventPublisher(
            self.opts, io_loop=self.io_loop,
        )
        self.event = salt.utils.event.get_event(
            "minion", opts=self.opts, io_loop=self.io_loop
        )
        self.event.subscribe("")
        self.event.set_event_handler(self.handle_event)

    @salt.ext.tornado.gen.coroutine
    def handle_event(self, package):
        for minion in self.minions:
            minion.handle_event(package)

    def _create_minion_object(
        self,
        opts,
        timeout,
        safe,
        io_loop=None,
        loaded_base_name=None,
        jid_queue=None,
        load_grains=True,
    ):
        """
        Helper function to return the correct type of object
        """
        return Minion(
            opts,
            timeout,
            safe,
            io_loop=io_loop,
            loaded_base_name=loaded_base_name,
            jid_queue=jid_queue,
            load_grains=load_grains,
        )

    def _check_minions(self):
        """
        Check the size of self.minions and raise an error if it's empty
        """
        if not self.minions:
            log.error("Minion unable to successfully connect to a Salt Master.")

    def _spawn_minions(self, timeout=60):
        """
        Spawn all the coroutines which will sign in to masters
        """
        masters = self.opts["master"]
        if (self.opts["master_type"] in ("failover", "distributed")) or not isinstance(
            self.opts["master"], list
        ):
            masters = [masters]

        beacons_leader = True
        for master in masters:
            s_opts = copy.deepcopy(self.opts)
            s_opts["master"] = master
            s_opts["multimaster"] = True
            s_opts["beacons_leader"] = beacons_leader
            if beacons_leader:
                beacons_leader = False
            minion = self._create_minion_object(
                s_opts,
                s_opts["auth_timeout"],
                False,
                io_loop=self.io_loop,
                loaded_base_name="salt.loader.{}".format(s_opts["master"]),
                jid_queue=self.jid_queue,
            )
            self.io_loop.spawn_callback(self._connect_minion, minion)
        self.io_loop.call_later(timeout, self._check_minions)

    @salt.ext.tornado.gen.coroutine
    def _connect_minion(self, minion):
        """
        Create a minion, and asynchronously connect it to a master
        """
        last = 0  # never have we signed in
        auth_wait = minion.opts["acceptance_wait_time"]
        failed = False
        while True:
            try:
                if minion.opts.get("beacons_before_connect", False):
                    minion.setup_beacons(before_connect=True)
                if minion.opts.get("scheduler_before_connect", False):
                    minion.setup_scheduler(before_connect=True)
                yield minion.connect_master(failed=failed)
                minion.tune_in(start=False)
                self.minions.append(minion)
                break
            except SaltClientError as exc:
                failed = True
                log.error(
                    "Error while bringing up minion for multi-master. Is "
                    "master at %s responding?",
                    minion.opts["master"],
                )
                last = time.time()
                if auth_wait < self.max_auth_wait:
                    auth_wait += self.auth_wait
                yield salt.ext.tornado.gen.sleep(auth_wait)  # TODO: log?
            except SaltMasterUnresolvableError:
                err = (
                    "Master address: '{}' could not be resolved. Invalid or unresolveable address. "
                    "Set 'master' value in minion config.".format(minion.opts["master"])
                )
                log.error(err)
                break
            except Exception as e:  # pylint: disable=broad-except
                failed = True
                log.critical(
                    "Unexpected error while connecting to %s",
                    minion.opts["master"],
                    exc_info=True,
                )

    # Multi Master Tune In
    def tune_in(self):
        """
        Bind to the masters

        This loop will attempt to create connections to masters it hasn't connected
        to yet, but once the initial connection is made it is up to ZMQ to do the
        reconnect (don't know of an API to get the state here in salt)
        """
        self._bind()

        # Fire off all the minion coroutines
        self._spawn_minions()

        # serve forever!
        self.io_loop.start()

    @property
    def restart(self):
        for minion in self.minions:
            if minion.restart:
                return True
        return False

    def stop(self, signum):
        for minion in self.minions:
            minion.process_manager.stop_restarting()
            minion.process_manager.send_signal_to_processes(signum)
            # kill any remaining processes
            minion.process_manager.kill_children()
            minion.destroy()
        if self.event_publisher is not None:
            self.event_publisher.close()
            self.event_publisher = None
        if self.event is not None:
            self.event.destroy()
            self.event = None

    def destroy(self):
        for minion in self.minions:
            minion.destroy()
        if self.event_publisher is not None:
            self.event_publisher.close()
            self.event_publisher = None
        if self.event is not None:
            self.event.destroy()
            self.event = None


class Minion(MinionBase):
    """
    This class instantiates a minion, runs connections for a minion,
    and loads all of the functions into the minion
    """

    def __init__(
        self,
        opts,
        timeout=60,
        safe=True,
        loaded_base_name=None,
        io_loop=None,
        jid_queue=None,
        load_grains=True,
    ):  # pylint: disable=W0231
        """
        Pass in the options dict
        """
        # this means that the parent class doesn't know *which* master we connect to
        super().__init__(opts)
        self.timeout = timeout
        self.safe = safe

        self._running = None
        self.win_proc = []
        self.subprocess_list = salt.utils.process.SubprocessList()
        self.loaded_base_name = loaded_base_name
        self.connected = False
        self.restart = False
        # Flag meaning minion has finished initialization including first connect to the master.
        # True means the Minion is fully functional and ready to handle events.
        self.ready = False
        self.jid_queue = [] if jid_queue is None else jid_queue
        self.periodic_callbacks = {}

        if io_loop is None:
            install_zmq()
            self.io_loop = ZMQDefaultLoop.current()
        else:
            self.io_loop = io_loop

        # Warn if ZMQ < 3.2
        if zmq:
            if ZMQ_VERSION_INFO < (3, 2):
                log.warning(
                    "You have a version of ZMQ less than ZMQ 3.2! There are "
                    "known connection keep-alive issues with ZMQ < 3.2 which "
                    "may result in loss of contact with minions. Please "
                    "upgrade your ZMQ!"
                )
        # Late setup of the opts grains, so we can log from the grains
        # module.  If this is a proxy, however, we need to init the proxymodule
        # before we can get the grains.  We do this for proxies in the
        # post_master_init
        if not salt.utils.platform.is_proxy():
            if load_grains:
                self.opts["grains"] = salt.loader.grains(opts)
        else:
            if self.opts.get("beacons_before_connect", False):
                log.warning(
                    "'beacons_before_connect' is not supported "
                    "for proxy minions. Setting to False"
                )
                self.opts["beacons_before_connect"] = False
            if self.opts.get("scheduler_before_connect", False):
                log.warning(
                    "'scheduler_before_connect' is not supported "
                    "for proxy minions. Setting to False"
                )
                self.opts["scheduler_before_connect"] = False

        log.info("Creating minion process manager")

        if self.opts["random_startup_delay"]:
            sleep_time = random.randint(0, self.opts["random_startup_delay"])
            log.info(
                "Minion sleeping for %s seconds due to configured "
                "startup_delay between 0 and %s seconds",
                sleep_time,
                self.opts["random_startup_delay"],
            )
            time.sleep(sleep_time)

        self.process_manager = ProcessManager(name="MinionProcessManager")
        self.io_loop.spawn_callback(self.process_manager.run, **{"asynchronous": True})
        # We don't have the proxy setup yet, so we can't start engines
        # Engines need to be able to access __proxy__
        if not salt.utils.platform.is_proxy():
            self.io_loop.spawn_callback(
                salt.engines.start_engines, self.opts, self.process_manager
            )

        # Install the SIGINT/SIGTERM handlers if not done so far
        if signal.getsignal(signal.SIGINT) is signal.SIG_DFL:
            # No custom signal handling was added, install our own
            signal.signal(signal.SIGINT, self._handle_signals)

        if signal.getsignal(signal.SIGTERM) is signal.SIG_DFL:
            # No custom signal handling was added, install our own
            signal.signal(signal.SIGTERM, self._handle_signals)

    def _handle_signals(self, signum, sigframe):  # pylint: disable=unused-argument
        self._running = False
        # escalate the signals to the process manager
        self.process_manager.stop_restarting()
        self.process_manager.send_signal_to_processes(signum)
        # kill any remaining processes
        self.process_manager.kill_children()
        time.sleep(1)
        sys.exit(0)

    def sync_connect_master(self, timeout=None, failed=False):
        """
        Block until we are connected to a master
        """
        self._sync_connect_master_success = False
        log.debug("sync_connect_master")

        def on_connect_master_future_done(future):
            self._sync_connect_master_success = True
            self.io_loop.stop()

        self._connect_master_future = self.connect_master(failed=failed)
        # finish connecting to master
        self._connect_master_future.add_done_callback(on_connect_master_future_done)
        if timeout:
            self.io_loop.call_later(timeout, self.io_loop.stop)
        try:
            self.io_loop.start()
        except KeyboardInterrupt:
            self.destroy()
        # I made the following 3 line oddity to preserve traceback.
        # Please read PR #23978 before changing, hopefully avoiding regressions.
        # Good luck, we're all counting on you.  Thanks.
        if self._connect_master_future.done():
            future_exception = self._connect_master_future.exception()
            if future_exception:
                exc_info = self._connect_master_future.exc_info()
                # This needs to be re-raised to preserve restart_on_error behavior.
                raise exc_info[0].with_traceback(exc_info[1], exc_info[2])
        if timeout and self._sync_connect_master_success is False:
            raise SaltDaemonNotRunning("Failed to connect to the salt-master")

    @salt.ext.tornado.gen.coroutine
    def connect_master(self, failed=False):
        """
        Return a future which will complete when you are connected to a master
        """
        master, self.pub_channel = yield self.eval_master(
            self.opts, self.timeout, self.safe, failed
        )
        yield self._post_master_init(master)

    # TODO: better name...
    @salt.ext.tornado.gen.coroutine
    def _post_master_init(self, master):
        """
        Function to finish init after connecting to a master

        This is primarily loading modules, pillars, etc. (since they need
        to know which master they connected to)

        If this function is changed, please check ProxyMinion._post_master_init
        to see if those changes need to be propagated.

        Minions and ProxyMinions need significantly different post master setups,
        which is why the differences are not factored out into separate helper
        functions.
        """
        if self.connected:
            self.opts["master"] = master

            # Initialize pillar before loader to make pillar accessible in modules
            async_pillar = salt.pillar.get_async_pillar(
                self.opts,
                self.opts["grains"],
                self.opts["id"],
                self.opts["saltenv"],
                pillarenv=self.opts.get("pillarenv"),
            )
            self.opts["pillar"] = yield async_pillar.compile_pillar()
            async_pillar.destroy()

        if not self.ready:
            self._setup_core()
        elif self.connected and self.opts["pillar"]:
            # The pillar has changed due to the connection to the master.
            # Reload the functions so that they can use the new pillar data.
            (
                self.functions,
                self.returners,
                self.function_errors,
                self.executors,
            ) = self._load_modules()
            if hasattr(self, "schedule"):
                self.schedule.functions = self.functions
                self.schedule.returners = self.returners

        if not hasattr(self, "schedule"):
            self.schedule = salt.utils.schedule.Schedule(
                self.opts,
                self.functions,
                self.returners,
                cleanup=[master_event(type="alive")],
            )

        # add default scheduling jobs to the minions scheduler
        if self.opts["mine_enabled"] and "mine.update" in self.functions:
            self.schedule.add_job(
                {
                    "__mine_interval": {
                        "function": "mine.update",
                        "minutes": self.opts["mine_interval"],
                        "jid_include": True,
                        "maxrunning": 2,
                        "run_on_start": True,
                        "return_job": self.opts.get("mine_return_job", False),
                    }
                },
                persist=True,
            )
            log.info("Added mine.update to scheduler")
        else:
            self.schedule.delete_job("__mine_interval", persist=True)

        # add master_alive job if enabled
        if (
            self.opts["transport"] != "tcp"
            and self.opts["master_alive_interval"] > 0
            and self.connected
        ):
            self.schedule.add_job(
                {
                    master_event(type="alive", master=self.opts["master"]): {
                        "function": "status.master",
                        "seconds": self.opts["master_alive_interval"],
                        "jid_include": True,
                        "maxrunning": 1,
                        "return_job": False,
                        "kwargs": {"master": self.opts["master"], "connected": True},
                    }
                },
                persist=True,
            )
            if (
                self.opts["master_failback"]
                and "master_list" in self.opts
                and self.opts["master"] != self.opts["master_list"][0]
            ):
                self.schedule.add_job(
                    {
                        master_event(type="failback"): {
                            "function": "status.ping_master",
                            "seconds": self.opts["master_failback_interval"],
                            "jid_include": True,
                            "maxrunning": 1,
                            "return_job": False,
                            "kwargs": {"master": self.opts["master_list"][0]},
                        }
                    },
                    persist=True,
                )
            else:
                self.schedule.delete_job(master_event(type="failback"), persist=True)
        else:
            self.schedule.delete_job(
                master_event(type="alive", master=self.opts["master"]), persist=True
            )
            self.schedule.delete_job(master_event(type="failback"), persist=True)

    def _prep_mod_opts(self):
        """
        Returns a copy of the opts with key bits stripped out
        """
        mod_opts = {}
        for key, val in self.opts.items():
            if key == "logger":
                continue
            mod_opts[key] = val
        return mod_opts

    def _load_modules(
        self, force_refresh=False, notify=False, grains=None, opts=None, context=None
    ):
        """
        Return the functions and the returners loaded up from the loader
        module
        """
        opt_in = True
        if not opts:
            opts = self.opts
            opt_in = False
        # if this is a *nix system AND modules_max_memory is set, lets enforce
        # a memory limit on module imports
        # this feature ONLY works on *nix like OSs (resource module doesn't work on windows)
        modules_max_memory = False
        if opts.get("modules_max_memory", -1) > 0 and HAS_PSUTIL and HAS_RESOURCE:
            log.debug(
                "modules_max_memory set, enforcing a maximum of %s",
                opts["modules_max_memory"],
            )
            modules_max_memory = True
            old_mem_limit = resource.getrlimit(resource.RLIMIT_AS)
            rss, vms = psutil.Process(os.getpid()).memory_info()[:2]
            mem_limit = rss + vms + opts["modules_max_memory"]
            resource.setrlimit(resource.RLIMIT_AS, (mem_limit, mem_limit))
        elif opts.get("modules_max_memory", -1) > 0:
            if not HAS_PSUTIL:
                log.error(
                    "Unable to enforce modules_max_memory because psutil is missing"
                )
            if not HAS_RESOURCE:
                log.error(
                    "Unable to enforce modules_max_memory because resource is missing"
                )

        # This might be a proxy minion
        if hasattr(self, "proxy"):
            proxy = self.proxy
        else:
            proxy = None

        if context is None:
            context = {}

        if grains is None:
            opts["grains"] = salt.loader.grains(
                opts, force_refresh, proxy=proxy, context=context
            )
        self.utils = salt.loader.utils(opts, proxy=proxy, context=context)

        if opts.get("multimaster", False):
            s_opts = copy.deepcopy(opts)
            functions = salt.loader.minion_mods(
                s_opts,
                utils=self.utils,
                proxy=proxy,
                loaded_base_name=self.loaded_base_name,
                notify=notify,
                context=context,
            )
        else:
            functions = salt.loader.minion_mods(
                opts, utils=self.utils, notify=notify, proxy=proxy, context=context,
            )
        returners = salt.loader.returners(opts, functions, proxy=proxy, context=context)
        errors = {}
        if "_errors" in functions:
            errors = functions["_errors"]
            functions.pop("_errors")

        # we're done, reset the limits!
        if modules_max_memory is True:
            resource.setrlimit(resource.RLIMIT_AS, old_mem_limit)

        executors = salt.loader.executors(opts, functions, proxy=proxy, context=context)

        if opt_in:
            self.opts = opts

        return functions, returners, errors, executors

    def _send_req_sync(self, load, timeout):

        if self.opts["minion_sign_messages"]:
            log.trace("Signing event to be published onto the bus.")
            minion_privkey_path = os.path.join(self.opts["pki_dir"], "minion.pem")
            sig = salt.crypt.sign_message(
                minion_privkey_path, salt.serializers.msgpack.serialize(load)
            )
            load["sig"] = sig

        with salt.transport.client.ReqChannel.factory(self.opts) as channel:
            return channel.send(
                load, timeout=timeout, tries=self.opts["return_retry_tries"]
            )

    @salt.ext.tornado.gen.coroutine
    def _send_req_async(self, load, timeout):
        if self.opts["minion_sign_messages"]:
            log.trace("Signing event to be published onto the bus.")
            minion_privkey_path = os.path.join(self.opts["pki_dir"], "minion.pem")
            sig = salt.crypt.sign_message(
                minion_privkey_path, salt.serializers.msgpack.serialize(load)
            )
            load["sig"] = sig

        with salt.transport.client.AsyncReqChannel.factory(self.opts) as channel:
            ret = yield channel.send(
                load, timeout=timeout, tries=self.opts["return_retry_tries"]
            )
            raise salt.ext.tornado.gen.Return(ret)

    def _fire_master(
        self,
        data=None,
        tag=None,
        events=None,
        pretag=None,
        timeout=60,
        sync=True,
        timeout_handler=None,
        include_startup_grains=False,
    ):
        """
        Fire an event on the master, or drop message if unable to send.
        """
        load = {
            "id": self.opts["id"],
            "cmd": "_minion_event",
            "pretag": pretag,
            "tok": self.tok,
        }
        if events:
            load["events"] = events
        elif data and tag:
            load["data"] = data
            load["tag"] = tag
        elif not data and tag:
            load["data"] = {}
            load["tag"] = tag
        else:
            return

        if include_startup_grains:
            grains_to_add = {
                k: v
                for k, v in self.opts.get("grains", {}).items()
                if k in self.opts["start_event_grains"]
            }
            load["grains"] = grains_to_add

        if sync:
            try:
                self._send_req_sync(load, timeout)
            except salt.exceptions.SaltReqTimeoutError:
                log.info(
                    "fire_master failed: master could not be contacted. Request timed out."
                )
                return False
            except Exception:  # pylint: disable=broad-except
                log.info("fire_master failed: %s", traceback.format_exc())
                return False
        else:
            if timeout_handler is None:

                def handle_timeout(*_):
                    log.info(
                        "fire_master failed: master could not be contacted. Request timed out."
                    )
                    return True

                timeout_handler = handle_timeout

            with salt.ext.tornado.stack_context.ExceptionStackContext(timeout_handler):
                # pylint: disable=unexpected-keyword-arg
                self._send_req_async(load, timeout, callback=lambda f: None)
                # pylint: enable=unexpected-keyword-arg
        return True

    @salt.ext.tornado.gen.coroutine
    def _handle_decoded_payload(self, data):
        """
        Override this method if you wish to handle the decoded data
        differently.
        """
        # Ensure payload is unicode. Disregard failure to decode binary blobs.
        if "user" in data:
            log.info(
                "User %s Executing command %s with jid %s",
                data["user"],
                data["fun"],
                data["jid"],
            )
        else:
            log.info("Executing command %s with jid %s", data["fun"], data["jid"])
        log.debug("Command details %s", data)

        # Don't duplicate jobs
        log.trace("Started JIDs: %s", self.jid_queue)
        if self.jid_queue is not None:
            if data["jid"] in self.jid_queue:
                return
            else:
                self.jid_queue.append(data["jid"])
                if len(self.jid_queue) > self.opts["minion_jid_queue_hwm"]:
                    self.jid_queue.pop(0)

        if isinstance(data["fun"], str):
            if data["fun"] == "sys.reload_modules":
                (
                    self.functions,
                    self.returners,
                    self.function_errors,
                    self.executors,
                ) = self._load_modules()
                self.schedule.functions = self.functions
                self.schedule.returners = self.returners

        process_count_max = self.opts.get("process_count_max")
        if process_count_max > 0:
            process_count = len(salt.utils.minion.running(self.opts))
            while process_count >= process_count_max:
                log.warning(
                    "Maximum number of processes reached while executing jid %s, waiting...",
                    data["jid"],
                )
                yield salt.ext.tornado.gen.sleep(10)
                process_count = len(salt.utils.minion.running(self.opts))

        # We stash an instance references to allow for the socket
        # communication in Windows. You can't pickle functions, and thus
        # python needs to be able to reconstruct the reference on the other
        # side.
        instance = self
        multiprocessing_enabled = self.opts.get("multiprocessing", True)
        if multiprocessing_enabled:
            if sys.platform.startswith("win"):
                # let python reconstruct the minion on the other side if we're
                # running on windows
                instance = None
            with default_signals(signal.SIGINT, signal.SIGTERM):
                process = SignalHandlingProcess(
                    target=self._target,
                    name="ProcessPayload",
                    args=(instance, self.opts, data, self.connected),
                )
                process._after_fork_methods.append(
                    (salt.utils.crypt.reinit_crypto, [], {})
                )
        else:
            process = threading.Thread(
                target=self._target,
                args=(instance, self.opts, data, self.connected),
                name=data["jid"],
            )

        if multiprocessing_enabled:
            with default_signals(signal.SIGINT, signal.SIGTERM):
                # Reset current signals before starting the process in
                # order not to inherit the current signal handlers
                process.start()
        else:
            process.start()
        process.name = "{}-Job-{}".format(process.name, data["jid"])
        self.subprocess_list.add(process)

    def ctx(self):
        """
        Return a single context manager for the minion's data
        """
        exitstack = contextlib.ExitStack()
        exitstack.enter_context(self.functions.context_dict.clone())
        exitstack.enter_context(self.returners.context_dict.clone())
        exitstack.enter_context(self.executors.context_dict.clone())
        return exitstack

    @classmethod
    def _target(cls, minion_instance, opts, data, connected):
        if not minion_instance:
            minion_instance = cls(opts, load_grains=False)
            minion_instance.connected = connected
            if not hasattr(minion_instance, "functions"):
                (
                    functions,
                    returners,
                    function_errors,
                    executors,
                ) = minion_instance._load_modules(grains=opts["grains"])
                minion_instance.functions = functions
                minion_instance.returners = returners
                minion_instance.function_errors = function_errors
                minion_instance.executors = executors
            if not hasattr(minion_instance, "serial"):
                minion_instance.serial = salt.payload.Serial(opts)
            if not hasattr(minion_instance, "proc_dir"):
                uid = salt.utils.user.get_uid(user=opts.get("user", None))
                minion_instance.proc_dir = get_proc_dir(opts["cachedir"], uid=uid)

        def run_func(minion_instance, opts, data):
            if isinstance(data["fun"], tuple) or isinstance(data["fun"], list):
                return Minion._thread_multi_return(minion_instance, opts, data)
            else:
                return Minion._thread_return(minion_instance, opts, data)

        with salt.ext.tornado.stack_context.StackContext(
            functools.partial(RequestContext, {"data": data, "opts": opts})
        ):
            with salt.ext.tornado.stack_context.StackContext(minion_instance.ctx):
                run_func(minion_instance, opts, data)

<<<<<<< HEAD
    def _execute_job_function(self, function_name, function_args, executors, opts, data):
        '''
        Executes a function within a job given it's name, the args and the executors.
        It also checks if the function is allowed to run if 'blackout mode' is enabled.
        '''
        minion_blackout_violation = False
        if self.connected and self.opts['pillar'].get('minion_blackout', False):
            whitelist = self.opts['pillar'].get('minion_blackout_whitelist', [])
            # this minion is blacked out. Only allow saltutil.refresh_pillar and the whitelist
            if function_name != 'saltutil.refresh_pillar' and function_name not in whitelist:
                minion_blackout_violation = True
        elif self.opts['grains'].get('minion_blackout', False):
            whitelist = self.opts['grains'].get('minion_blackout_whitelist', [])
            if function_name != 'saltutil.refresh_pillar' and function_name not in whitelist:
                minion_blackout_violation = True
        if minion_blackout_violation:
            raise SaltInvocationError('Minion in blackout mode. Set \'minion_blackout\' '
                                        'to False in pillar or grains to resume operations. Only '
                                        'saltutil.refresh_pillar allowed in blackout mode.')

        if function_name in self.functions:
            func = self.functions[function_name]
            args, kwargs = load_args_and_kwargs(
                func,
                function_args,
                data)
=======
    def _execute_job_function(
        self, function_name, function_args, executors, opts, data
    ):
        """
        Executes a function within a job given it's name, the args and the executors.
        It also checks if the function is allowed to run if 'blackout mode' is enabled.
        """
        minion_blackout_violation = False
        if self.connected and self.opts["pillar"].get("minion_blackout", False):
            whitelist = self.opts["pillar"].get("minion_blackout_whitelist", [])
            # this minion is blacked out. Only allow saltutil.refresh_pillar and the whitelist
            if (
                function_name != "saltutil.refresh_pillar"
                and function_name not in whitelist
            ):
                minion_blackout_violation = True
        # use minion_blackout_whitelist from grains if it exists
        if self.opts["grains"].get("minion_blackout", False):
            whitelist = self.opts["grains"].get("minion_blackout_whitelist", [])
            if (
                function_name != "saltutil.refresh_pillar"
                and function_name not in whitelist
            ):
                minion_blackout_violation = True
        if minion_blackout_violation:
            raise SaltInvocationError(
                "Minion in blackout mode. Set 'minion_blackout' "
                "to False in pillar or grains to resume operations. Only "
                "saltutil.refresh_pillar allowed in blackout mode."
            )

        if function_name in self.functions:
            func = self.functions[function_name]
            args, kwargs = load_args_and_kwargs(func, function_args, data)
>>>>>>> 2ecd8678
        else:
            # only run if function_name is not in minion_instance.functions and allow_missing_funcs is True
            func = function_name
            args, kwargs = function_args, data
<<<<<<< HEAD
        self.functions.pack['__context__']['retcode'] = 0

        if isinstance(executors, six.string_types):
            executors = [executors]
        elif not isinstance(executors, list) or not executors:
            raise SaltInvocationError("Wrong executors specification: {0}. String or non-empty list expected".
                format(executors))
        if opts.get('sudo_user', '') and executors[-1] != 'sudo':
            executors[-1] = 'sudo'  # replace the last one with sudo
        log.trace('Executors list %s', executors)  # pylint: disable=no-member

        for name in executors:
            fname = '{0}.execute'.format(name)
            if fname not in self.executors:
                raise SaltInvocationError("Executor '{0}' is not available".format(name))
=======
        self.functions.pack["__context__"]["retcode"] = 0

        if isinstance(executors, str):
            executors = [executors]
        elif not isinstance(executors, list) or not executors:
            raise SaltInvocationError(
                "Wrong executors specification: {}. String or non-empty list expected".format(
                    executors
                )
            )
        if opts.get("sudo_user", "") and executors[-1] != "sudo":
            executors[-1] = "sudo"  # replace the last one with sudo
        log.trace("Executors list %s", executors)  # pylint: disable=no-member

        for name in executors:
            fname = "{}.execute".format(name)
            if fname not in self.executors:
                raise SaltInvocationError("Executor '{}' is not available".format(name))
>>>>>>> 2ecd8678
            return_data = self.executors[fname](opts, data, func, args, kwargs)
            if return_data is not None:
                return return_data

        return None

    @classmethod
    def _thread_return(cls, minion_instance, opts, data):
        """
        This method should be used as a threading target, start the actual
        minion side execution.
        """
        minion_instance.gen_modules()
        fn_ = os.path.join(minion_instance.proc_dir, data["jid"])

        salt.utils.process.appendproctitle(
            "{}._thread_return {}".format(cls.__name__, data["jid"])
        )

        sdata = {"pid": os.getpid()}
        sdata.update(data)
        log.info("Starting a new job %s with PID %s", data["jid"], sdata["pid"])
        with salt.utils.files.fopen(fn_, "w+b") as fp_:
            fp_.write(minion_instance.serial.dumps(sdata))
<<<<<<< HEAD
        ret = {'success': False}
        function_name = data['fun']
        function_args = data['arg']
        executors = data.get('module_executors') or \
                    getattr(minion_instance, 'module_executors', []) or \
                    opts.get('module_executors', ['direct_call'])
        allow_missing_funcs = any([
            minion_instance.executors['{0}.allow_missing_func'.format(executor)](function_name)
            for executor in executors
            if '{0}.allow_missing_func'.format(executor) in minion_instance.executors
        ])
        if function_name in minion_instance.functions or allow_missing_funcs is True:
            try:
                return_data = minion_instance._execute_job_function(
                    function_name,
                    function_args,
                    executors,
                    opts,
                    data)
=======
        ret = {"success": False}
        function_name = data["fun"]
        function_args = data["arg"]
        executors = (
            data.get("module_executors")
            or getattr(minion_instance, "module_executors", [])
            or opts.get("module_executors", ["direct_call"])
        )
        allow_missing_funcs = any(
            [
                minion_instance.executors["{}.allow_missing_func".format(executor)](
                    function_name
                )
                for executor in executors
                if "{}.allow_missing_func".format(executor) in minion_instance.executors
            ]
        )
        if function_name in minion_instance.functions or allow_missing_funcs is True:
            try:
                return_data = minion_instance._execute_job_function(
                    function_name, function_args, executors, opts, data
                )
>>>>>>> 2ecd8678

                if isinstance(return_data, types.GeneratorType):
                    ind = 0
                    iret = {}
                    for single in return_data:
                        if isinstance(single, dict) and isinstance(iret, dict):
                            iret.update(single)
                        else:
                            if not iret:
                                iret = []
                            iret.append(single)
                        tag = tagify([data["jid"], "prog", opts["id"], str(ind)], "job")
                        event_data = {"return": single}
                        minion_instance._fire_master(event_data, tag)
                        ind += 1
                    ret["return"] = iret
                else:
                    ret["return"] = return_data

                retcode = minion_instance.functions.pack["__context__"].get(
                    "retcode", salt.defaults.exitcodes.EX_OK
                )
                if retcode == salt.defaults.exitcodes.EX_OK:
                    # No nonzero retcode in __context__ dunder. Check if return
                    # is a dictionary with a "result" or "success" key.
                    try:
                        func_result = all(
                            return_data.get(x, True) for x in ("result", "success")
                        )
                    except Exception:  # pylint: disable=broad-except
                        # return data is not a dict
                        func_result = True
                    if not func_result:
                        retcode = salt.defaults.exitcodes.EX_GENERIC

                ret["retcode"] = retcode
                ret["success"] = retcode == salt.defaults.exitcodes.EX_OK
            except CommandNotFoundError as exc:
                msg = "Command required for '{}' not found".format(function_name)
                log.debug(msg, exc_info=True)
                ret["return"] = "{}: {}".format(msg, exc)
                ret["out"] = "nested"
                ret["retcode"] = salt.defaults.exitcodes.EX_GENERIC
            except CommandExecutionError as exc:
                log.error(
                    "A command in '%s' had a problem: %s",
                    function_name,
                    exc,
                    exc_info_on_loglevel=logging.DEBUG,
                )
                ret["return"] = "ERROR: {}".format(exc)
                ret["out"] = "nested"
                ret["retcode"] = salt.defaults.exitcodes.EX_GENERIC
            except SaltInvocationError as exc:
                log.error(
                    "Problem executing '%s': %s",
                    function_name,
                    exc,
                    exc_info_on_loglevel=logging.DEBUG,
                )
                ret["return"] = "ERROR executing '{}': {}".format(function_name, exc)
                ret["out"] = "nested"
                ret["retcode"] = salt.defaults.exitcodes.EX_GENERIC
            except TypeError as exc:
<<<<<<< HEAD
                msg = 'Passed invalid arguments to {0}: {1}\n{2}'.format(
                    function_name, exc, minion_instance.functions[function_name].__doc__ or ''
=======
                msg = "Passed invalid arguments to {}: {}\n{}".format(
                    function_name,
                    exc,
                    minion_instance.functions[function_name].__doc__ or "",
>>>>>>> 2ecd8678
                )
                log.warning(msg, exc_info_on_loglevel=logging.DEBUG)
                ret["return"] = msg
                ret["out"] = "nested"
                ret["retcode"] = salt.defaults.exitcodes.EX_GENERIC
            except Exception:  # pylint: disable=broad-except
                msg = "The minion function caused an exception"
                log.warning(msg, exc_info_on_loglevel=True)
                salt.utils.error.fire_exception(
                    salt.exceptions.MinionError(msg), opts, job=data
                )
                ret["return"] = "{}: {}".format(msg, traceback.format_exc())
                ret["out"] = "nested"
                ret["retcode"] = salt.defaults.exitcodes.EX_GENERIC
        else:
            docs = minion_instance.functions["sys.doc"]("{}*".format(function_name))
            if docs:
                docs[function_name] = minion_instance.functions.missing_fun_string(
                    function_name
                )
                ret["return"] = docs
            else:
                ret["return"] = minion_instance.functions.missing_fun_string(
                    function_name
                )
                mod_name = function_name.split(".")[0]
                if mod_name in minion_instance.function_errors:
                    ret["return"] += " Possible reasons: '{}'".format(
                        minion_instance.function_errors[mod_name]
                    )
            ret["success"] = False
            ret["retcode"] = salt.defaults.exitcodes.EX_GENERIC
            ret["out"] = "nested"

        ret["jid"] = data["jid"]
        ret["fun"] = data["fun"]
        ret["fun_args"] = data["arg"]
        if "master_id" in data:
            ret["master_id"] = data["master_id"]
        if "metadata" in data:
            if isinstance(data["metadata"], dict):
                ret["metadata"] = data["metadata"]
            else:
                log.warning("The metadata parameter must be a dictionary. Ignoring.")
        if minion_instance.connected:
            minion_instance._return_pub(
                ret, timeout=minion_instance._return_retry_timer()
            )

        # Add default returners from minion config
        # Should have been coverted to comma-delimited string already
        if isinstance(opts.get("return"), str):
            if data["ret"]:
                data["ret"] = ",".join((data["ret"], opts["return"]))
            else:
                data["ret"] = opts["return"]

        log.debug("minion return: %s", ret)
        # TODO: make a list? Seems odd to split it this late :/
        if data["ret"] and isinstance(data["ret"], str):
            if "ret_config" in data:
                ret["ret_config"] = data["ret_config"]
            if "ret_kwargs" in data:
                ret["ret_kwargs"] = data["ret_kwargs"]
            ret["id"] = opts["id"]
            for returner in set(data["ret"].split(",")):
                try:
                    returner_str = "{}.returner".format(returner)
                    if returner_str in minion_instance.returners:
                        minion_instance.returners[returner_str](ret)
                    else:
                        returner_err = minion_instance.returners.missing_fun_string(
                            returner_str
                        )
                        log.error(
                            "Returner %s could not be loaded: %s",
                            returner_str,
                            returner_err,
                        )
                except Exception as exc:  # pylint: disable=broad-except
                    log.exception("The return failed for job %s: %s", data["jid"], exc)

    @classmethod
    def _thread_multi_return(cls, minion_instance, opts, data):
        """
        This method should be used as a threading target, start the actual
        minion side execution.
        """
        minion_instance.gen_modules()
        fn_ = os.path.join(minion_instance.proc_dir, data["jid"])

        salt.utils.process.appendproctitle(
            "{}._thread_multi_return {}".format(cls.__name__, data["jid"])
        )

        sdata = {"pid": os.getpid()}
        sdata.update(data)
        log.info("Starting a new job with PID %s", sdata["pid"])
        with salt.utils.files.fopen(fn_, "w+b") as fp_:
            fp_.write(minion_instance.serial.dumps(sdata))

        multifunc_ordered = opts.get("multifunc_ordered", False)
        num_funcs = len(data["fun"])
        if multifunc_ordered:
            ret = {
                "return": [None] * num_funcs,
                "retcode": [None] * num_funcs,
                "success": [False] * num_funcs,
            }
        else:
<<<<<<< HEAD
            ret = {
                'return': {},
                'retcode': {},
                'success': {}
            }
        executors = data.get('module_executors') or \
                    getattr(minion_instance, 'module_executors', []) or \
                    opts.get('module_executors', ['direct_call'])

        for ind in range(0, num_funcs):
            function_name = data['fun'][ind]
            function_args = data['arg'][ind]
            minion_instance.functions.pack['__context__'][data['jid'] + "_function_index"] = ind
            if not multifunc_ordered:
                ret['success'][function_name] = False
            try:
                return_data = minion_instance._execute_job_function(
                    function_name,
                    function_args,
                    executors,
                    opts,
                    data)

                key = ind if multifunc_ordered else data['fun'][ind]
                ret['return'][key] = return_data
                retcode = minion_instance.functions.pack['__context__'].get(
                    'retcode',
                    0
=======
            ret = {"return": {}, "retcode": {}, "success": {}}
        executors = (
            data.get("module_executors")
            or getattr(minion_instance, "module_executors", [])
            or opts.get("module_executors", ["direct_call"])
        )

        for ind in range(0, num_funcs):
            function_name = data["fun"][ind]
            function_args = data["arg"][ind]
            if not multifunc_ordered:
                ret["success"][function_name] = False
            try:
                return_data = minion_instance._execute_job_function(
                    function_name, function_args, executors, opts, data
                )

                key = ind if multifunc_ordered else data["fun"][ind]
                ret["return"][key] = return_data
                retcode = minion_instance.functions.pack["__context__"].get(
                    "retcode", 0
>>>>>>> 2ecd8678
                )
                if retcode == 0:
                    # No nonzero retcode in __context__ dunder. Check if return
                    # is a dictionary with a "result" or "success" key.
                    try:
                        func_result = all(
                            ret["return"][key].get(x, True)
                            for x in ("result", "success")
                        )
                    except Exception:  # pylint: disable=broad-except
                        # return data is not a dict
                        func_result = True
                    if not func_result:
                        retcode = 1

                ret["retcode"][key] = retcode
                ret["success"][key] = retcode == 0
            except Exception as exc:  # pylint: disable=broad-except
                trb = traceback.format_exc()
                log.warning("The minion function caused an exception: %s", exc)
                if multifunc_ordered:
                    ret["return"][ind] = trb
                else:
<<<<<<< HEAD
                    ret['return'][data['fun'][ind]] = trb
            ret['jid'] = data['jid']
            ret['fun'] = data['fun']
            ret['fun_args'] = data['arg']
        minion_instance.functions.pack['__context__'].pop(data['jid'] + "_function_index", None)
        if 'metadata' in data:
            ret['metadata'] = data['metadata']
=======
                    ret["return"][data["fun"][ind]] = trb
            ret["jid"] = data["jid"]
            ret["fun"] = data["fun"]
            ret["fun_args"] = data["arg"]
        if "metadata" in data:
            ret["metadata"] = data["metadata"]
>>>>>>> 2ecd8678
        if minion_instance.connected:
            minion_instance._return_pub(
                ret, timeout=minion_instance._return_retry_timer()
            )
        if data["ret"]:
            if "ret_config" in data:
                ret["ret_config"] = data["ret_config"]
            if "ret_kwargs" in data:
                ret["ret_kwargs"] = data["ret_kwargs"]
            for returner in set(data["ret"].split(",")):
                ret["id"] = opts["id"]
                try:
                    minion_instance.returners["{}.returner".format(returner)](ret)
                except Exception as exc:  # pylint: disable=broad-except
                    log.error("The return failed for job %s: %s", data["jid"], exc)

    def _return_pub(self, ret, ret_cmd="_return", timeout=60, sync=True):
        """
        Return the data from the executed command to the master server
        """
        jid = ret.get("jid", ret.get("__jid__"))
        fun = ret.get("fun", ret.get("__fun__"))
        if self.opts["multiprocessing"]:
            fn_ = os.path.join(self.proc_dir, jid)
            if os.path.isfile(fn_):
                try:
                    os.remove(fn_)
                except OSError:
                    # The file is gone already
                    pass
        log.info("Returning information for job: %s", jid)
        log.trace("Return data: %s", ret)
        if ret_cmd == "_syndic_return":
            load = {
                "cmd": ret_cmd,
                "id": self.opts["uid"],
                "jid": jid,
                "fun": fun,
                "arg": ret.get("arg"),
                "tgt": ret.get("tgt"),
                "tgt_type": ret.get("tgt_type"),
                "load": ret.get("__load__"),
            }
            if "__master_id__" in ret:
                load["master_id"] = ret["__master_id__"]
            load["return"] = {}
            for key, value in ret.items():
                if key.startswith("__"):
                    continue
                load["return"][key] = value
        else:
            load = {"cmd": ret_cmd, "id": self.opts["id"]}
            for key, value in ret.items():
                load[key] = value

        if "out" in ret:
            if isinstance(ret["out"], str):
                load["out"] = ret["out"]
            else:
                log.error("Invalid outputter %s. This is likely a bug.", ret["out"])
        else:
            try:
                oput = self.functions[fun].__outputter__
            except (KeyError, AttributeError, TypeError):
                pass
            else:
                if isinstance(oput, str):
                    load["out"] = oput
        if self.opts["cache_jobs"]:
            # Local job cache has been enabled
            if ret["jid"] == "req":
                ret["jid"] = salt.utils.jid.gen_jid(self.opts)
            salt.utils.minion.cache_jobs(self.opts, ret["jid"], ret)

        if not self.opts["pub_ret"]:
            return ""

        def timeout_handler(*_):
            log.warning(
                "The minion failed to return the job information for job %s. "
                "This is often due to the master being shut down or "
                "overloaded. If the master is running, consider increasing "
                "the worker_threads value.",
                jid,
            )
            return True

        if sync:
            try:
                ret_val = self._send_req_sync(load, timeout=timeout)
            except SaltReqTimeoutError:
                timeout_handler()
                return ""
        else:
            with salt.ext.tornado.stack_context.ExceptionStackContext(timeout_handler):
                # pylint: disable=unexpected-keyword-arg
                ret_val = self._send_req_async(
                    load, timeout=timeout, callback=lambda f: None
                )
                # pylint: enable=unexpected-keyword-arg

        log.trace("ret_val = %s", ret_val)  # pylint: disable=no-member
        return ret_val

    def _return_pub_multi(self, rets, ret_cmd="_return", timeout=60, sync=True):
        """
        Return the data from the executed command to the master server
        """
        if not isinstance(rets, list):
            rets = [rets]
        jids = {}
        for ret in rets:
            jid = ret.get("jid", ret.get("__jid__"))
            fun = ret.get("fun", ret.get("__fun__"))
            if self.opts["multiprocessing"]:
                fn_ = os.path.join(self.proc_dir, jid)
                if os.path.isfile(fn_):
                    try:
                        os.remove(fn_)
                    except OSError:
                        # The file is gone already
                        pass
            log.info("Returning information for job: %s", jid)
            load = jids.setdefault(jid, {})
            if ret_cmd == "_syndic_return":
                if not load:
                    load.update(
                        {
                            "id": self.opts["id"],
                            "jid": jid,
                            "fun": fun,
                            "arg": ret.get("arg"),
                            "tgt": ret.get("tgt"),
                            "tgt_type": ret.get("tgt_type"),
                            "load": ret.get("__load__"),
                            "return": {},
                        }
                    )
                if "__master_id__" in ret:
                    load["master_id"] = ret["__master_id__"]
                for key, value in ret.items():
                    if key.startswith("__"):
                        continue
                    load["return"][key] = value
            else:
                load.update({"id": self.opts["id"]})
                for key, value in ret.items():
                    load[key] = value

            if "out" in ret:
                if isinstance(ret["out"], str):
                    load["out"] = ret["out"]
                else:
                    log.error("Invalid outputter %s. This is likely a bug.", ret["out"])
            else:
                try:
                    oput = self.functions[fun].__outputter__
                except (KeyError, AttributeError, TypeError):
                    pass
                else:
                    if isinstance(oput, str):
                        load["out"] = oput
            if self.opts["cache_jobs"]:
                # Local job cache has been enabled
                salt.utils.minion.cache_jobs(self.opts, load["jid"], ret)

        load = {"cmd": ret_cmd, "load": list(jids.values())}

        def timeout_handler(*_):
            log.warning(
                "The minion failed to return the job information for job %s. "
                "This is often due to the master being shut down or "
                "overloaded. If the master is running, consider increasing "
                "the worker_threads value.",
                jid,
            )
            return True

        if sync:
            try:
                ret_val = self._send_req_sync(load, timeout=timeout)
            except SaltReqTimeoutError:
                timeout_handler()
                return ""
        else:
            with salt.ext.tornado.stack_context.ExceptionStackContext(timeout_handler):
                # pylint: disable=unexpected-keyword-arg
                ret_val = self._send_req_async(
                    load, timeout=timeout, callback=lambda f: None
                )
                # pylint: enable=unexpected-keyword-arg

        log.trace("ret_val = %s", ret_val)  # pylint: disable=no-member
        return ret_val

    def _state_run(self):
        """
        Execute a state run based on information set in the minion config file
        """
        if self.opts["startup_states"]:
            if (
                self.opts.get("master_type", "str") == "disable"
                and self.opts.get("file_client", "remote") == "remote"
            ):
                log.warning(
                    "Cannot run startup_states when 'master_type' is set "
                    "to 'disable' and 'file_client' is set to "
                    "'remote'. Skipping."
                )
            else:
                data = {"jid": "req", "ret": self.opts.get("ext_job_cache", "")}
                if self.opts["startup_states"] == "sls":
                    data["fun"] = "state.sls"
                    data["arg"] = [self.opts["sls_list"]]
                elif self.opts["startup_states"] == "top":
                    data["fun"] = "state.top"
                    data["arg"] = [self.opts["top_file"]]
                else:
                    data["fun"] = "state.highstate"
                    data["arg"] = []
                self._handle_decoded_payload(data)

    def _refresh_grains_watcher(self, refresh_interval_in_minutes):
        """
        Create a loop that will fire a pillar refresh to inform a master about a change in the grains of this minion
        :param refresh_interval_in_minutes:
        :return: None
        """
        if "__update_grains" not in self.opts.get("schedule", {}):
            if "schedule" not in self.opts:
                self.opts["schedule"] = {}
            self.opts["schedule"].update(
                {
                    "__update_grains": {
                        "function": "event.fire",
                        "args": [{}, "grains_refresh"],
                        "minutes": refresh_interval_in_minutes,
                    }
                }
            )

    def _fire_master_minion_start(self):
        include_grains = False
        if self.opts["start_event_grains"]:
            include_grains = True
        # Send an event to the master that the minion is live
        if self.opts["enable_legacy_startup_events"]:
            # Old style event. Defaults to False in 3001 release.
            self._fire_master(
                "Minion {} started at {}".format(self.opts["id"], time.asctime()),
                "minion_start",
                include_startup_grains=include_grains,
            )
        # send name spaced event
        self._fire_master(
            "Minion {} started at {}".format(self.opts["id"], time.asctime()),
            tagify([self.opts["id"], "start"], "minion"),
            include_startup_grains=include_grains,
        )

    def module_refresh(self, force_refresh=False, notify=False):
        """
        Refresh the functions and returners.
        """
        if not hasattr(self, "schedule"):
            return
        log.debug("Refreshing modules. Notify=%s", notify)
        self.functions, self.returners, _, self.executors = self._load_modules(
            force_refresh, notify=notify
        )

        self.schedule.functions = self.functions
        self.schedule.returners = self.returners

    def beacons_refresh(self):
        """
        Refresh the functions and returners.
        """
        if not self.beacons_leader:
            return
        log.debug("Refreshing beacons.")
        self.beacons = salt.beacons.Beacon(self.opts, self.functions)

    def matchers_refresh(self):
        """
        Refresh the matchers
        """
        log.debug("Refreshing matchers.")
        self.matchers = salt.loader.matchers(self.opts)

<<<<<<< HEAD
    def grains_only_refresh(self, force_refresh=False, notify=False):
        '''
        Refresh the grains
        '''
        # This might be a proxy minion
        if hasattr(self, 'proxy'):
            proxy = self.proxy
        else:
            proxy = None
        self.opts['grains'] = salt.loader.grains(self.opts, force_refresh, proxy=proxy)
        if notify:
            evt = salt.utils.event.get_event('minion', opts=self.opts)
            evt.fire_event({'complete': True}, tag='/salt/minion/minion_grains_refresh_complete')
=======
    def pillar_schedule_refresh(self, current, new):
        """
        Refresh the schedule in pillar
        """
        # delete any pillar schedule items not
        # in the updated pillar values.
        for item in list(current):
            if item not in new:
                del current[item]

        # Update any entries that have changed
        pillar_schedule = {}
        for item in current:
            schedule_item = current[item]
            # ignore any of the internal keys
            ignore = [item for item in schedule_item if item.startswith("_")]
            if item in new:
                diff = salt.utils.dictdiffer.deep_diff(
                    schedule_item, new[item], ignore=ignore
                )
                if diff.get("new"):
                    pillar_schedule[item] = new[item]
                else:
                    pillar_schedule[item] = schedule_item

        # Add any new entries
        for item in new:
            if item not in pillar_schedule:
                pillar_schedule[item] = new[item]

        return pillar_schedule
>>>>>>> 2ecd8678

    # TODO: only allow one future in flight at a time?
    @salt.ext.tornado.gen.coroutine
    def pillar_refresh(self, force_refresh=False):
        """
        Refresh the pillar
        """
        self.module_refresh(force_refresh)

        if self.connected:
            log.debug("Refreshing pillar.")
            async_pillar = salt.pillar.get_async_pillar(
                self.opts,
                self.opts["grains"],
                self.opts["id"],
                self.opts["saltenv"],
                pillarenv=self.opts.get("pillarenv"),
            )
            try:
                new_pillar = yield async_pillar.compile_pillar()
            except SaltClientError:
                # Do not exit if a pillar refresh fails.
                log.error(
                    "Pillar data could not be refreshed. "
                    "One or more masters may be down!"
                )
            else:
                current_schedule = self.opts["pillar"].get("schedule", {})
                new_schedule = new_pillar.get("schedule", {})
                new_pillar["schedule"] = self.pillar_schedule_refresh(
                    current_schedule, new_schedule
                )
                self.opts["pillar"] = new_pillar
            finally:
                async_pillar.destroy()
        self.matchers_refresh()
        self.beacons_refresh()
        with salt.utils.event.get_event("minion", opts=self.opts, listen=False) as evt:
            evt.fire_event(
                {"complete": True},
                tag=salt.defaults.events.MINION_PILLAR_REFRESH_COMPLETE,
            )

    def manage_schedule(self, tag, data):
        """
        Refresh the functions and returners.
        """
        func = data.get("func", None)
        name = data.get("name", None)
        schedule = data.get("schedule", None)
        where = data.get("where", None)
        persist = data.get("persist", None)
        fire_event = data.get("fire_event", None)

        funcs = {
            "delete": ("delete_job", (name, persist)),
            "add": ("add_job", (schedule, persist)),
            "modify": ("modify_job", (name, schedule, persist)),
            "enable": ("enable_schedule", (persist,)),
            "disable": ("disable_schedule", (persist,)),
            "enable_job": ("enable_job", (name, persist)),
            "run_job": ("run_job", (name,)),
            "disable_job": ("disable_job", (name, persist)),
            "postpone_job": ("postpone_job", (name, data)),
            "skip_job": ("skip_job", (name, data)),
            "reload": ("reload", (schedule,)),
            "list": ("list", (where,)),
            "save_schedule": ("save_schedule", ()),
            "get_next_fire_time": ("get_next_fire_time", (name,)),
            "job_status": ("job_status", (name, fire_event)),
        }

        # Call the appropriate schedule function
        try:
            alias, params = funcs.get(func)
            getattr(self.schedule, alias)(*params)
        except TypeError:
            log.error('Function "%s" is unavailable in salt.utils.scheduler', func)

    def manage_beacons(self, tag, data):
        """
        Manage Beacons
        """
        if not self.beacons_leader:
            return

        func = data.get("func", None)
        name = data.get("name", None)
        beacon_data = data.get("beacon_data", None)
        include_pillar = data.get("include_pillar", None)
        include_opts = data.get("include_opts", None)

        funcs = {
            "add": ("add_beacon", {"name": name, "beacon_data": beacon_data}),
            "modify": ("modify_beacon", {"name": name, "beacon_data": beacon_data}),
            "delete": ("delete_beacon", {"name": name}),
            "enable": ("enable_beacons", {}),
            "disable": ("disable_beacons", {}),
            "enable_beacon": ("enable_beacon", {"name": name}),
            "disable_beacon": ("disable_beacon", {"name": name}),
            "list": (
                "list_beacons",
                {"include_opts": include_opts, "include_pillar": include_pillar},
            ),
            "list_available": ("list_available_beacons", {}),
            "validate_beacon": (
                "validate_beacon",
                {"name": name, "beacon_data": beacon_data},
            ),
            "reset": ("reset", {}),
        }

        # Call the appropriate beacon function
        try:
            alias, params = funcs.get(func)
            getattr(self.beacons, alias)(**params)
        except TypeError:
            log.error('Function "%s" is unavailable in salt.utils.beacons', func)

    def environ_setenv(self, tag, data):
        """
        Set the salt-minion main process environment according to
        the data contained in the minion event data
        """
        environ = data.get("environ", None)
        if environ is None:
            return False
        false_unsets = data.get("false_unsets", False)
        clear_all = data.get("clear_all", False)
        import salt.modules.environ as mod_environ

        return mod_environ.setenv(environ, false_unsets, clear_all)

    def _pre_tune(self):
        """
        Set the minion running flag and issue the appropriate warnings if
        the minion cannot be started or is already running
        """
        if self._running is None:
            self._running = True
        elif self._running is False:
            log.error(
                "This %s was scheduled to stop. Not running %s.tune_in()",
                self.__class__.__name__,
                self.__class__.__name__,
            )
            return
        elif self._running is True:
            log.error(
                "This %s is already running. Not running %s.tune_in()",
                self.__class__.__name__,
                self.__class__.__name__,
            )
            return

        try:
            log.info(
                "%s is starting as user '%s'",
                self.__class__.__name__,
                salt.utils.user.get_user(),
            )
        except Exception as err:  # pylint: disable=broad-except
            # Only windows is allowed to fail here. See #3189. Log as debug in
            # that case. Else, error.
            log.log(
                salt.utils.platform.is_windows() and logging.DEBUG or logging.ERROR,
                "Failed to get the user who is starting %s",
                self.__class__.__name__,
                exc_info=err,
            )

    def _mine_send(self, tag, data):
        """
        Send mine data to the master
        """
        with salt.transport.client.ReqChannel.factory(self.opts) as channel:
            data["tok"] = self.tok
            try:
                ret = channel.send(
                    data,
                    timeout=self._return_retry_timer(),
                    tries=self.opts["return_retry_tries"],
                )
                return ret
            except SaltReqTimeoutError:
                log.warning("Unable to send mine data to master.")
                return None

    @salt.ext.tornado.gen.coroutine
    def handle_event(self, package):
        """
        Handle an event from the epull_sock (all local minion events)
        """
        if not self.ready:
            raise salt.ext.tornado.gen.Return()
        tag, data = salt.utils.event.SaltEvent.unpack(package)

        if "proxy_target" in data and self.opts.get("metaproxy") == "deltaproxy":
            proxy_target = data["proxy_target"]
            _minion = self.deltaproxy_objs[proxy_target]
        else:
            _minion = self

        log.debug("Minion of '%s' is handling event tag '%s'", self.opts["master"], tag)
        if tag.startswith("module_refresh"):
            _minion.module_refresh(
                force_refresh=data.get("force_refresh", False),
                notify=data.get("notify", False),
            )
<<<<<<< HEAD
        elif tag.startswith('beacons_refresh'):
            self.beacons_refresh()
        elif tag.startswith('matchers_refresh'):
            self.matchers_refresh()
        elif tag.startswith('manage_schedule'):
            self.manage_schedule(tag, data)
        elif tag.startswith('manage_beacons'):
            self.manage_beacons(tag, data)
        elif tag.startswith('grains_refresh'):
            if (data.get('force_refresh', False) or
                    self.grains_cache != self.opts['grains']):
                self.pillar_refresh(force_refresh=True)
                self.grains_cache = self.opts['grains']
        elif tag.startswith('grains_only_refresh'):
            if (data.get('force_refresh', False) or
                    self.grains_cache != self.opts['grains']):
                self.grains_only_refresh(force_refresh=True, notify=data.get('notify', False))
                self.grains_cache = self.opts['grains']
        elif tag.startswith('environ_setenv'):
=======
        elif tag.startswith("pillar_refresh"):
            yield _minion.pillar_refresh(force_refresh=data.get("force_refresh", False))
        elif tag.startswith("beacons_refresh"):
            _minion.beacons_refresh()
        elif tag.startswith("matchers_refresh"):
            _minion.matchers_refresh()
        elif tag.startswith("manage_schedule"):
            _minion.manage_schedule(tag, data)
        elif tag.startswith("manage_beacons"):
            _minion.manage_beacons(tag, data)
        elif tag.startswith("grains_refresh"):
            if (
                data.get("force_refresh", False)
                or _minion.grains_cache != _minion.opts["grains"]
            ):
                _minion.pillar_refresh(force_refresh=True)
                _minion.grains_cache = _minion.opts["grains"]
        elif tag.startswith("environ_setenv"):
>>>>>>> 2ecd8678
            self.environ_setenv(tag, data)
        elif tag.startswith("_minion_mine"):
            self._mine_send(tag, data)
        elif tag.startswith("fire_master"):
            if self.connected:
                log.debug("Forwarding master event tag=%s", data["tag"])
                self._fire_master(
                    data["data"],
                    data["tag"],
                    data["events"],
                    data["pretag"],
                    sync=False,
                )
        elif tag.startswith(master_event(type="disconnected")) or tag.startswith(
            master_event(type="failback")
        ):
            # if the master disconnect event is for a different master, raise an exception
            if (
                tag.startswith(master_event(type="disconnected"))
                and data["master"] != self.opts["master"]
            ):
                # not mine master, ignore
                raise salt.ext.tornado.gen.Return()
            if tag.startswith(master_event(type="failback")):
                # if the master failback event is not for the top master, raise an exception
                if data["master"] != self.opts["master_list"][0]:
                    raise SaltException(
                        "Bad master '{}' when mine failback is '{}'".format(
                            data["master"], self.opts["master"]
                        )
                    )
                # if the master failback event is for the current master, raise an exception
                elif data["master"] == self.opts["master"][0]:
                    raise SaltException(
                        "Already connected to '{}'".format(data["master"])
                    )

            if self.connected:
                # we are not connected anymore
                self.connected = False
                log.info("Connection to master %s lost", self.opts["master"])

                if self.opts["master_type"] != "failover":
                    # modify the scheduled job to fire on reconnect
                    if self.opts["transport"] != "tcp":
                        schedule = {
                            "function": "status.master",
                            "seconds": self.opts["master_alive_interval"],
                            "jid_include": True,
                            "maxrunning": 1,
                            "return_job": False,
                            "kwargs": {
                                "master": self.opts["master"],
                                "connected": False,
                            },
                        }
                        self.schedule.modify_job(
                            name=master_event(type="alive", master=self.opts["master"]),
                            schedule=schedule,
                        )
                else:
                    # delete the scheduled job to don't interfere with the failover process
                    if self.opts["transport"] != "tcp":
                        self.schedule.delete_job(name=master_event(type="alive"))

                    log.info("Trying to tune in to next master from master-list")

                    if hasattr(self, "pub_channel"):
                        self.pub_channel.on_recv(None)
                        if hasattr(self.pub_channel, "auth"):
                            self.pub_channel.auth.invalidate()
                        if hasattr(self.pub_channel, "close"):
                            self.pub_channel.close()
                        del self.pub_channel

                    # if eval_master finds a new master for us, self.connected
                    # will be True again on successful master authentication
                    try:
                        master, self.pub_channel = yield self.eval_master(
                            opts=self.opts,
                            failed=True,
                            failback=tag.startswith(master_event(type="failback")),
                        )
                    except SaltClientError:
                        pass

                    if self.connected:
                        self.opts["master"] = master

                        # re-init the subsystems to work with the new master
                        log.info(
                            "Re-initialising subsystems for new master %s",
                            self.opts["master"],
                        )
                        # put the current schedule into the new loaders
                        self.opts["schedule"] = self.schedule.option("schedule")
                        (
                            self.functions,
                            self.returners,
                            self.function_errors,
                            self.executors,
                        ) = self._load_modules()
                        # make the schedule to use the new 'functions' loader
                        self.schedule.functions = self.functions
                        self.pub_channel.on_recv(self._handle_payload)
                        self._fire_master_minion_start()
                        log.info("Minion is ready to receive requests!")

                        # update scheduled job to run with the new master addr
                        if self.opts["transport"] != "tcp":
                            schedule = {
                                "function": "status.master",
                                "seconds": self.opts["master_alive_interval"],
                                "jid_include": True,
                                "maxrunning": 1,
                                "return_job": False,
                                "kwargs": {
                                    "master": self.opts["master"],
                                    "connected": True,
                                },
                            }
                            self.schedule.modify_job(
                                name=master_event(
                                    type="alive", master=self.opts["master"]
                                ),
                                schedule=schedule,
                            )

                            if (
                                self.opts["master_failback"]
                                and "master_list" in self.opts
                            ):
                                if self.opts["master"] != self.opts["master_list"][0]:
                                    schedule = {
                                        "function": "status.ping_master",
                                        "seconds": self.opts[
                                            "master_failback_interval"
                                        ],
                                        "jid_include": True,
                                        "maxrunning": 1,
                                        "return_job": False,
                                        "kwargs": {
                                            "master": self.opts["master_list"][0]
                                        },
                                    }
                                    self.schedule.modify_job(
                                        name=master_event(type="failback"),
                                        schedule=schedule,
                                    )
                                else:
                                    self.schedule.delete_job(
                                        name=master_event(type="failback"), persist=True
                                    )
                    else:
                        self.restart = True
                        self.io_loop.stop()

        elif tag.startswith(master_event(type="connected")):
            # handle this event only once. otherwise it will pollute the log
            # also if master type is failover all the reconnection work is done
            # by `disconnected` event handler and this event must never happen,
            # anyway check it to be sure
            if not self.connected and self.opts["master_type"] != "failover":
                log.info("Connection to master %s re-established", self.opts["master"])
                self.connected = True
                # modify the __master_alive job to only fire,
                # if the connection is lost again
                if self.opts["transport"] != "tcp":
                    schedule = {
                        "function": "status.master",
                        "seconds": self.opts["master_alive_interval"],
                        "jid_include": True,
                        "maxrunning": 1,
                        "return_job": False,
                        "kwargs": {"master": self.opts["master"], "connected": True},
                    }

                    self.schedule.modify_job(
                        name=master_event(type="alive", master=self.opts["master"]),
                        schedule=schedule,
                    )
        elif tag.startswith("__schedule_return"):
            # reporting current connection with master
            if data["schedule"].startswith(master_event(type="alive", master="")):
                if data["return"]:
                    log.debug(
                        "Connected to master %s",
                        data["schedule"].split(master_event(type="alive", master=""))[
                            1
                        ],
                    )
            self._return_pub(data, ret_cmd="_return", sync=False)
        elif tag.startswith("_salt_error"):
            if self.connected:
                log.debug("Forwarding salt error event tag=%s", tag)
                self._fire_master(data, tag, sync=False)
        elif tag.startswith("salt/auth/creds"):
            key = tuple(data["key"])
            log.debug(
                "Updating auth data for %s: %s -> %s",
                key,
                salt.crypt.AsyncAuth.creds_map.get(key),
                data["creds"],
            )
            salt.crypt.AsyncAuth.creds_map[tuple(data["key"])] = data["creds"]
        elif tag.startswith("__beacons_return"):
            if self.connected:
                log.debug("Firing beacons to master")
                self._fire_master(events=data["beacons"])

    def cleanup_subprocesses(self):
        """
        Clean up subprocesses and spawned threads.
        """
        # Add an extra fallback in case a forked process leaks through
        multiprocessing.active_children()
        self.subprocess_list.cleanup()
        if self.schedule:
            self.schedule.cleanup_subprocesses()

    def _setup_core(self):
        """
        Set up the core minion attributes.
        This is safe to call multiple times.
        """
        if not self.ready:
            # First call. Initialize.
            (
                self.functions,
                self.returners,
                self.function_errors,
                self.executors,
            ) = self._load_modules()
            self.serial = salt.payload.Serial(self.opts)
            self.mod_opts = self._prep_mod_opts()
            #            self.matcher = Matcher(self.opts, self.functions)
            self.matchers = salt.loader.matchers(self.opts)
            if self.beacons_leader:
                self.beacons = salt.beacons.Beacon(self.opts, self.functions)
            uid = salt.utils.user.get_uid(user=self.opts.get("user", None))
            self.proc_dir = get_proc_dir(self.opts["cachedir"], uid=uid)
            self.grains_cache = self.opts["grains"]
            self.ready = True

    def setup_beacons(self, before_connect=False):
        """
        Set up the beacons.
        This is safe to call multiple times.
        """
        # In multimaster configuration the only one minion shall execute beacons
        if not self.beacons_leader:
            return

        self._setup_core()
        loop_interval = self.opts["loop_interval"]
        if "beacons" not in self.periodic_callbacks:
            self.beacons = salt.beacons.Beacon(self.opts, self.functions)

            def handle_beacons():
                # Process Beacons
                beacons = None
                try:
                    beacons = self.process_beacons(self.functions)
                except Exception:  # pylint: disable=broad-except
                    log.critical("The beacon errored: ", exc_info=True)
                if beacons:
                    with salt.utils.event.get_event(
                        "minion", opts=self.opts, listen=False
                    ) as event:
                        event.fire_event({"beacons": beacons}, "__beacons_return")

            if before_connect:
                # Make sure there is a chance for one iteration to occur before connect
                handle_beacons()

            self.add_periodic_callback("beacons", handle_beacons)

    def setup_scheduler(self, before_connect=False):
        """
        Set up the scheduler.
        This is safe to call multiple times.
        """
        self._setup_core()

        loop_interval = self.opts["loop_interval"]

        if "schedule" not in self.periodic_callbacks:
            if "schedule" not in self.opts:
                self.opts["schedule"] = {}
            if not hasattr(self, "schedule"):
                self.schedule = salt.utils.schedule.Schedule(
                    self.opts,
                    self.functions,
                    self.returners,
                    utils=self.utils,
                    cleanup=[master_event(type="alive")],
                )

            try:
                if self.opts["grains_refresh_every"]:  # In minutes, not seconds!
                    log.debug(
                        "Enabling the grains refresher. Will run every %d minute(s).",
                        self.opts["grains_refresh_every"],
                    )
                    self._refresh_grains_watcher(abs(self.opts["grains_refresh_every"]))
            except Exception as exc:  # pylint: disable=broad-except
                log.error(
                    "Exception occurred in attempt to initialize grain refresh "
                    "routine during minion tune-in: %s",
                    exc,
                )

            # TODO: actually listen to the return and change period
            def handle_schedule():
                self.process_schedule(self, loop_interval)

            if before_connect:
                # Make sure there is a chance for one iteration to occur before connect
                handle_schedule()

            self.add_periodic_callback("schedule", handle_schedule)

    def add_periodic_callback(self, name, method, interval=1):
        """
        Add a periodic callback to the event loop and call its start method.
        If a callback by the given name exists this method returns False
        """
        if name in self.periodic_callbacks:
            return False
        self.periodic_callbacks[name] = salt.ext.tornado.ioloop.PeriodicCallback(
            method, interval * 1000,
        )
        self.periodic_callbacks[name].start()
        return True

    def remove_periodic_callback(self, name):
        """
        Remove a periodic callback.
        If a callback by the given name does not exist this method returns False
        """
        callback = self.periodic_callbacks.pop(name, None)
        if callback is None:
            return False
        callback.stop()
        return True

    # Main Minion Tune In
    def tune_in(self, start=True):
        """
        Lock onto the publisher. This is the main event loop for the minion
        :rtype : None
        """
        self._pre_tune()

        log.debug("Minion '%s' trying to tune in", self.opts["id"])

        if start:
            if self.opts.get("beacons_before_connect", False):
                self.setup_beacons(before_connect=True)
            if self.opts.get("scheduler_before_connect", False):
                self.setup_scheduler(before_connect=True)
            self.sync_connect_master()
        if self.connected:
            self._fire_master_minion_start()
            log.info("Minion is ready to receive requests!")

        # Make sure to gracefully handle SIGUSR1
        enable_sigusr1_handler()

        # Make sure to gracefully handle CTRL_LOGOFF_EVENT
        if HAS_WIN_FUNCTIONS:
            salt.utils.win_functions.enable_ctrl_logoff_handler()

        # On first startup execute a state run if configured to do so
        self._state_run()

        self.setup_beacons()
        self.setup_scheduler()
        self.add_periodic_callback("cleanup", self.cleanup_subprocesses)

        # schedule the stuff that runs every interval
        ping_interval = self.opts.get("ping_interval", 0) * 60
        if ping_interval > 0 and self.connected:

            def ping_master():
                try:

                    def ping_timeout_handler(*_):
                        if self.opts.get("auth_safemode", False):
                            log.error(
                                "** Master Ping failed. Attempting to restart minion**"
                            )
                            delay = self.opts.get("random_reauth_delay", 5)
                            log.info("delaying random_reauth_delay %ss", delay)
                            try:
                                self.functions["service.restart"](service_name())
                            except KeyError:
                                # Probably no init system (running in docker?)
                                log.warning(
                                    "ping_interval reached without response "
                                    "from the master, but service.restart "
                                    "could not be run to restart the minion "
                                    "daemon. ping_interval requires that the "
                                    "minion is running under an init system."
                                )

                    self._fire_master(
                        "ping",
                        "minion_ping",
                        sync=False,
                        timeout_handler=ping_timeout_handler,
                    )
                except Exception:  # pylint: disable=broad-except
                    log.warning(
                        "Attempt to ping master failed.", exc_on_loglevel=logging.DEBUG
                    )

            self.remove_periodic_callback("ping")
            self.add_periodic_callback("ping", ping_master, ping_interval)

        # add handler to subscriber
        if hasattr(self, "pub_channel") and self.pub_channel is not None:
            self.pub_channel.on_recv(self._handle_payload)
        elif self.opts.get("master_type") != "disable":
            log.error("No connection to master found. Scheduled jobs will not run.")

        if start:
            try:
                self.io_loop.start()
                if self.restart:
                    self.destroy()
            except (
                KeyboardInterrupt,
                RuntimeError,
            ):  # A RuntimeError can be re-raised by Tornado on shutdown
                self.destroy()

    def _handle_payload(self, payload):
        if payload is not None and payload["enc"] == "aes":
            if self._target_load(payload["load"]):
                self._handle_decoded_payload(payload["load"])
            elif self.opts["zmq_filtering"]:
                # In the filtering enabled case, we'd like to know when minion sees something it shouldnt
                log.trace(
                    "Broadcast message received not for this minion, Load: %s",
                    payload["load"],
                )
        # If it's not AES, and thus has not been verified, we do nothing.
        # In the future, we could add support for some clearfuncs, but
        # the minion currently has no need.

    def _target_load(self, load):
        # Verify that the publication is valid
        if (
            "tgt" not in load
            or "jid" not in load
            or "fun" not in load
            or "arg" not in load
        ):
            return False
        # Verify that the publication applies to this minion

        # It's important to note that the master does some pre-processing
        # to determine which minions to send a request to. So for example,
        # a "salt -G 'grain_key:grain_val' test.ping" will invoke some
        # pre-processing on the master and this minion should not see the
        # publication if the master does not determine that it should.

        if "tgt_type" in load:
            match_func = self.matchers.get(
                "{}_match.match".format(load["tgt_type"]), None
            )
            if match_func is None:
                return False
            if load["tgt_type"] in ("grain", "grain_pcre", "pillar"):
                delimiter = load.get("delimiter", DEFAULT_TARGET_DELIM)
                if not match_func(load["tgt"], delimiter=delimiter):
                    return False
            elif not match_func(load["tgt"]):
                return False
        else:
            if not self.matchers["glob_match.match"](load["tgt"]):
                return False

        return True

    def destroy(self):
        """
        Tear down the minion
        """
        if self._running is False:
            return

        self._running = False
        if hasattr(self, "schedule"):
            del self.schedule
        if hasattr(self, "pub_channel") and self.pub_channel is not None:
            self.pub_channel.on_recv(None)
            if hasattr(self.pub_channel, "close"):
                self.pub_channel.close()
            del self.pub_channel
        if hasattr(self, "periodic_callbacks"):
            for cb in self.periodic_callbacks.values():
                cb.stop()

    # pylint: disable=W1701
    def __del__(self):
        self.destroy()

    # pylint: enable=W1701


class Syndic(Minion):
    """
    Make a Syndic minion, this minion will use the minion keys on the
    master to authenticate with a higher level master.
    """

    def __init__(self, opts, **kwargs):
        self.local = None
        self.forward_events = None
        self._syndic_interface = opts.get("interface")
        self._syndic = True
        # force auth_safemode True because Syndic don't support autorestart
        opts["auth_safemode"] = True
        opts["loop_interval"] = 1
        super().__init__(opts, **kwargs)
        self.mminion = salt.minion.MasterMinion(opts)
        self.jid_forward_cache = set()
        self.jids = {}
        self.raw_events = []
        self.pub_future = None

    def _handle_decoded_payload(self, data):
        """
        Override this method if you wish to handle the decoded data
        differently.
        """
        # TODO: even do this??
        data["to"] = int(data.get("to", self.opts["timeout"])) - 1
        # Only forward the command if it didn't originate from ourselves
        if data.get("master_id", 0) != self.opts.get("master_id", 1):
            self.syndic_cmd(data)

    def syndic_cmd(self, data):
        """
        Take the now clear load and forward it on to the client cmd
        """
        # Set up default tgt_type
        if "tgt_type" not in data:
            data["tgt_type"] = "glob"
        kwargs = {}

        # optionally add a few fields to the publish data
        for field in (
            "master_id",  # which master the job came from
            "user",  # which user ran the job
        ):
            if field in data:
                kwargs[field] = data[field]

        def timeout_handler(*args):
            log.warning("Unable to forward pub data: %s", args[1])
            return True

        with salt.ext.tornado.stack_context.ExceptionStackContext(timeout_handler):
            self.local.pub_async(
                data["tgt"],
                data["fun"],
                data["arg"],
                data["tgt_type"],
                data["ret"],
                data["jid"],
                data["to"],
                io_loop=self.io_loop,
                callback=lambda _: None,
                **kwargs
            )

    def fire_master_syndic_start(self):
        # Send an event to the master that the minion is live
        if self.opts["enable_legacy_startup_events"]:
            # Old style event. Defaults to false in 3001 release.
            self._fire_master(
                "Syndic {} started at {}".format(self.opts["id"], time.asctime()),
                "syndic_start",
                sync=False,
            )
        self._fire_master(
            "Syndic {} started at {}".format(self.opts["id"], time.asctime()),
            tagify([self.opts["id"], "start"], "syndic"),
            sync=False,
        )

    # TODO: clean up docs
    def tune_in_no_block(self):
        """
        Executes the tune_in sequence but omits extra logging and the
        management of the event bus assuming that these are handled outside
        the tune_in sequence
        """
        # Instantiate the local client
        self.local = salt.client.get_local_client(
            self.opts["_minion_conf_file"], io_loop=self.io_loop
        )

        # add handler to subscriber
        self.pub_channel.on_recv(self._process_cmd_socket)

    def _process_cmd_socket(self, payload):
        if payload is not None and payload["enc"] == "aes":
            log.trace("Handling payload")
            self._handle_decoded_payload(payload["load"])
        # If it's not AES, and thus has not been verified, we do nothing.
        # In the future, we could add support for some clearfuncs, but
        # the syndic currently has no need.

    @salt.ext.tornado.gen.coroutine
    def reconnect(self):
        if hasattr(self, "pub_channel"):
            self.pub_channel.on_recv(None)
            if hasattr(self.pub_channel, "close"):
                self.pub_channel.close()
            del self.pub_channel

        # if eval_master finds a new master for us, self.connected
        # will be True again on successful master authentication
        master, self.pub_channel = yield self.eval_master(opts=self.opts)

        if self.connected:
            self.opts["master"] = master
            self.pub_channel.on_recv(self._process_cmd_socket)
            log.info("Minion is ready to receive requests!")

        raise salt.ext.tornado.gen.Return(self)

    def destroy(self):
        """
        Tear down the syndic minion
        """
        # We borrowed the local clients poller so give it back before
        # it's destroyed. Reset the local poller reference.
        super().destroy()
        if self.local is not None:
            self.local.destroy()
            self.local = None

        if self.forward_events is not None:
            self.forward_events.stop()
            self.forward_events = None


# TODO: need a way of knowing if the syndic connection is busted
class SyndicManager(MinionBase):
    """
    Make a MultiMaster syndic minion, this minion will handle relaying jobs and returns from
    all minions connected to it to the list of masters it is connected to.

    Modes (controlled by `syndic_mode`:
        sync: This mode will synchronize all events and publishes from higher level masters
        cluster: This mode will only sync job publishes and returns

    Note: jobs will be returned best-effort to the requesting master. This also means
    (since we are using zmq) that if a job was fired and the master disconnects
    between the publish and return, that the return will end up in a zmq buffer
    in this Syndic headed to that original master.

    In addition, since these classes all seem to use a mix of blocking and non-blocking
    calls (with varying timeouts along the way) this daemon does not handle failure well,
    it will (under most circumstances) stall the daemon for ~15s trying to forward events
    to the down master
    """

    # time to connect to upstream master
    SYNDIC_CONNECT_TIMEOUT = 5
    SYNDIC_EVENT_TIMEOUT = 5

    def __init__(self, opts, io_loop=None):
        opts["loop_interval"] = 1
        super().__init__(opts)
        self._closing = False
        self.mminion = salt.minion.MasterMinion(opts)
        # sync (old behavior), cluster (only returns and publishes)
        self.syndic_mode = self.opts.get("syndic_mode", "sync")
        self.syndic_failover = self.opts.get("syndic_failover", "random")

        self.auth_wait = self.opts["acceptance_wait_time"]
        self.max_auth_wait = self.opts["acceptance_wait_time_max"]

        self._has_master = threading.Event()
        self.jid_forward_cache = set()

        if io_loop is None:
            install_zmq()
            self.io_loop = ZMQDefaultLoop.current()
        else:
            self.io_loop = io_loop

        # List of events
        self.raw_events = []
        # Dict of rets: {master_id: {event_tag: job_ret, ...}, ...}
        self.job_rets = {}
        # List of delayed job_rets which was unable to send for some reason and will be resend to
        # any available master
        self.delayed = []
        # Active pub futures: {master_id: (future, [job_ret, ...]), ...}
        self.pub_futures = {}

    def _spawn_syndics(self):
        """
        Spawn all the coroutines which will sign in the syndics
        """
        self._syndics = OrderedDict()  # mapping of opts['master'] -> syndic
        masters = self.opts["master"]
        if not isinstance(masters, list):
            masters = [masters]
        for master in masters:
            s_opts = copy.copy(self.opts)
            s_opts["master"] = master
            self._syndics[master] = self._connect_syndic(s_opts)

    @salt.ext.tornado.gen.coroutine
    def _connect_syndic(self, opts):
        """
        Create a syndic, and asynchronously connect it to a master
        """
        last = 0  # never have we signed in
        auth_wait = opts["acceptance_wait_time"]
        failed = False
        while True:
            log.debug("Syndic attempting to connect to %s", opts["master"])
            try:
                syndic = Syndic(
                    opts,
                    timeout=self.SYNDIC_CONNECT_TIMEOUT,
                    safe=False,
                    io_loop=self.io_loop,
                )
                yield syndic.connect_master(failed=failed)
                # set up the syndic to handle publishes (specifically not event forwarding)
                syndic.tune_in_no_block()

                # Send an event to the master that the minion is live
                syndic.fire_master_syndic_start()

                log.info("Syndic successfully connected to %s", opts["master"])
                break
            except SaltClientError as exc:
                failed = True
                log.error(
                    "Error while bringing up syndic for multi-syndic. Is the "
                    "master at %s responding?",
                    opts["master"],
                )
                last = time.time()
                if auth_wait < self.max_auth_wait:
                    auth_wait += self.auth_wait
                yield salt.ext.tornado.gen.sleep(auth_wait)  # TODO: log?
            except (KeyboardInterrupt, SystemExit):  # pylint: disable=try-except-raise
                raise
            except Exception:  # pylint: disable=broad-except
                failed = True
                log.critical(
                    "Unexpected error while connecting to %s",
                    opts["master"],
                    exc_info=True,
                )

        raise salt.ext.tornado.gen.Return(syndic)

    def _mark_master_dead(self, master):
        """
        Mark a master as dead. This will start the sign-in routine
        """
        # if its connected, mark it dead
        if self._syndics[master].done():
            syndic = self._syndics[master].result()  # pylint: disable=no-member
            self._syndics[master] = syndic.reconnect()
        else:
            # TODO: debug?
            log.info(
                "Attempting to mark %s as dead, although it is already marked dead",
                master,
            )

    def _call_syndic(self, func, args=(), kwargs=None, master_id=None):
        """
        Wrapper to call a given func on a syndic, best effort to get the one you asked for
        """
        if kwargs is None:
            kwargs = {}
        successful = False
        # Call for each master
        for master, syndic_future in self.iter_master_options(master_id):
            if not syndic_future.done() or syndic_future.exception():
                log.error(
                    "Unable to call %s on %s, that syndic is not connected",
                    func,
                    master,
                )
                continue

            try:
                getattr(syndic_future.result(), func)(*args, **kwargs)
                successful = True
            except SaltClientError:
                log.error("Unable to call %s on %s, trying another...", func, master)
                self._mark_master_dead(master)
        if not successful:
            log.critical("Unable to call %s on any masters!", func)

    def _return_pub_syndic(self, values, master_id=None):
        """
        Wrapper to call the '_return_pub_multi' a syndic, best effort to get the one you asked for
        """
        func = "_return_pub_multi"
        for master, syndic_future in self.iter_master_options(master_id):
            if not syndic_future.done() or syndic_future.exception():
                log.error(
                    "Unable to call %s on %s, that syndic is not connected",
                    func,
                    master,
                )
                continue

            future, data = self.pub_futures.get(master, (None, None))
            if future is not None:
                if not future.done():
                    if master == master_id:
                        # Targeted master previous send not done yet, call again later
                        return False
                    else:
                        # Fallback master is busy, try the next one
                        continue
                elif future.exception():
                    # Previous execution on this master returned an error
                    log.error(
                        "Unable to call %s on %s, trying another...", func, master
                    )
                    self._mark_master_dead(master)
                    del self.pub_futures[master]
                    # Add not sent data to the delayed list and try the next master
                    self.delayed.extend(data)
                    continue
            future = getattr(syndic_future.result(), func)(
                values, "_syndic_return", timeout=self._return_retry_timer(), sync=False
            )
            self.pub_futures[master] = (future, values)
            return True
        # Loop done and didn't exit: wasn't sent, try again later
        return False

    def iter_master_options(self, master_id=None):
        """
        Iterate (in order) over your options for master
        """
        masters = list(self._syndics.keys())
        if self.opts["syndic_failover"] == "random":
            shuffle(masters)
        if master_id not in self._syndics:
            master_id = masters.pop(0)
        else:
            masters.remove(master_id)

        while True:
            yield master_id, self._syndics[master_id]
            if not masters:
                break
            master_id = masters.pop(0)

    def _reset_event_aggregation(self):
        self.job_rets = {}
        self.raw_events = []

    def reconnect_event_bus(self, something):
        future = self.local.event.set_event_handler(self._process_event)
        self.io_loop.add_future(future, self.reconnect_event_bus)

    # Syndic Tune In
    def tune_in(self):
        """
        Lock onto the publisher. This is the main event loop for the syndic
        """
        self._spawn_syndics()
        # Instantiate the local client
        self.local = salt.client.get_local_client(
            self.opts["_minion_conf_file"], io_loop=self.io_loop
        )
        self.local.event.subscribe("")

        log.debug("SyndicManager '%s' trying to tune in", self.opts["id"])

        # register the event sub to the poller
        self.job_rets = {}
        self.raw_events = []
        self._reset_event_aggregation()
        future = self.local.event.set_event_handler(self._process_event)
        self.io_loop.add_future(future, self.reconnect_event_bus)

        # forward events every syndic_event_forward_timeout
        self.forward_events = salt.ext.tornado.ioloop.PeriodicCallback(
            self._forward_events, self.opts["syndic_event_forward_timeout"] * 1000,
        )
        self.forward_events.start()

        # Make sure to gracefully handle SIGUSR1
        enable_sigusr1_handler()

        self.io_loop.start()

    def _process_event(self, raw):
        # TODO: cleanup: Move down into event class
        mtag, data = self.local.event.unpack(raw, self.local.event.serial)
        log.trace("Got event %s", mtag)  # pylint: disable=no-member

        tag_parts = mtag.split("/")
        if (
            len(tag_parts) >= 4
            and tag_parts[1] == "job"
            and salt.utils.jid.is_jid(tag_parts[2])
            and tag_parts[3] == "ret"
            and "return" in data
        ):
            if "jid" not in data:
                # Not a job return
                return
            if self.syndic_mode == "cluster" and data.get(
                "master_id", 0
            ) == self.opts.get("master_id", 1):
                log.debug("Return received with matching master_id, not forwarding")
                return

            master = data.get("master_id")
            jdict = self.job_rets.setdefault(master, {}).setdefault(mtag, {})
            if not jdict:
                jdict["__fun__"] = data.get("fun")
                jdict["__jid__"] = data["jid"]
                jdict["__load__"] = {}
                fstr = "{}.get_load".format(self.opts["master_job_cache"])
                # Only need to forward each load once. Don't hit the disk
                # for every minion return!
                if data["jid"] not in self.jid_forward_cache:
                    jdict["__load__"].update(self.mminion.returners[fstr](data["jid"]))
                    self.jid_forward_cache.add(data["jid"])
                    if (
                        len(self.jid_forward_cache)
                        > self.opts["syndic_jid_forward_cache_hwm"]
                    ):
                        # Pop the oldest jid from the cache
                        tmp = sorted(list(self.jid_forward_cache))
                        tmp.pop(0)
                        self.jid_forward_cache = set(tmp)
            if master is not None:
                # __'s to make sure it doesn't print out on the master cli
                jdict["__master_id__"] = master
            ret = {}
            for key in "return", "retcode", "success":
                if key in data:
                    ret[key] = data[key]
            jdict[data["id"]] = ret
        else:
            # TODO: config to forward these? If so we'll have to keep track of who
            # has seen them
            # if we are the top level masters-- don't forward all the minion events
            if self.syndic_mode == "sync":
                # Add generic event aggregation here
                if "retcode" not in data:
                    self.raw_events.append({"data": data, "tag": mtag})

    def _forward_events(self):
        log.trace("Forwarding events")  # pylint: disable=no-member
        if self.raw_events:
            events = self.raw_events
            self.raw_events = []
            self._call_syndic(
                "_fire_master",
                kwargs={
                    "events": events,
                    "pretag": tagify(self.opts["id"], base="syndic"),
                    "timeout": self._return_retry_timer(),
                    "sync": False,
                },
            )
        if self.delayed:
            res = self._return_pub_syndic(self.delayed)
            if res:
                self.delayed = []
        for master in list(self.job_rets.keys()):
            values = list(self.job_rets[master].values())
            res = self._return_pub_syndic(values, master_id=master)
            if res:
                del self.job_rets[master]

    def destroy(self):
        if self._closing is True:
            return
        self._closing = True
        if self.local is not None:
            self.local.destroy()


class ProxyMinionManager(MinionManager):
    """
    Create the multi-minion interface but for proxy minions
    """

    def _create_minion_object(
        self,
        opts,
        timeout,
        safe,
        io_loop=None,
        loaded_base_name=None,
        jid_queue=None,
        load_grains=True,
    ):
        """
        Helper function to return the correct type of object
        """
        return ProxyMinion(
            opts,
            timeout,
            safe,
            io_loop=io_loop,
            loaded_base_name=loaded_base_name,
            jid_queue=jid_queue,
            load_grains=True,
        )


def _metaproxy_call(opts, fn_name):
    loaded_base_name = "{}.{}".format(opts["id"], salt.loader.LOADED_BASE_NAME)
    metaproxy = salt.loader.metaproxy(opts, loaded_base_name=loaded_base_name)
    try:
        metaproxy_name = opts["metaproxy"]
    except KeyError:
        metaproxy_name = "proxy"
        log.error(
            "No metaproxy key found in opts for id %s. Defaulting to standard proxy minion",
            opts["id"],
        )

    metaproxy_fn = metaproxy_name + "." + fn_name
    return metaproxy[metaproxy_fn]


class ProxyMinion(Minion):
    """
    This class instantiates a 'proxy' minion--a minion that does not manipulate
    the host it runs on, but instead manipulates a device that cannot run a minion.
    """

    # TODO: better name...
    @salt.ext.tornado.gen.coroutine
    def _post_master_init(self, master):
        """
        Function to finish init after connecting to a master

        This is primarily loading modules, pillars, etc. (since they need
        to know which master they connected to)

        If this function is changed, please check Minion._post_master_init
        to see if those changes need to be propagated.

        ProxyMinions need a significantly different post master setup,
        which is why the differences are not factored out into separate helper
        functions.
        """
        mp_call = _metaproxy_call(self.opts, "post_master_init")
        return mp_call(self, master)

    def tune_in(self, start=True):
        """
        Lock onto the publisher. This is the main event loop for the minion
        :rtype : None
        """
        mp_call = _metaproxy_call(self.opts, "tune_in")
        return mp_call(self, start)

    def _target_load(self, load):
        """
        Verify that the publication is valid and applies to this minion
        """
        mp_call = _metaproxy_call(self.opts, "target_load")
        return mp_call(self, load)

    def _handle_payload(self, payload):
        mp_call = _metaproxy_call(self.opts, "handle_payload")
        return mp_call(self, payload)

    @salt.ext.tornado.gen.coroutine
    def _handle_decoded_payload(self, data):
        mp_call = _metaproxy_call(self.opts, "handle_decoded_payload")
        return mp_call(self, data)

    @classmethod
    def _target(cls, minion_instance, opts, data, connected):

        mp_call = _metaproxy_call(opts, "target")
        return mp_call(cls, minion_instance, opts, data, connected)

    @classmethod
    def _thread_return(cls, minion_instance, opts, data):
        mp_call = _metaproxy_call(opts, "thread_return")
        return mp_call(cls, minion_instance, opts, data)

    @classmethod
    def _thread_multi_return(cls, minion_instance, opts, data):
        mp_call = _metaproxy_call(opts, "thread_multi_return")
        return mp_call(cls, minion_instance, opts, data)


class SProxyMinion(SMinion):
    """
    Create an object that has loaded all of the minion module functions,
    grains, modules, returners etc.  The SProxyMinion allows developers to
    generate all of the salt minion functions and present them with these
    functions for general use.
    """

    def gen_modules(self, initial_load=False, context=None):
        """
        Tell the minion to reload the execution modules

        CLI Example:

        .. code-block:: bash

            salt '*' sys.reload_modules
        """
        self.opts["grains"] = salt.loader.grains(self.opts)
        self.opts["pillar"] = salt.pillar.get_pillar(
            self.opts,
            self.opts["grains"],
            self.opts["id"],
            saltenv=self.opts["saltenv"],
            pillarenv=self.opts.get("pillarenv"),
        ).compile_pillar()

        if "proxy" not in self.opts["pillar"] and "proxy" not in self.opts:
            errmsg = (
                'No "proxy" configuration key found in pillar or opts '
                "dictionaries for id {id}. Check your pillar/options "
                "configuration and contents. Salt-proxy aborted."
            ).format(id=self.opts["id"])
            log.error(errmsg)
            self._running = False
            raise SaltSystemExit(code=salt.defaults.exitcodes.EX_GENERIC, msg=errmsg)

        if "proxy" not in self.opts:
            self.opts["proxy"] = self.opts["pillar"]["proxy"]

        # Then load the proxy module
        self.proxy = salt.loader.proxy(self.opts)

        self.utils = salt.loader.utils(self.opts, proxy=self.proxy, context=context)

        self.functions = salt.loader.minion_mods(
            self.opts, utils=self.utils, notify=False, proxy=self.proxy, context=context
        )
        self.returners = salt.loader.returners(
            self.opts, functions=self.functions, proxy=self.proxy, context=context
        )
        self.matchers = salt.loader.matchers(self.opts)
        self.functions["sys.reload_modules"] = self.gen_modules
        self.executors = salt.loader.executors(
            self.opts, functions=self.functions, proxy=self.proxy, context=context,
        )

        fq_proxyname = self.opts["proxy"]["proxytype"]

        # we can then sync any proxymodules down from the master
        # we do a sync_all here in case proxy code was installed by
        # SPM or was manually placed in /srv/salt/_modules etc.
        self.functions["saltutil.sync_all"](saltenv=self.opts["saltenv"])

        self.functions.pack["__proxy__"] = self.proxy
        self.proxy.pack["__salt__"] = self.functions
        self.proxy.pack["__ret__"] = self.returners
        self.proxy.pack["__pillar__"] = self.opts["pillar"]

        # Reload utils as well (chicken and egg, __utils__ needs __proxy__ and __proxy__ needs __utils__
        self.utils = salt.loader.utils(self.opts, proxy=self.proxy, context=context)
        self.proxy.pack["__utils__"] = self.utils

        # Reload all modules so all dunder variables are injected
        self.proxy.reload_modules()

        if (
            "{}.init".format(fq_proxyname) not in self.proxy
            or "{}.shutdown".format(fq_proxyname) not in self.proxy
        ):
            errmsg = (
                "Proxymodule {} is missing an init() or a shutdown() or both. ".format(
                    fq_proxyname
                )
                + "Check your proxymodule.  Salt-proxy aborted."
            )
            log.error(errmsg)
            self._running = False
            raise SaltSystemExit(code=salt.defaults.exitcodes.EX_GENERIC, msg=errmsg)

        self.module_executors = self.proxy.get(
            "{}.module_executors".format(fq_proxyname), lambda: []
        )()
        proxy_init_fn = self.proxy[fq_proxyname + ".init"]
        proxy_init_fn(self.opts)

        self.opts["grains"] = salt.loader.grains(self.opts, proxy=self.proxy)

        #  Sync the grains here so the proxy can communicate them to the master
        self.functions["saltutil.sync_grains"](saltenv="base")
        self.grains_cache = self.opts["grains"]
        self.ready = True<|MERGE_RESOLUTION|>--- conflicted
+++ resolved
@@ -1802,34 +1802,6 @@
             with salt.ext.tornado.stack_context.StackContext(minion_instance.ctx):
                 run_func(minion_instance, opts, data)
 
-<<<<<<< HEAD
-    def _execute_job_function(self, function_name, function_args, executors, opts, data):
-        '''
-        Executes a function within a job given it's name, the args and the executors.
-        It also checks if the function is allowed to run if 'blackout mode' is enabled.
-        '''
-        minion_blackout_violation = False
-        if self.connected and self.opts['pillar'].get('minion_blackout', False):
-            whitelist = self.opts['pillar'].get('minion_blackout_whitelist', [])
-            # this minion is blacked out. Only allow saltutil.refresh_pillar and the whitelist
-            if function_name != 'saltutil.refresh_pillar' and function_name not in whitelist:
-                minion_blackout_violation = True
-        elif self.opts['grains'].get('minion_blackout', False):
-            whitelist = self.opts['grains'].get('minion_blackout_whitelist', [])
-            if function_name != 'saltutil.refresh_pillar' and function_name not in whitelist:
-                minion_blackout_violation = True
-        if minion_blackout_violation:
-            raise SaltInvocationError('Minion in blackout mode. Set \'minion_blackout\' '
-                                        'to False in pillar or grains to resume operations. Only '
-                                        'saltutil.refresh_pillar allowed in blackout mode.')
-
-        if function_name in self.functions:
-            func = self.functions[function_name]
-            args, kwargs = load_args_and_kwargs(
-                func,
-                function_args,
-                data)
-=======
     def _execute_job_function(
         self, function_name, function_args, executors, opts, data
     ):
@@ -1864,28 +1836,10 @@
         if function_name in self.functions:
             func = self.functions[function_name]
             args, kwargs = load_args_and_kwargs(func, function_args, data)
->>>>>>> 2ecd8678
         else:
             # only run if function_name is not in minion_instance.functions and allow_missing_funcs is True
             func = function_name
             args, kwargs = function_args, data
-<<<<<<< HEAD
-        self.functions.pack['__context__']['retcode'] = 0
-
-        if isinstance(executors, six.string_types):
-            executors = [executors]
-        elif not isinstance(executors, list) or not executors:
-            raise SaltInvocationError("Wrong executors specification: {0}. String or non-empty list expected".
-                format(executors))
-        if opts.get('sudo_user', '') and executors[-1] != 'sudo':
-            executors[-1] = 'sudo'  # replace the last one with sudo
-        log.trace('Executors list %s', executors)  # pylint: disable=no-member
-
-        for name in executors:
-            fname = '{0}.execute'.format(name)
-            if fname not in self.executors:
-                raise SaltInvocationError("Executor '{0}' is not available".format(name))
-=======
         self.functions.pack["__context__"]["retcode"] = 0
 
         if isinstance(executors, str):
@@ -1904,7 +1858,6 @@
             fname = "{}.execute".format(name)
             if fname not in self.executors:
                 raise SaltInvocationError("Executor '{}' is not available".format(name))
->>>>>>> 2ecd8678
             return_data = self.executors[fname](opts, data, func, args, kwargs)
             if return_data is not None:
                 return return_data
@@ -1929,27 +1882,6 @@
         log.info("Starting a new job %s with PID %s", data["jid"], sdata["pid"])
         with salt.utils.files.fopen(fn_, "w+b") as fp_:
             fp_.write(minion_instance.serial.dumps(sdata))
-<<<<<<< HEAD
-        ret = {'success': False}
-        function_name = data['fun']
-        function_args = data['arg']
-        executors = data.get('module_executors') or \
-                    getattr(minion_instance, 'module_executors', []) or \
-                    opts.get('module_executors', ['direct_call'])
-        allow_missing_funcs = any([
-            minion_instance.executors['{0}.allow_missing_func'.format(executor)](function_name)
-            for executor in executors
-            if '{0}.allow_missing_func'.format(executor) in minion_instance.executors
-        ])
-        if function_name in minion_instance.functions or allow_missing_funcs is True:
-            try:
-                return_data = minion_instance._execute_job_function(
-                    function_name,
-                    function_args,
-                    executors,
-                    opts,
-                    data)
-=======
         ret = {"success": False}
         function_name = data["fun"]
         function_args = data["arg"]
@@ -1972,7 +1904,6 @@
                 return_data = minion_instance._execute_job_function(
                     function_name, function_args, executors, opts, data
                 )
->>>>>>> 2ecd8678
 
                 if isinstance(return_data, types.GeneratorType):
                     ind = 0
@@ -2037,15 +1968,10 @@
                 ret["out"] = "nested"
                 ret["retcode"] = salt.defaults.exitcodes.EX_GENERIC
             except TypeError as exc:
-<<<<<<< HEAD
-                msg = 'Passed invalid arguments to {0}: {1}\n{2}'.format(
-                    function_name, exc, minion_instance.functions[function_name].__doc__ or ''
-=======
                 msg = "Passed invalid arguments to {}: {}\n{}".format(
                     function_name,
                     exc,
                     minion_instance.functions[function_name].__doc__ or "",
->>>>>>> 2ecd8678
                 )
                 log.warning(msg, exc_info_on_loglevel=logging.DEBUG)
                 ret["return"] = msg
@@ -2156,36 +2082,6 @@
                 "success": [False] * num_funcs,
             }
         else:
-<<<<<<< HEAD
-            ret = {
-                'return': {},
-                'retcode': {},
-                'success': {}
-            }
-        executors = data.get('module_executors') or \
-                    getattr(minion_instance, 'module_executors', []) or \
-                    opts.get('module_executors', ['direct_call'])
-
-        for ind in range(0, num_funcs):
-            function_name = data['fun'][ind]
-            function_args = data['arg'][ind]
-            minion_instance.functions.pack['__context__'][data['jid'] + "_function_index"] = ind
-            if not multifunc_ordered:
-                ret['success'][function_name] = False
-            try:
-                return_data = minion_instance._execute_job_function(
-                    function_name,
-                    function_args,
-                    executors,
-                    opts,
-                    data)
-
-                key = ind if multifunc_ordered else data['fun'][ind]
-                ret['return'][key] = return_data
-                retcode = minion_instance.functions.pack['__context__'].get(
-                    'retcode',
-                    0
-=======
             ret = {"return": {}, "retcode": {}, "success": {}}
         executors = (
             data.get("module_executors")
@@ -2196,6 +2092,7 @@
         for ind in range(0, num_funcs):
             function_name = data["fun"][ind]
             function_args = data["arg"][ind]
+            minion_instance.functions.pack['__context__'][data['jid'] + "_function_index"] = ind
             if not multifunc_ordered:
                 ret["success"][function_name] = False
             try:
@@ -2207,7 +2104,6 @@
                 ret["return"][key] = return_data
                 retcode = minion_instance.functions.pack["__context__"].get(
                     "retcode", 0
->>>>>>> 2ecd8678
                 )
                 if retcode == 0:
                     # No nonzero retcode in __context__ dunder. Check if return
@@ -2231,22 +2127,12 @@
                 if multifunc_ordered:
                     ret["return"][ind] = trb
                 else:
-<<<<<<< HEAD
-                    ret['return'][data['fun'][ind]] = trb
-            ret['jid'] = data['jid']
-            ret['fun'] = data['fun']
-            ret['fun_args'] = data['arg']
-        minion_instance.functions.pack['__context__'].pop(data['jid'] + "_function_index", None)
-        if 'metadata' in data:
-            ret['metadata'] = data['metadata']
-=======
                     ret["return"][data["fun"][ind]] = trb
             ret["jid"] = data["jid"]
             ret["fun"] = data["fun"]
             ret["fun_args"] = data["arg"]
         if "metadata" in data:
             ret["metadata"] = data["metadata"]
->>>>>>> 2ecd8678
         if minion_instance.connected:
             minion_instance._return_pub(
                 ret, timeout=minion_instance._return_retry_timer()
@@ -2537,7 +2423,6 @@
         log.debug("Refreshing matchers.")
         self.matchers = salt.loader.matchers(self.opts)
 
-<<<<<<< HEAD
     def grains_only_refresh(self, force_refresh=False, notify=False):
         '''
         Refresh the grains
@@ -2551,7 +2436,7 @@
         if notify:
             evt = salt.utils.event.get_event('minion', opts=self.opts)
             evt.fire_event({'complete': True}, tag='/salt/minion/minion_grains_refresh_complete')
-=======
+    
     def pillar_schedule_refresh(self, current, new):
         """
         Refresh the schedule in pillar
@@ -2583,7 +2468,6 @@
                 pillar_schedule[item] = new[item]
 
         return pillar_schedule
->>>>>>> 2ecd8678
 
     # TODO: only allow one future in flight at a time?
     @salt.ext.tornado.gen.coroutine
@@ -2793,27 +2677,6 @@
                 force_refresh=data.get("force_refresh", False),
                 notify=data.get("notify", False),
             )
-<<<<<<< HEAD
-        elif tag.startswith('beacons_refresh'):
-            self.beacons_refresh()
-        elif tag.startswith('matchers_refresh'):
-            self.matchers_refresh()
-        elif tag.startswith('manage_schedule'):
-            self.manage_schedule(tag, data)
-        elif tag.startswith('manage_beacons'):
-            self.manage_beacons(tag, data)
-        elif tag.startswith('grains_refresh'):
-            if (data.get('force_refresh', False) or
-                    self.grains_cache != self.opts['grains']):
-                self.pillar_refresh(force_refresh=True)
-                self.grains_cache = self.opts['grains']
-        elif tag.startswith('grains_only_refresh'):
-            if (data.get('force_refresh', False) or
-                    self.grains_cache != self.opts['grains']):
-                self.grains_only_refresh(force_refresh=True, notify=data.get('notify', False))
-                self.grains_cache = self.opts['grains']
-        elif tag.startswith('environ_setenv'):
-=======
         elif tag.startswith("pillar_refresh"):
             yield _minion.pillar_refresh(force_refresh=data.get("force_refresh", False))
         elif tag.startswith("beacons_refresh"):
@@ -2831,8 +2694,12 @@
             ):
                 _minion.pillar_refresh(force_refresh=True)
                 _minion.grains_cache = _minion.opts["grains"]
+        elif tag.startswith('grains_only_refresh'):
+            if (data.get("force_refresh", False) or
+                    _minion.grains_cache != _minion.opts["grains"]):
+                _minion.grains_only_refresh(force_refresh=True, notify=data.get("notify", False))
+                _minion.grains_cache = _minion.opts["grains"]
         elif tag.startswith("environ_setenv"):
->>>>>>> 2ecd8678
             self.environ_setenv(tag, data)
         elif tag.startswith("_minion_mine"):
             self._mine_send(tag, data)
