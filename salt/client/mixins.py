"""
A collection of mixins useful for the various *Client interfaces
"""


import copy as pycopy
import fnmatch
import logging
import signal
import traceback
import weakref
from collections.abc import Mapping, MutableMapping

import salt.exceptions
import salt.ext.tornado.stack_context
import salt.log.setup
import salt.minion
import salt.transport.client
import salt.utils.args
import salt.utils.doc
import salt.utils.error
import salt.utils.event
import salt.utils.jid
import salt.utils.job
import salt.utils.lazy
import salt.utils.platform
import salt.utils.process
import salt.utils.state
import salt.utils.user
import salt.utils.versions

log = logging.getLogger(__name__)

CLIENT_INTERNAL_KEYWORDS = frozenset(
    [
        "client",
        "cmd",
        "eauth",
        "fun",
        "kwarg",
        "match",
        "token",
        "__jid__",
        "__tag__",
        "__user__",
        "username",
        "password",
        "full_return",
        "print_event",
    ]
)


class ClientFuncsDict(MutableMapping):
    """
    Class to make a read-only dict for accessing runner funcs "directly"
    """

    def __init__(self, client):
        self.client = client

    def __getattr__(self, attr):
        """
        Provide access eg. to 'pack'
        """
        return getattr(self.client.functions, attr)

    def __setitem__(self, key, val):
        raise NotImplementedError()

    def __delitem__(self, key):
        raise NotImplementedError()

    def __getitem__(self, key):
        """
        Return a function that you can call with regular func params, but
        will do all the _proc_function magic
        """
        if key not in self.client.functions:
            raise KeyError

        def wrapper(*args, **kwargs):
            low = {
                "fun": key,
                "args": args,
                "kwargs": kwargs,
            }
            pub_data = {}
            # Copy kwargs keys so we can iterate over and pop the pub data
            kwargs_keys = list(kwargs)

            # pull out pub_data if you have it
            for kwargs_key in kwargs_keys:
                if kwargs_key.startswith("__pub_"):
                    pub_data[kwargs_key] = kwargs.pop(kwargs_key)

            async_pub = self.client._gen_async_pub(pub_data.get("__pub_jid"))

            user = salt.utils.user.get_specific_user()
            return self.client._proc_function(
                key,
                low,
                user,
                async_pub["tag"],  # TODO: fix
                async_pub["jid"],  # TODO: fix
                False,  # Don't daemonize
            )

        return wrapper

    def __len__(self):
        return len(self.client.functions)

    def __iter__(self):
        return iter(self.client.functions)


class SyncClientMixin:
    """
    A mixin for *Client interfaces to abstract common function execution
    """

    functions = ()

    def functions_dict(self):
        """
        Return a dict that will mimic the "functions" dict used all over salt.
        It creates a wrapper around the function allowing **kwargs, and if pub_data
        is passed in as kwargs, will re-use the JID passed in
        """
        return ClientFuncsDict(self)

    def master_call(self, **kwargs):
        """
        Execute a function through the master network interface.
        """
        load = kwargs
        load["cmd"] = self.client

        with salt.transport.client.ReqChannel.factory(
            self.opts, crypt="clear", usage="master_call"
        ) as channel:
            ret = channel.send(load)
            if isinstance(ret, Mapping):
                if "error" in ret:
                    salt.utils.error.raise_error(**ret["error"])
            return ret

    def cmd_sync(self, low, timeout=None, full_return=False):
        """
        Execute a runner function synchronously; eauth is respected

        This function requires that :conf_master:`external_auth` is configured
        and the user is authorized to execute runner functions: (``@runner``).

        .. code-block:: python

            runner.eauth_sync({
                'fun': 'jobs.list_jobs',
                'username': 'saltdev',
                'password': 'saltdev',
                'eauth': 'pam',
            })
        """
        with salt.utils.event.get_master_event(
            self.opts, self.opts["sock_dir"], listen=True
        ) as event:
            job = self.master_call(**low)
            ret_tag = salt.utils.event.tagify("ret", base=job["tag"])

            if timeout is None:
                timeout = self.opts.get("rest_timeout", 300)
            ret = event.get_event(
                tag=ret_tag, full=True, wait=timeout, auto_reconnect=True
            )
            if ret is None:
                raise salt.exceptions.SaltClientTimeout(
                    "RunnerClient job '{}' timed out".format(job["jid"]),
                    jid=job["jid"],
                )

            return ret if full_return else ret["data"]["return"]

    def cmd(
        self,
        fun,
        arg=None,
        pub_data=None,
        kwarg=None,
        print_event=True,
        full_return=False,
    ):
        """
        Execute a function

        .. code-block:: python

            >>> opts = salt.config.master_config('/etc/salt/master')
            >>> runner = salt.runner.RunnerClient(opts)
            >>> runner.cmd('jobs.list_jobs', [])
            {
                '20131219215650131543': {
                    'Arguments': [300],
                    'Function': 'test.sleep',
                    'StartTime': '2013, Dec 19 21:56:50.131543',
                    'Target': '*',
                    'Target-type': 'glob',
                    'User': 'saltdev'
                },
                '20131219215921857715': {
                    'Arguments': [300],
                    'Function': 'test.sleep',
                    'StartTime': '2013, Dec 19 21:59:21.857715',
                    'Target': '*',
                    'Target-type': 'glob',
                    'User': 'saltdev'
                },
            }

        """
        if arg is None:
            arg = tuple()
        if not isinstance(arg, list) and not isinstance(arg, tuple):
            raise salt.exceptions.SaltInvocationError(
                "arg must be formatted as a list/tuple"
            )
        if pub_data is None:
            pub_data = {}
        if not isinstance(pub_data, dict):
            raise salt.exceptions.SaltInvocationError(
                "pub_data must be formatted as a dictionary"
            )
        if kwarg is None:
            kwarg = {}
        if not isinstance(kwarg, dict):
            raise salt.exceptions.SaltInvocationError(
                "kwarg must be formatted as a dictionary"
            )
        arglist = salt.utils.args.parse_input(
            arg, no_parse=self.opts.get("no_parse", [])
        )

        # if you were passed kwarg, add it to arglist
        if kwarg:
            kwarg["__kwarg__"] = True
            arglist.append(kwarg)

        args, kwargs = salt.minion.load_args_and_kwargs(
            self.functions[fun], arglist, pub_data
        )
        low = {"fun": fun, "arg": args, "kwarg": kwargs}
        return self.low(fun, low, print_event=print_event, full_return=full_return)

    @property
    def mminion(self):
        if not hasattr(self, "_mminion"):
            self._mminion = salt.minion.MasterMinion(
                self.opts, states=False, rend=False
            )
        return self._mminion

    @property
    def store_job(self):
        """
        Helper that allows us to turn off storing jobs for different classes
        that may incorporate this mixin.
        """
        try:
            class_name = self.__class__.__name__.lower()
        except AttributeError:
            log.warning(
                "Unable to determine class name", exc_info_on_loglevel=logging.DEBUG
            )
            return True

        try:
            return self.opts["{}_returns".format(class_name)]
        except KeyError:
            # No such option, assume this isn't one we care about gating and
            # just return True.
            return True

    def low(self, fun, low, print_event=True, full_return=False):
        """
        Execute a function from low data
        Low data includes:
            required:
                - fun: the name of the function to run
            optional:
                - arg: a list of args to pass to fun
                - kwarg: kwargs for fun
                - __user__: user who is running the command
                - __jid__: jid to run under
                - __tag__: tag to run under
        """
        # fire the mminion loading (if not already done) here
        # this is not to clutter the output with the module loading
        # if we have a high debug level.
        self.mminion  # pylint: disable=W0104
        jid = low.get("__jid__", salt.utils.jid.gen_jid(self.opts))
        tag = low.get("__tag__", salt.utils.event.tagify(jid, prefix=self.tag_prefix))

        data = {
            "fun": "{}.{}".format(self.client, fun),
            "jid": jid,
            "user": low.get("__user__", "UNKNOWN"),
        }

        if print_event:
            print_func = (
                self.print_async_event if hasattr(self, "print_async_event") else None
            )
        else:
            # Suppress printing of return event (this keeps us from printing
            # runner/wheel output during orchestration).
            print_func = None

        with salt.utils.event.NamespacedEvent(
            salt.utils.event.get_event(
                "master",
                self.opts["sock_dir"],
                self.opts["transport"],
                opts=self.opts,
                listen=False,
            ),
            tag,
            print_func=print_func,
        ) as namespaced_event:

            # TODO: test that they exist
            # TODO: Other things to inject??
            func_globals = {
                "__jid__": jid,
                "__user__": data["user"],
                "__tag__": tag,
                # weak ref to avoid the Exception in interpreter
                # teardown of event
                "__jid_event__": weakref.proxy(namespaced_event),
            }

            try:
                self_functions = pycopy.copy(self.functions)
                salt.utils.lazy.verify_fun(self_functions, fun)

                # Inject some useful globals to *all* the function's global
                # namespace only once per module-- not per func
                completed_funcs = []

                for mod_name in self_functions.keys():
                    if "." not in mod_name:
                        continue
                    mod, _ = mod_name.split(".", 1)
                    if mod in completed_funcs:
                        continue
                    completed_funcs.append(mod)
                    for global_key, value in func_globals.items():
                        self.functions[mod_name].__globals__[global_key] = value

                # There are some discrepancies of what a "low" structure is in the
                # publisher world it is a dict including stuff such as jid, fun,
                # arg (a list of args, with kwargs packed in). Historically this
                # particular one has had no "arg" and just has had all the kwargs
                # packed into the top level object. The plan is to move away from
                # that since the caller knows what is an arg vs a kwarg, but while
                # we make the transition we will load "kwargs" using format_call if
                # there are no kwargs in the low object passed in.

                if "arg" in low and "kwarg" in low:
                    args = low["arg"]
                    kwargs = low["kwarg"]
                else:
                    f_call = salt.utils.args.format_call(
                        self.functions[fun],
                        low,
                        expected_extra_kws=CLIENT_INTERNAL_KEYWORDS,
                    )
                    args = f_call.get("args", ())
                    kwargs = f_call.get("kwargs", {})

                # Update the event data with loaded args and kwargs
                data["fun_args"] = list(args) + ([kwargs] if kwargs else [])
                func_globals["__jid_event__"].fire_event(data, "new")

                # Initialize a context for executing the method.
                with salt.ext.tornado.stack_context.StackContext(
                    self.functions.context_dict.clone
                ):
                    func = self.functions[fun]
                    try:
                        data["return"] = func(*args, **kwargs)
                    except TypeError as exc:
                        data[
                            "return"
                        ] = "\nPassed invalid arguments: {}\n\nUsage:\n{}".format(
                            exc, func.__doc__
                        )
                    try:
                        data["success"] = self.context.get("retcode", 0) == 0
                    except AttributeError:
                        # Assume a True result if no context attribute
                        data["success"] = True
                    if isinstance(data["return"], dict) and "data" in data["return"]:
                        # some functions can return boolean values
                        data["success"] = salt.utils.state.check_result(
                            data["return"]["data"]
                        )
            except (Exception, SystemExit) as ex:  # pylint: disable=broad-except
                if isinstance(ex, salt.exceptions.NotImplemented):
                    data["return"] = str(ex)
                else:
                    data["return"] = "Exception occurred in {} {}: {}".format(
                        self.client, fun, traceback.format_exc(),
                    )
                data["success"] = False

            if self.store_job:
                try:
                    salt.utils.job.store_job(
                        self.opts,
                        {
                            "id": self.opts["id"],
                            "tgt": self.opts["id"],
                            "jid": data["jid"],
                            "return": data,
                        },
                        event=None,
                        mminion=self.mminion,
                    )
                except salt.exceptions.SaltCacheError:
                    log.error(
                        "Could not store job cache info. "
                        "Job details for this run may be unavailable."
                    )

            # Outputters _can_ mutate data so write to the job cache first!
            namespaced_event.fire_event(data, "ret")

            # if we fired an event, make sure to delete the event object.
            # This will ensure that we call destroy, which will do the 0MQ linger
            log.info("Runner completed: %s", data["jid"])
            return data if full_return else data["return"]

    def get_docs(self, arg=None):
        """
        Return a dictionary of functions and the inline documentation for each
        """
        if arg:
            if "*" in arg:
                target_mod = arg
                _use_fnmatch = True
            else:
                target_mod = arg + "." if not arg.endswith(".") else arg
                _use_fnmatch = False
            if _use_fnmatch:
                docs = [
                    (fun, self.functions[fun].__doc__)
                    for fun in fnmatch.filter(self.functions, target_mod)
                ]
            else:
                docs = [
                    (fun, self.functions[fun].__doc__)
                    for fun in sorted(self.functions)
                    if fun == arg or fun.startswith(target_mod)
                ]
        else:
            docs = [
                (fun, self.functions[fun].__doc__) for fun in sorted(self.functions)
            ]
        docs = dict(docs)
        return salt.utils.doc.strip_rst(docs)


class AsyncClientMixin:
    """
    A mixin for *Client interfaces to enable easy asynchronous function execution
    """

    client = None
    tag_prefix = None

    def _proc_function_remote(self, fun, low, user, tag, jid, daemonize=True):
<<<<<<< HEAD
        '''
        Run this method in a multiprocess target to execute the function on the
        master and fire the return data on the event bus
        '''
=======
        """
        Run this method in a multiprocess target to execute the function on the
        master and fire the return data on the event bus
        """
        if daemonize and not salt.utils.platform.is_windows():
            # Shutdown the multiprocessing before daemonizing
            salt.log.setup.shutdown_multiprocessing_logging()

            salt.utils.process.daemonize()

            # Reconfigure multiprocessing logging after daemonizing
            salt.log.setup.setup_multiprocessing_logging()

        # pack a few things into low
        low["__jid__"] = jid
        low["__user__"] = user
        low["__tag__"] = tag

        try:
            return self.cmd_sync(low)
        except salt.exceptions.EauthAuthenticationError as exc:
            log.error(exc)

    def _proc_function(self, fun, low, user, tag, jid, daemonize=True):
        """
        Run this method in a multiprocess target to execute the function
        locally and fire the return data on the event bus
        """
>>>>>>> 2ecd8678
        if daemonize and not salt.utils.platform.is_windows():
            # Shutdown the multiprocessing before daemonizing
            salt.log.setup.shutdown_multiprocessing_logging()

            salt.utils.process.daemonize()

            # Reconfigure multiprocessing logging after daemonizing
            salt.log.setup.setup_multiprocessing_logging()

        # pack a few things into low
        low["__jid__"] = jid
        low["__user__"] = user
        low["__tag__"] = tag

<<<<<<< HEAD
        try:
            return self.cmd_sync(low)
        except salt.exceptions.EauthAuthenticationError as exc:
            log.error(exc)

    def _proc_function(self, fun, low, user, tag, jid, daemonize=True):
        '''
        Run this method in a multiprocess target to execute the function
        locally and fire the return data on the event bus
        '''
        if daemonize and not salt.utils.platform.is_windows():
            # Shutdown the multiprocessing before daemonizing
            salt.log.setup.shutdown_multiprocessing_logging()

            salt.utils.process.daemonize()

            # Reconfigure multiprocessing logging after daemonizing
            salt.log.setup.setup_multiprocessing_logging()

        # pack a few things into low
        low["__jid__"] = jid
        low["__user__"] = user
        low["__tag__"] = tag

=======
>>>>>>> 2ecd8678
        return self.low(fun, low)

    def cmd_async(self, low):
        """
        Execute a function asynchronously; eauth is respected

        This function requires that :conf_master:`external_auth` is configured
        and the user is authorized

        .. code-block:: python

            >>> wheel.cmd_async({
                'fun': 'key.finger',
                'match': 'jerry',
                'eauth': 'auto',
                'username': 'saltdev',
                'password': 'saltdev',
            })
            {'jid': '20131219224744416681', 'tag': 'salt/wheel/20131219224744416681'}
        """
        return self.master_call(**low)

    def _gen_async_pub(self, jid=None):
        if jid is None:
            jid = salt.utils.jid.gen_jid(self.opts)
        tag = salt.utils.event.tagify(jid, prefix=self.tag_prefix)
        return {"tag": tag, "jid": jid}

    def asynchronous(self, fun, low, user="UNKNOWN", pub=None, local=True):
<<<<<<< HEAD
        '''
        Execute the function in a multiprocess and return the event tag to use
        to watch for the return
        '''
=======
        """
        Execute the function in a multiprocess and return the event tag to use
        to watch for the return
        """
>>>>>>> 2ecd8678
        if local:
            proc_func = self._proc_function
        else:
            proc_func = self._proc_function_remote
        async_pub = pub if pub is not None else self._gen_async_pub()
        proc = salt.utils.process.SignalHandlingProcess(
            target=proc_func,
            name="ProcessFunc",
            args=(fun, low, user, async_pub["tag"], async_pub["jid"]),
        )
        with salt.utils.process.default_signals(signal.SIGINT, signal.SIGTERM):
            # Reset current signals before starting the process in
            # order not to inherit the current signal handlers
            proc.start()
        proc.join()  # MUST join, otherwise we leave zombies all over
        return async_pub

    def print_async_event(self, suffix, event):
        """
        Print all of the events with the prefix 'tag'
        """
        if not isinstance(event, dict):
            return

        # if we are "quiet", don't print
        if self.opts.get("quiet", False):
            return

        # some suffixes we don't want to print
        if suffix in ("new",):
            return

        try:
            outputter = self.opts.get(
                "output",
                event.get("outputter", None) or event.get("return").get("outputter"),
            )
        except AttributeError:
            outputter = None

        # if this is a ret, we have our own set of rules
        if suffix == "ret":
            # Check if outputter was passed in the return data. If this is the case,
            # then the return data will be a dict two keys: 'data' and 'outputter'
            if isinstance(event.get("return"), dict) and set(event["return"]) == {
                "data",
                "outputter",
            }:
                event_data = event["return"]["data"]
                outputter = event["return"]["outputter"]
            else:
                event_data = event["return"]
        else:
            event_data = {"suffix": suffix, "event": event}

        salt.output.display_output(event_data, outputter, self.opts)<|MERGE_RESOLUTION|>--- conflicted
+++ resolved
@@ -479,12 +479,6 @@
     tag_prefix = None
 
     def _proc_function_remote(self, fun, low, user, tag, jid, daemonize=True):
-<<<<<<< HEAD
-        '''
-        Run this method in a multiprocess target to execute the function on the
-        master and fire the return data on the event bus
-        '''
-=======
         """
         Run this method in a multiprocess target to execute the function on the
         master and fire the return data on the event bus
@@ -513,7 +507,6 @@
         Run this method in a multiprocess target to execute the function
         locally and fire the return data on the event bus
         """
->>>>>>> 2ecd8678
         if daemonize and not salt.utils.platform.is_windows():
             # Shutdown the multiprocessing before daemonizing
             salt.log.setup.shutdown_multiprocessing_logging()
@@ -528,33 +521,6 @@
         low["__user__"] = user
         low["__tag__"] = tag
 
-<<<<<<< HEAD
-        try:
-            return self.cmd_sync(low)
-        except salt.exceptions.EauthAuthenticationError as exc:
-            log.error(exc)
-
-    def _proc_function(self, fun, low, user, tag, jid, daemonize=True):
-        '''
-        Run this method in a multiprocess target to execute the function
-        locally and fire the return data on the event bus
-        '''
-        if daemonize and not salt.utils.platform.is_windows():
-            # Shutdown the multiprocessing before daemonizing
-            salt.log.setup.shutdown_multiprocessing_logging()
-
-            salt.utils.process.daemonize()
-
-            # Reconfigure multiprocessing logging after daemonizing
-            salt.log.setup.setup_multiprocessing_logging()
-
-        # pack a few things into low
-        low["__jid__"] = jid
-        low["__user__"] = user
-        low["__tag__"] = tag
-
-=======
->>>>>>> 2ecd8678
         return self.low(fun, low)
 
     def cmd_async(self, low):
@@ -584,17 +550,10 @@
         return {"tag": tag, "jid": jid}
 
     def asynchronous(self, fun, low, user="UNKNOWN", pub=None, local=True):
-<<<<<<< HEAD
-        '''
+        """
         Execute the function in a multiprocess and return the event tag to use
         to watch for the return
-        '''
-=======
-        """
-        Execute the function in a multiprocess and return the event tag to use
-        to watch for the return
-        """
->>>>>>> 2ecd8678
+        """
         if local:
             proc_func = self._proc_function
         else:
