--- conflicted
+++ resolved
@@ -65,21 +65,6 @@
 log = logging.getLogger(__name__)
 
 try:
-<<<<<<< HEAD
-    LIBCPATH = find_library('c')
-    if LIBCPATH is None:
-        HAS_LIBC = False
-    else:
-        LIBC = CDLL(LIBCPATH)
-
-        CALLOC = LIBC.calloc
-        CALLOC.restype = c_void_p
-        CALLOC.argtypes = [c_uint, c_uint]
-
-        STRDUP = LIBC.strdup
-        STRDUP.argstypes = [c_char_p]
-        STRDUP.restype = POINTER(c_char)  # NOT c_char_p !!!!
-=======
     LIBC = CDLL(find_library("c"))
 
     CALLOC = LIBC.calloc
@@ -89,7 +74,6 @@
     STRDUP = LIBC.strdup
     STRDUP.argstypes = [c_char_p]
     STRDUP.restype = POINTER(c_char)  # NOT c_char_p !!!!
->>>>>>> 2ecd8678
 except Exception:  # pylint: disable=broad-except
     log.trace("Failed to load libc using ctypes", exc_info=True)
     HAS_LIBC = False
