--- conflicted
+++ resolved
@@ -1,61 +1,29 @@
 """
 Make api awesomeness
-<<<<<<< HEAD
-'''
-from __future__ import absolute_import, print_function, unicode_literals
+"""
+
 
 import copy
-
-# Import Python libs
-=======
-"""
-
-
-import copy
->>>>>>> 2ecd8678
 import inspect
 import logging
 import os
 
-<<<<<<< HEAD
-# Import Salt libs
-import salt.log  # pylint: disable=W0611
-=======
->>>>>>> 2ecd8678
 import salt.auth
 import salt.client
 import salt.client.ssh.client
 import salt.config
 import salt.daemons.masterapi
-<<<<<<< HEAD
-=======
 import salt.exceptions
 import salt.log  # pylint: disable=W0611
->>>>>>> 2ecd8678
 import salt.runner
 import salt.syspaths
-import salt.utils.args
-<<<<<<< HEAD
-import salt.client.ssh.client
-import salt.exceptions
 import salt.utils.args
 import salt.utils.minions
 import salt.wheel
 from salt.defaults import DEFAULT_TARGET_DELIM
-
-# Import third party libs
 from salt.ext import six
 
 log = logging.getLogger(__name__)
-
-=======
-import salt.utils.minions
-import salt.wheel
-from salt.defaults import DEFAULT_TARGET_DELIM
-from salt.ext import six
-
-log = logging.getLogger(__name__)
->>>>>>> 2ecd8678
 
 
 class NetapiClient:
@@ -213,14 +181,7 @@
         if low["client"] == "ssh":
             self._authorize_ssh(low)
 
-<<<<<<< HEAD
-        if low['client'] == 'ssh':
-            self._authorize_ssh(low)
-
-        l_fun = getattr(self, low['client'])
-=======
         l_fun = getattr(self, low["client"])
->>>>>>> 2ecd8678
         f_call = salt.utils.args.format_call(l_fun, low)
         return l_fun(*f_call.get("args", ()), **f_call.get("kwargs", {}))
 
