"""
TCP transport classes

Wire protocol: "len(payload) msgpack({'head': SOMEHEADER, 'body': SOMEBODY})"

"""
import errno
import logging
import os
import queue
import socket
import threading
import time
import traceback
import urllib.parse as urlparse
import weakref

import salt.crypt
import salt.exceptions
import salt.ext.tornado
import salt.ext.tornado.concurrent
import salt.ext.tornado.gen
import salt.ext.tornado.iostream
import salt.ext.tornado.netutil
import salt.ext.tornado.tcpclient
import salt.ext.tornado.tcpserver
import salt.payload
import salt.transport.client
import salt.transport.frame
import salt.transport.ipc
import salt.transport.mixins.auth
import salt.transport.server
import salt.utils.asynchronous
import salt.utils.event
import salt.utils.files
import salt.utils.msgpack
import salt.utils.platform
import salt.utils.process
import salt.utils.verify
import salt.utils.versions
from salt.exceptions import SaltClientError, SaltReqTimeoutError
from salt.transport import iter_transport_opts

try:
    from M2Crypto import RSA

    HAS_M2 = True
except ImportError:
    HAS_M2 = False
    try:
        from Cryptodome.Cipher import PKCS1_OAEP
    except ImportError:
        from Crypto.Cipher import PKCS1_OAEP  # nosec

if salt.utils.platform.is_windows():
    USE_LOAD_BALANCER = True
else:
    USE_LOAD_BALANCER = False

if USE_LOAD_BALANCER:
    import threading
    import multiprocessing
    import salt.ext.tornado.util
    from salt.utils.process import SignalHandlingProcess

log = logging.getLogger(__name__)


def _set_tcp_keepalive(sock, opts):
    """
    Ensure that TCP keepalives are set for the socket.
    """
    if hasattr(socket, "SO_KEEPALIVE"):
        if opts.get("tcp_keepalive", False):
            sock.setsockopt(socket.SOL_SOCKET, socket.SO_KEEPALIVE, 1)
            if hasattr(socket, "SOL_TCP"):
                if hasattr(socket, "TCP_KEEPIDLE"):
                    tcp_keepalive_idle = opts.get("tcp_keepalive_idle", -1)
                    if tcp_keepalive_idle > 0:
                        sock.setsockopt(
                            socket.SOL_TCP, socket.TCP_KEEPIDLE, int(tcp_keepalive_idle)
                        )
                if hasattr(socket, "TCP_KEEPCNT"):
                    tcp_keepalive_cnt = opts.get("tcp_keepalive_cnt", -1)
                    if tcp_keepalive_cnt > 0:
                        sock.setsockopt(
                            socket.SOL_TCP, socket.TCP_KEEPCNT, int(tcp_keepalive_cnt)
                        )
                if hasattr(socket, "TCP_KEEPINTVL"):
                    tcp_keepalive_intvl = opts.get("tcp_keepalive_intvl", -1)
                    if tcp_keepalive_intvl > 0:
                        sock.setsockopt(
                            socket.SOL_TCP,
                            socket.TCP_KEEPINTVL,
                            int(tcp_keepalive_intvl),
                        )
            if hasattr(socket, "SIO_KEEPALIVE_VALS"):
                # Windows doesn't support TCP_KEEPIDLE, TCP_KEEPCNT, nor
                # TCP_KEEPINTVL. Instead, it has its own proprietary
                # SIO_KEEPALIVE_VALS.
                tcp_keepalive_idle = opts.get("tcp_keepalive_idle", -1)
                tcp_keepalive_intvl = opts.get("tcp_keepalive_intvl", -1)
                # Windows doesn't support changing something equivalent to
                # TCP_KEEPCNT.
                if tcp_keepalive_idle > 0 or tcp_keepalive_intvl > 0:
                    # Windows defaults may be found by using the link below.
                    # Search for 'KeepAliveTime' and 'KeepAliveInterval'.
                    # https://technet.microsoft.com/en-us/library/bb726981.aspx#EDAA
                    # If one value is set and the other isn't, we still need
                    # to send both values to SIO_KEEPALIVE_VALS and they both
                    # need to be valid. So in that case, use the Windows
                    # default.
                    if tcp_keepalive_idle <= 0:
                        tcp_keepalive_idle = 7200
                    if tcp_keepalive_intvl <= 0:
                        tcp_keepalive_intvl = 1
                    # The values expected are in milliseconds, so multiply by
                    # 1000.
                    sock.ioctl(
                        socket.SIO_KEEPALIVE_VALS,
                        (
                            1,
                            int(tcp_keepalive_idle * 1000),
                            int(tcp_keepalive_intvl * 1000),
                        ),
                    )
        else:
            sock.setsockopt(socket.SOL_SOCKET, socket.SO_KEEPALIVE, 0)


if USE_LOAD_BALANCER:

    class LoadBalancerServer(SignalHandlingProcess):
        """
        Raw TCP server which runs in its own process and will listen
        for incoming connections. Each incoming connection will be
        sent via multiprocessing queue to the workers.
        Since the queue is shared amongst workers, only one worker will
        handle a given connection.
        """

        # TODO: opts!
        # Based on default used in salt.ext.tornado.netutil.bind_sockets()
        backlog = 128

        def __init__(self, opts, socket_queue, **kwargs):
            super().__init__(**kwargs)
            self.opts = opts
            self.socket_queue = socket_queue
            self._socket = None

        # __setstate__ and __getstate__ are only used on Windows.
        # We do this so that __init__ will be invoked on Windows in the child
        # process so that a register_after_fork() equivalent will work on
        # Windows.
        def __setstate__(self, state):
            self.__init__(
                state["opts"],
                state["socket_queue"],
                log_queue=state["log_queue"],
                log_queue_level=state["log_queue_level"],
            )

        def __getstate__(self):
            return {
                "opts": self.opts,
                "socket_queue": self.socket_queue,
                "log_queue": self.log_queue,
                "log_queue_level": self.log_queue_level,
            }

        def close(self):
            if self._socket is not None:
                self._socket.shutdown(socket.SHUT_RDWR)
                self._socket.close()
                self._socket = None

        # pylint: disable=W1701
        def __del__(self):
            self.close()

        # pylint: enable=W1701

        def run(self):
            """
            Start the load balancer
            """
            self._socket = socket.socket(socket.AF_INET, socket.SOCK_STREAM)
            self._socket.setsockopt(socket.SOL_SOCKET, socket.SO_REUSEADDR, 1)
            _set_tcp_keepalive(self._socket, self.opts)
            self._socket.setblocking(1)
            self._socket.bind((self.opts["interface"], int(self.opts["ret_port"])))
            self._socket.listen(self.backlog)

            while True:
                try:
                    # Wait for a connection to occur since the socket is
                    # blocking.
                    connection, address = self._socket.accept()
                    # Wait for a free slot to be available to put
                    # the connection into.
                    # Sockets are picklable on Windows in Python 3.
                    self.socket_queue.put((connection, address), True, None)
                except OSError as e:
                    # ECONNABORTED indicates that there was a connection
                    # but it was closed while still in the accept queue.
                    # (observed on FreeBSD).
                    if (
                        salt.ext.tornado.util.errno_from_exception(e)
                        == errno.ECONNABORTED
                    ):
                        continue
                    raise


# TODO: move serial down into message library
class AsyncTCPReqChannel(salt.transport.client.ReqChannel):
    """
    Encapsulate sending routines to tcp.

    Note: this class returns a singleton
    """

    # This class is only a singleton per minion/master pair
    # mapping of io_loop -> {key -> channel}
    instance_map = weakref.WeakKeyDictionary()
    async_methods = [
        "crypted_transfer_decode_dictentry",
        "_crypted_transfer",
        "_uncrypted_transfer",
        "send",
    ]
    close_methods = [
        "close",
    ]

    def __new__(cls, opts, **kwargs):
        """
        Only create one instance of channel per __key()
        """
        # do we have any mapping for this io_loop
        io_loop = kwargs.get("io_loop") or salt.ext.tornado.ioloop.IOLoop.current()
        if io_loop not in cls.instance_map:
            cls.instance_map[io_loop] = weakref.WeakValueDictionary()
        loop_instance_map = cls.instance_map[io_loop]

        key = cls.__key(opts, **kwargs)
        obj = loop_instance_map.get(key)
        if obj is None:
            log.debug("Initializing new AsyncTCPReqChannel for %s", key)
            # we need to make a local variable for this, as we are going to store
            # it in a WeakValueDictionary-- which will remove the item if no one
            # references it-- this forces a reference while we return to the caller
            obj = object.__new__(cls)
            obj.__singleton_init__(opts, **kwargs)
            obj._instance_key = key
            loop_instance_map[key] = obj
            obj._refcount = 1
            obj._refcount_lock = threading.RLock()
        else:
            with obj._refcount_lock:
                obj._refcount += 1
            log.debug("Re-using AsyncTCPReqChannel for %s", key)
        return obj

    @classmethod
    def __key(cls, opts, **kwargs):
        if "master_uri" in kwargs:
            opts["master_uri"] = kwargs["master_uri"]
        return (
            opts["pki_dir"],  # where the keys are stored
            opts["id"],  # minion ID
            opts["master_uri"],
            kwargs.get("crypt", "aes"),  # TODO: use the same channel for crypt
        )

    @classmethod
    def force_close_all_instances(cls):
        """
        Will force close all instances
        :return: None
        """
        for weak_dict in list(cls.instance_map.values()):
            for instance in list(weak_dict.values()):
                instance.close()

    # has to remain empty for singletons, since __init__ will *always* be called
    def __init__(self, opts, **kwargs):
        pass

    # an init for the singleton instance to call
    def __singleton_init__(self, opts, **kwargs):
        self.opts = dict(opts)

        self.serial = salt.payload.Serial(self.opts)

        # crypt defaults to 'aes'
        self.crypt = kwargs.get("crypt", "aes")

        self.io_loop = kwargs.get("io_loop") or salt.ext.tornado.ioloop.IOLoop.current()

        if self.crypt != "clear":
            self.auth = salt.crypt.AsyncAuth(self.opts, io_loop=self.io_loop)

        resolver = kwargs.get("resolver")

        parse = urlparse.urlparse(self.opts["master_uri"])
        master_host, master_port = parse.netloc.rsplit(":", 1)
        self.master_addr = (master_host, int(master_port))
        self._closing = False
        self.message_client = SaltMessageClientPool(
            self.opts,
            args=(self.opts, master_host, int(master_port),),
            kwargs={
                "io_loop": self.io_loop,
                "resolver": resolver,
                "source_ip": self.opts.get("source_ip"),
                "source_port": self.opts.get("source_ret_port"),
            },
        )

    def close(self):
        if self._closing:
            return

        if self._refcount > 1:
            # Decrease refcount
            with self._refcount_lock:
                self._refcount -= 1
            log.debug(
                "This is not the last %s instance. Not closing yet.",
                self.__class__.__name__,
            )
            return

        log.debug("Closing %s instance", self.__class__.__name__)
        self._closing = True
        self.message_client.close()

        # Remove the entry from the instance map so that a closed entry may not
        # be reused.
        # This forces this operation even if the reference count of the entry
        # has not yet gone to zero.
        if self.io_loop in self.__class__.instance_map:
            loop_instance_map = self.__class__.instance_map[self.io_loop]
            if self._instance_key in loop_instance_map:
                del loop_instance_map[self._instance_key]
            if not loop_instance_map:
                del self.__class__.instance_map[self.io_loop]

    # pylint: disable=W1701
    def __del__(self):
        with self._refcount_lock:
            # Make sure we actually close no matter if something
            # went wrong with our ref counting
            self._refcount = 1
        try:
            self.close()
        except OSError as exc:
            if exc.errno != errno.EBADF:
                # If its not a bad file descriptor error, raise
                raise

    # pylint: enable=W1701

    def _package_load(self, load):
        return {
<<<<<<< HEAD
            'enc': self.crypt,
            'x-ni-api-key': self.opts.get('x-ni-api-key'),
            'load': load,
=======
            "enc": self.crypt,
            "load": load,
>>>>>>> 2ecd8678
        }

    @salt.ext.tornado.gen.coroutine
    def crypted_transfer_decode_dictentry(
        self, load, dictkey=None, tries=3, timeout=60
    ):
        if not self.auth.authenticated:
            yield self.auth.authenticate()
        ret = yield self.message_client.send(
            self._package_load(self.auth.crypticle.dumps(load)),
            timeout=timeout,
            tries=tries,
        )
        key = self.auth.get_keys()
        if HAS_M2:
            aes = key.private_decrypt(ret["key"], RSA.pkcs1_oaep_padding)
        else:
            cipher = PKCS1_OAEP.new(key)
            aes = cipher.decrypt(ret["key"])
        pcrypt = salt.crypt.Crypticle(self.opts, aes)
        data = pcrypt.loads(ret[dictkey])
        data = salt.transport.frame.decode_embedded_strs(data)
        raise salt.ext.tornado.gen.Return(data)

    @salt.ext.tornado.gen.coroutine
    def _crypted_transfer(self, load, tries=3, timeout=60):
        """
        In case of authentication errors, try to renegotiate authentication
        and retry the method.
        Indeed, we can fail too early in case of a master restart during a
        minion state execution call
        """

        @salt.ext.tornado.gen.coroutine
        def _do_transfer():
            data = yield self.message_client.send(
                self._package_load(self.auth.crypticle.dumps(load)),
                timeout=timeout,
                tries=tries,
            )
            # we may not have always data
            # as for example for saltcall ret submission, this is a blind
            # communication, we do not subscribe to return events, we just
            # upload the results to the master
            if data:
                data = self.auth.crypticle.loads(data)
                data = salt.transport.frame.decode_embedded_strs(data)
            raise salt.ext.tornado.gen.Return(data)

        if not self.auth.authenticated:
            yield self.auth.authenticate()
        try:
            ret = yield _do_transfer()
            raise salt.ext.tornado.gen.Return(ret)
        except salt.crypt.AuthenticationError:
            yield self.auth.authenticate()
            ret = yield _do_transfer()
            raise salt.ext.tornado.gen.Return(ret)

    @salt.ext.tornado.gen.coroutine
    def _uncrypted_transfer(self, load, tries=3, timeout=60):
        ret = yield self.message_client.send(
            self._package_load(load), timeout=timeout, tries=tries,
        )

        raise salt.ext.tornado.gen.Return(ret)

    @salt.ext.tornado.gen.coroutine
    def send(self, load, tries=3, timeout=60, raw=False):
        """
        Send a request, return a future which will complete when we send the message
        """
        try:
            if self.crypt == "clear":
                ret = yield self._uncrypted_transfer(load, tries=tries, timeout=timeout)
            else:
                ret = yield self._crypted_transfer(load, tries=tries, timeout=timeout)
        except salt.ext.tornado.iostream.StreamClosedError:
            # Convert to 'SaltClientError' so that clients can handle this
            # exception more appropriately.
            raise SaltClientError("Connection to master lost")
        raise salt.ext.tornado.gen.Return(ret)


class AsyncTCPPubChannel(
    salt.transport.mixins.auth.AESPubClientMixin, salt.transport.client.AsyncPubChannel
):
    async_methods = [
        "send_id",
        "connect_callback",
        "connect",
    ]
    close_methods = [
        "close",
    ]

    def __init__(self, opts, **kwargs):
        self.opts = opts

        self.serial = salt.payload.Serial(self.opts)

        self.crypt = kwargs.get("crypt", "aes")
        self.io_loop = kwargs.get("io_loop") or salt.ext.tornado.ioloop.IOLoop.current()
        self.connected = False
        self._closing = False
        self._reconnected = False
        self.message_client = None
        self.event = salt.utils.event.get_event("minion", opts=self.opts, listen=False)

    def close(self):
        if self._closing:
            return
        self._closing = True
        if self.message_client is not None:
            self.message_client.close()
            self.message_client = None
        if self.event is not None:
            self.event.destroy()
            self.event = None

    # pylint: disable=W1701
    def __del__(self):
        self.close()

    # pylint: enable=W1701

    def _package_load(self, load):
        return {
<<<<<<< HEAD
            'enc': self.crypt,
            'x-ni-api-key': self.opts.get('x-ni-api-key'),
            'load': load,
=======
            "enc": self.crypt,
            "load": load,
>>>>>>> 2ecd8678
        }

    @salt.ext.tornado.gen.coroutine
    def send_id(self, tok, force_auth):
        """
        Send the minion id to the master so that the master may better
        track the connection state of the minion.
        In case of authentication errors, try to renegotiate authentication
        and retry the method.
        """
        load = {"id": self.opts["id"], "tok": tok}

        @salt.ext.tornado.gen.coroutine
        def _do_transfer():
            msg = self._package_load(self.auth.crypticle.dumps(load))
            package = salt.transport.frame.frame_msg(msg, header=None)
            yield self.message_client.write_to_stream(package)
            raise salt.ext.tornado.gen.Return(True)

        if force_auth or not self.auth.authenticated:
            count = 0
            while (
                count <= self.opts["tcp_authentication_retries"]
                or self.opts["tcp_authentication_retries"] < 0
            ):
                try:
                    yield self.auth.authenticate()
                    break
                except SaltClientError as exc:
                    log.debug(exc)
                    count += 1
        try:
            ret = yield _do_transfer()
            raise salt.ext.tornado.gen.Return(ret)
        except salt.crypt.AuthenticationError:
            yield self.auth.authenticate()
            ret = yield _do_transfer()
            raise salt.ext.tornado.gen.Return(ret)

    @salt.ext.tornado.gen.coroutine
    def connect_callback(self, result):
        if self._closing:
            return
        # Force re-auth on reconnect since the master
        # may have been restarted
        yield self.send_id(self.tok, self._reconnected)
        self.connected = True
        self.event.fire_event({"master": self.opts["master"]}, "__master_connected")
        if self._reconnected:
            # On reconnects, fire a master event to notify that the minion is
            # available.
            if self.opts.get("__role") == "syndic":
                data = "Syndic {} started at {}".format(self.opts["id"], time.asctime())
                tag = salt.utils.event.tagify([self.opts["id"], "start"], "syndic")
            else:
                data = "Minion {} started at {}".format(self.opts["id"], time.asctime())
                tag = salt.utils.event.tagify([self.opts["id"], "start"], "minion")
            load = {
                "id": self.opts["id"],
                "cmd": "_minion_event",
                "pretag": None,
                "tok": self.tok,
                "data": data,
                "tag": tag,
            }
            req_channel = salt.utils.asynchronous.SyncWrapper(
                AsyncTCPReqChannel, (self.opts,), loop_kwarg="io_loop",
            )
            try:
                req_channel.send(load, timeout=60)
            except salt.exceptions.SaltReqTimeoutError:
                log.info(
                    "fire_master failed: master could not be contacted. Request timed out."
                )
            except Exception:  # pylint: disable=broad-except
                log.info("fire_master failed: %s", traceback.format_exc())
            finally:
                # SyncWrapper will call either close() or destroy(), whichever is available
                del req_channel
        else:
            self._reconnected = True

    def disconnect_callback(self):
        if self._closing:
            return
        self.connected = False
        self.event.fire_event({"master": self.opts["master"]}, "__master_disconnected")

    @salt.ext.tornado.gen.coroutine
    def connect(self):
        try:
            self.auth = salt.crypt.AsyncAuth(self.opts, io_loop=self.io_loop)
            self.tok = self.auth.gen_token(b"salt")
            if not self.auth.authenticated:
                yield self.auth.authenticate()
            if self.auth.authenticated:
                # if this is changed from the default, we assume it was intentional
                if int(self.opts.get("publish_port", 4505)) != 4505:
                    self.publish_port = self.opts.get("publish_port")
                # else take the relayed publish_port master reports
                else:
                    self.publish_port = self.auth.creds["publish_port"]

                self.message_client = SaltMessageClientPool(
                    self.opts,
                    args=(self.opts, self.opts["master_ip"], int(self.publish_port)),
                    kwargs={
                        "io_loop": self.io_loop,
                        "connect_callback": self.connect_callback,
                        "disconnect_callback": self.disconnect_callback,
                        "source_ip": self.opts.get("source_ip"),
                        "source_port": self.opts.get("source_publish_port"),
                    },
                )
                yield self.message_client.connect()  # wait for the client to be connected
                self.connected = True
        # TODO: better exception handling...
        except KeyboardInterrupt:  # pylint: disable=try-except-raise
            raise
        except Exception as exc:  # pylint: disable=broad-except
            if "-|RETRY|-" not in str(exc):
                raise SaltClientError(
                    "Unable to sign_in to master: {}".format(exc)
                )  # TODO: better error message

    def on_recv(self, callback):
        """
        Register an on_recv callback
        """
        if callback is None:
            return self.message_client.on_recv(callback)

        @salt.ext.tornado.gen.coroutine
        def wrap_callback(body):
            if not isinstance(body, dict):
                # TODO: For some reason we need to decode here for things
                #       to work. Fix this.
                body = salt.utils.msgpack.loads(body)
                body = salt.transport.frame.decode_embedded_strs(body)
            ret = yield self._decode_payload(body)
            callback(ret)

        return self.message_client.on_recv(wrap_callback)


class TCPReqServerChannel(
    salt.transport.mixins.auth.AESReqServerMixin, salt.transport.server.ReqServerChannel
):
    # TODO: opts!
    backlog = 5

    def __init__(self, opts):
        salt.transport.server.ReqServerChannel.__init__(self, opts)
        self._socket = None
        self.req_server = None

    @property
    def socket(self):
        return self._socket

    def close(self):
        if self._socket is not None:
            try:
                self._socket.shutdown(socket.SHUT_RDWR)
            except OSError as exc:
                if exc.errno == errno.ENOTCONN:
                    # We may try to shutdown a socket which is already disconnected.
                    # Ignore this condition and continue.
                    pass
                else:
                    raise
            if self.req_server is None:
                # We only close the socket if we don't have a req_server instance.
                # If we did, because the req_server is also handling this socket, when we call
                # req_server.stop(), tornado will give us an AssertionError because it's trying to
                # match the socket.fileno() (after close it's -1) to the fd it holds on it's _sockets cache
                # so it can remove the socket from the IOLoop handlers
                self._socket.close()
            self._socket = None
        if self.req_server is not None:
            try:
                self.req_server.close()
            except OSError as exc:
                if exc.errno != 9:
                    raise
                log.exception(
                    "TCPReqServerChannel close generated an exception: %s", str(exc)
                )
            self.req_server = None

    # pylint: disable=W1701
    def __del__(self):
        self.close()

    # pylint: enable=W1701

    def __enter__(self):
        return self

    def __exit__(self, *args):
        self.close()

    def pre_fork(self, process_manager):
        """
        Pre-fork we need to create the zmq router device
        """
        salt.transport.mixins.auth.AESReqServerMixin.pre_fork(self, process_manager)
        if USE_LOAD_BALANCER:
            self.socket_queue = multiprocessing.Queue()
            process_manager.add_process(
                LoadBalancerServer, args=(self.opts, self.socket_queue)
            )
        elif not salt.utils.platform.is_windows():
            self._socket = socket.socket(socket.AF_INET, socket.SOCK_STREAM)
            self._socket.setsockopt(socket.SOL_SOCKET, socket.SO_REUSEADDR, 1)
            _set_tcp_keepalive(self._socket, self.opts)
            self._socket.setblocking(0)
            self._socket.bind((self.opts["interface"], int(self.opts["ret_port"])))

    def post_fork(self, payload_handler, io_loop):
        """
        After forking we need to create all of the local sockets to listen to the
        router

        payload_handler: function to call with your payloads
        """
        if self.opts["pub_server_niceness"] and not salt.utils.platform.is_windows():
            log.info(
                "setting Publish daemon niceness to %i",
                self.opts["pub_server_niceness"],
            )
            os.nice(self.opts["pub_server_niceness"])

        self.payload_handler = payload_handler
        self.io_loop = io_loop
        self.serial = salt.payload.Serial(self.opts)
        with salt.utils.asynchronous.current_ioloop(self.io_loop):
            if USE_LOAD_BALANCER:
                self.req_server = LoadBalancerWorker(
                    self.socket_queue,
                    self.handle_message,
                    ssl_options=self.opts.get("ssl"),
                )
            else:
                if salt.utils.platform.is_windows():
                    self._socket = socket.socket(socket.AF_INET, socket.SOCK_STREAM)
                    self._socket.setsockopt(socket.SOL_SOCKET, socket.SO_REUSEADDR, 1)
                    _set_tcp_keepalive(self._socket, self.opts)
                    self._socket.setblocking(0)
                    self._socket.bind(
                        (self.opts["interface"], int(self.opts["ret_port"]))
                    )
                self.req_server = SaltMessageServer(
                    self.handle_message,
                    ssl_options=self.opts.get("ssl"),
                    io_loop=self.io_loop,
                )
                self.req_server.add_socket(self._socket)
                self._socket.listen(self.backlog)
        salt.transport.mixins.auth.AESReqServerMixin.post_fork(
            self, payload_handler, io_loop
        )

    @salt.ext.tornado.gen.coroutine
    def handle_message(self, stream, header, payload):
        """
        Handle incoming messages from underlying tcp streams
        """
        try:
            try:
                payload = self._decode_payload(payload)
            except Exception:  # pylint: disable=broad-except
                stream.write(salt.transport.frame.frame_msg("bad load", header=header))
                raise salt.ext.tornado.gen.Return()

            # TODO helper functions to normalize payload?
            if not isinstance(payload, dict) or not isinstance(
                payload.get("load"), dict
            ):
                yield stream.write(
                    salt.transport.frame.frame_msg(
                        "payload and load must be a dict", header=header
                    )
                )
                raise salt.ext.tornado.gen.Return()

            try:
                id_ = payload["load"].get("id", "")
                if "\0" in id_:
                    log.error("Payload contains an id with a null byte: %s", payload)
                    stream.send(self.serial.dumps("bad load: id contains a null byte"))
                    raise salt.ext.tornado.gen.Return()
            except TypeError:
                log.error("Payload contains non-string id: %s", payload)
                stream.send(
                    self.serial.dumps("bad load: id {} is not a string".format(id_))
                )
                raise salt.ext.tornado.gen.Return()

            # intercept the "_auth" commands, since the main daemon shouldn't know
            # anything about our key auth
            if (
                payload["enc"] == "clear"
                and payload.get("load", {}).get("cmd") == "_auth"
            ):
                yield stream.write(
                    salt.transport.frame.frame_msg(
                        self._auth(payload["load"]), header=header
                    )
                )
                raise salt.ext.tornado.gen.Return()

            # TODO: test
            try:
                ret, req_opts = yield self.payload_handler(payload)
            except Exception as e:  # pylint: disable=broad-except
                # always attempt to return an error to the minion
                stream.write("Some exception handling minion payload")
                log.error(
                    "Some exception handling a payload from minion", exc_info=True
                )
                stream.close()
                raise salt.ext.tornado.gen.Return()

            req_fun = req_opts.get("fun", "send")
            if req_fun == "send_clear":
                stream.write(salt.transport.frame.frame_msg(ret, header=header))
            elif req_fun == "send":
                stream.write(
                    salt.transport.frame.frame_msg(
                        self.crypticle.dumps(ret), header=header
                    )
                )
            elif req_fun == "send_private":
                stream.write(
                    salt.transport.frame.frame_msg(
                        self._encrypt_private(ret, req_opts["key"], req_opts["tgt"],),
                        header=header,
                    )
                )
            else:
                log.error("Unknown req_fun %s", req_fun)
                # always attempt to return an error to the minion
                stream.write("Server-side exception handling payload")
                stream.close()
        except salt.ext.tornado.gen.Return:
            raise
        except salt.ext.tornado.iostream.StreamClosedError:
            # Stream was closed. This could happen if the remote side
            # closed the connection on its end (eg in a timeout or shutdown
            # situation).
            log.error("Connection was unexpectedly closed", exc_info=True)
        except Exception as exc:  # pylint: disable=broad-except
            # Absorb any other exceptions
            log.error("Unexpected exception occurred: %s", exc, exc_info=True)

        raise salt.ext.tornado.gen.Return()


class SaltMessageServer(salt.ext.tornado.tcpserver.TCPServer):
    """
    Raw TCP server which will receive all of the TCP streams and re-assemble
    messages that are sent through to us
    """

    def __init__(self, message_handler, *args, **kwargs):
        io_loop = (
            kwargs.pop("io_loop", None) or salt.ext.tornado.ioloop.IOLoop.current()
        )
        self._closing = False
        super().__init__(*args, **kwargs)
        self.io_loop = io_loop
        self.clients = []
        self.message_handler = message_handler

    @salt.ext.tornado.gen.coroutine
    def handle_stream(self, stream, address):
        """
        Handle incoming streams and add messages to the incoming queue
        """
        log.trace("Req client %s connected", address)
        self.clients.append((stream, address))
        unpacker = salt.utils.msgpack.Unpacker()
        try:
            while True:
                wire_bytes = yield stream.read_bytes(4096, partial=True)
                unpacker.feed(wire_bytes)
                for framed_msg in unpacker:
                    framed_msg = salt.transport.frame.decode_embedded_strs(framed_msg)
                    header = framed_msg["head"]
                    self.io_loop.spawn_callback(
                        self.message_handler, stream, header, framed_msg["body"]
                    )
        except salt.ext.tornado.iostream.StreamClosedError:
            log.trace("req client disconnected %s", address)
            self.remove_client((stream, address))
        except Exception as e:  # pylint: disable=broad-except
            log.trace("other master-side exception: %s", e)
            self.remove_client((stream, address))
            stream.close()

    def remove_client(self, client):
        try:
            self.clients.remove(client)
        except ValueError:
            log.trace("Message server client was not in list to remove")

    def shutdown(self):
        """
        Shutdown the whole server
        """
        salt.utils.versions.warn_until(
            "Phosphorus",
            "Please stop calling {0}.{1}.shutdown() and instead call {0}.{1}.close()".format(
                __name__, self.__class__.__name__
            ),
        )
        self.close()

    def close(self):
        """
        Close the server
        """
        if self._closing:
            return
        self._closing = True
        for item in self.clients:
            client, address = item
            client.close()
            self.remove_client(item)
        try:
            self.stop()
        except OSError as exc:
            if exc.errno != 9:
                raise


if USE_LOAD_BALANCER:

    class LoadBalancerWorker(SaltMessageServer):
        """
        This will receive TCP connections from 'LoadBalancerServer' via
        a multiprocessing queue.
        Since the queue is shared amongst workers, only one worker will handle
        a given connection.
        """

        def __init__(self, socket_queue, message_handler, *args, **kwargs):
            super().__init__(message_handler, *args, **kwargs)
            self.socket_queue = socket_queue
            self._stop = threading.Event()
            self.thread = threading.Thread(target=self.socket_queue_thread)
            self.thread.start()

        def stop(self):
            salt.utils.versions.warn_until(
                "Phosphorus",
                "Please stop calling {0}.{1}.stop() and instead call {0}.{1}.close()".format(
                    __name__, self.__class__.__name__
                ),
            )
            self.close()

        def close(self):
            self._stop.set()
            self.thread.join()
            super().close()

        def socket_queue_thread(self):
            try:
                while True:
                    try:
                        client_socket, address = self.socket_queue.get(True, 1)
                    except queue.Empty:
                        if self._stop.is_set():
                            break
                        continue
                    # 'self.io_loop' initialized in super class
                    # 'salt.ext.tornado.tcpserver.TCPServer'.
                    # 'self._handle_connection' defined in same super class.
                    self.io_loop.spawn_callback(
                        self._handle_connection, client_socket, address
                    )
            except (KeyboardInterrupt, SystemExit):
                pass


class TCPClientKeepAlive(salt.ext.tornado.tcpclient.TCPClient):
    """
    Override _create_stream() in TCPClient to enable keep alive support.
    """

    def __init__(self, opts, resolver=None):
        self.opts = opts
        super().__init__(resolver=resolver)

    def _create_stream(
        self, max_buffer_size, af, addr, **kwargs
    ):  # pylint: disable=unused-argument,arguments-differ
        """
        Override _create_stream() in TCPClient.

        Tornado 4.5 added the kwargs 'source_ip' and 'source_port'.
        Due to this, use **kwargs to swallow these and any future
        kwargs to maintain compatibility.
        """
        # Always connect in plaintext; we'll convert to ssl if necessary
        # after one connection has completed.
        sock = socket.socket(socket.AF_INET, socket.SOCK_STREAM)
        _set_tcp_keepalive(sock, self.opts)
        stream = salt.ext.tornado.iostream.IOStream(
            sock, max_buffer_size=max_buffer_size
        )
        if salt.ext.tornado.version_info < (5,):
            return stream.connect(addr)
        return stream, stream.connect(addr)


class SaltMessageClientPool(salt.transport.MessageClientPool):
    """
    Wrapper class of SaltMessageClient to avoid blocking waiting while writing data to socket.
    """

    def __init__(self, opts, args=None, kwargs=None):
        super().__init__(SaltMessageClient, opts, args=args, kwargs=kwargs)

    def __enter__(self):
        return self

    def __exit__(self, *args):
        self.close()

    # pylint: disable=W1701
    def __del__(self):
        self.close()

    # pylint: enable=W1701

    def close(self):
        for message_client in self.message_clients:
            message_client.close()
        self.message_clients = []

    @salt.ext.tornado.gen.coroutine
    def connect(self):
        futures = []
        for message_client in self.message_clients:
            futures.append(message_client.connect())
        yield futures
        raise salt.ext.tornado.gen.Return(None)

    def on_recv(self, *args, **kwargs):
        for message_client in self.message_clients:
            message_client.on_recv(*args, **kwargs)

    def send(self, *args, **kwargs):
        message_clients = sorted(self.message_clients, key=lambda x: len(x.send_queue))
        return message_clients[0].send(*args, **kwargs)

    def write_to_stream(self, *args, **kwargs):
        message_clients = sorted(self.message_clients, key=lambda x: len(x.send_queue))
        return message_clients[0]._stream.write(*args, **kwargs)


# TODO consolidate with IPCClient
# TODO: limit in-flight messages.
# TODO: singleton? Something to not re-create the tcp connection so much
class SaltMessageClient:
    """
    Low-level message sending client
    """

    def __init__(
        self,
        opts,
        host,
        port,
        io_loop=None,
        resolver=None,
        connect_callback=None,
        disconnect_callback=None,
        source_ip=None,
        source_port=None,
    ):
        self.opts = opts
        self.host = host
        self.port = port
        self.source_ip = source_ip
        self.source_port = source_port
        self.connect_callback = connect_callback
        self.disconnect_callback = disconnect_callback

        self.io_loop = io_loop or salt.ext.tornado.ioloop.IOLoop.current()

        with salt.utils.asynchronous.current_ioloop(self.io_loop):
            self._tcp_client = TCPClientKeepAlive(opts, resolver=resolver)

        self._mid = 1
        self._max_messages = int((1 << 31) - 2)  # number of IDs before we wrap

        # TODO: max queue size
        self.send_queue = []  # queue of messages to be sent
        self.send_future_map = {}  # mapping of request_id -> Future
        self.send_timeout_map = {}  # request_id -> timeout_callback

        self._read_until_future = None
        self._on_recv = None
        self._closing = False
        self._connecting_future = self.connect()
        self._stream_return_future = salt.ext.tornado.concurrent.Future()
        self.io_loop.spawn_callback(self._stream_return)

        self.backoff = opts.get("tcp_reconnect_backoff", 1)

    def _stop_io_loop(self):
        if self.io_loop is not None:
            self.io_loop.stop()

    # TODO: timeout inflight sessions
    def close(self):
        if self._closing:
            return
        self._closing = True
        if hasattr(self, "_stream") and not self._stream.closed():
            # If _stream_return() hasn't completed, it means the IO
            # Loop is stopped (such as when using
            # 'salt.utils.asynchronous.SyncWrapper'). Ensure that
            # _stream_return() completes by restarting the IO Loop.
            # This will prevent potential errors on shutdown.
            try:
                orig_loop = salt.ext.tornado.ioloop.IOLoop.current()
                self.io_loop.make_current()
                self._stream.close()
                if self._read_until_future is not None:
                    # This will prevent this message from showing up:
                    # '[ERROR   ] Future exception was never retrieved:
                    # StreamClosedError'
                    # This happens because the logic is always waiting to read
                    # the next message and the associated read future is marked
                    # 'StreamClosedError' when the stream is closed.
                    if self._read_until_future.done():
                        self._read_until_future.exception()
                    if (
                        self.io_loop
                        != salt.ext.tornado.ioloop.IOLoop.current(instance=False)
                        or not self._stream_return_future.done()
                    ):
                        self.io_loop.add_future(
                            self._stream_return_future,
                            lambda future: self._stop_io_loop(),
                        )
                        self.io_loop.start()
            except Exception as e:  # pylint: disable=broad-except
                log.info("Exception caught in SaltMessageClient.close: %s", str(e))
            finally:
                orig_loop.make_current()
        self._tcp_client.close()
        self.io_loop = None
        self._read_until_future = None
        # Clear callback references to allow the object that they belong to
        # to be deleted.
        self.connect_callback = None
        self.disconnect_callback = None

    # pylint: disable=W1701
    def __del__(self):
        self.close()

    # pylint: enable=W1701

    def connect(self):
        """
        Ask for this client to reconnect to the origin
        """
        if hasattr(self, "_connecting_future") and not self._connecting_future.done():
            future = self._connecting_future
        else:
            future = salt.ext.tornado.concurrent.Future()
            self._connecting_future = future
            self.io_loop.add_callback(self._connect)

            # Add the callback only when a new future is created
            if self.connect_callback is not None:

                def handle_future(future):
                    response = future.result()
                    self.io_loop.add_callback(self.connect_callback, response)

                future.add_done_callback(handle_future)

        return future

    @salt.ext.tornado.gen.coroutine
    def _connect(self):
        """
        Try to connect for the rest of time!
        """
        while True:
            if self._closing:
                break
            try:
                kwargs = {}
                if self.source_ip or self.source_port:
                    if salt.ext.tornado.version_info >= (4, 5):
                        ### source_ip and source_port are supported only in Tornado >= 4.5
                        # See http://www.tornadoweb.org/en/stable/releases/v4.5.0.html
                        # Otherwise will just ignore these args
                        kwargs = {
                            "source_ip": self.source_ip,
                            "source_port": self.source_port,
                        }
                    else:
                        log.warning(
                            "If you need a certain source IP/port, consider upgrading Tornado >= 4.5"
                        )
                with salt.utils.asynchronous.current_ioloop(self.io_loop):
                    self._stream = yield self._tcp_client.connect(
                        self.host, self.port, ssl_options=self.opts.get("ssl"), **kwargs
                    )
                self._connecting_future.set_result(True)
                break
            except Exception as exc:  # pylint: disable=broad-except
                log.warning(
                    "TCP Message Client encountered an exception while connecting to %s:%s: %r, will reconnect in %d seconds",
                    self.host,
                    self.port,
                    exc,
                    self.backoff,
                )
                yield salt.ext.tornado.gen.sleep(self.backoff)
                # self._connecting_future.set_exception(exc)

    @salt.ext.tornado.gen.coroutine
    def _stream_return(self):
        try:
            while not self._closing and (
                not self._connecting_future.done()
                or self._connecting_future.result() is not True
            ):
                yield self._connecting_future
            unpacker = salt.utils.msgpack.Unpacker()
            while not self._closing:
                try:
                    self._read_until_future = self._stream.read_bytes(
                        4096, partial=True
                    )
                    wire_bytes = yield self._read_until_future
                    unpacker.feed(wire_bytes)
                    for framed_msg in unpacker:
                        framed_msg = salt.transport.frame.decode_embedded_strs(
                            framed_msg
                        )
                        header = framed_msg["head"]
                        body = framed_msg["body"]
                        message_id = header.get("mid")

                        if message_id in self.send_future_map:
                            self.send_future_map.pop(message_id).set_result(body)
                            self.remove_message_timeout(message_id)
                        else:
                            if self._on_recv is not None:
                                self.io_loop.spawn_callback(self._on_recv, header, body)
                            else:
                                log.error(
                                    "Got response for message_id %s that we are not tracking",
                                    message_id,
                                )
                except salt.ext.tornado.iostream.StreamClosedError as e:
<<<<<<< HEAD
                    for future in six.itervalues(self.send_future_map):
=======
                    log.debug(
                        "tcp stream to %s:%s closed, unable to recv",
                        self.host,
                        self.port,
                    )
                    for future in self.send_future_map.values():
>>>>>>> 2ecd8678
                        future.set_exception(e)
                    self.send_future_map = {}
                    if self._closing:
                        return
                    if self.disconnect_callback:
                        self.disconnect_callback()
                    # if the last connect finished, then we need to make a new one
                    if self._connecting_future.done():
                        self._connecting_future = self.connect()
                    yield self._connecting_future
                except TypeError:
                    # This is an invalid transport
                    if "detect_mode" in self.opts:
                        log.info(
                            "There was an error trying to use TCP transport; "
                            "attempting to fallback to another transport"
                        )
                    else:
                        raise SaltClientError
                except Exception as e:  # pylint: disable=broad-except
                    log.error("Exception parsing response", exc_info=True)
                    for future in self.send_future_map.values():
                        future.set_exception(e)
                    self.send_future_map = {}
                    if self._closing:
                        return
                    if self.disconnect_callback:
                        self.disconnect_callback()
                    # if the last connect finished, then we need to make a new one
                    if self._connecting_future.done():
                        self._connecting_future = self.connect()
                    yield self._connecting_future
        finally:
            self._stream_return_future.set_result(True)

    @salt.ext.tornado.gen.coroutine
    def _stream_send(self):
        while (
            not self._connecting_future.done()
            or self._connecting_future.result() is not True
        ):
            yield self._connecting_future
        while len(self.send_queue) > 0:
            message_id, item = self.send_queue[0]
            try:
                yield self._stream.write(item)
                del self.send_queue[0]
            # if the connection is dead, lets fail this send, and make sure we
            # attempt to reconnect
            except salt.ext.tornado.iostream.StreamClosedError as e:
                if message_id in self.send_future_map:
                    self.send_future_map.pop(message_id).set_exception(e)
                self.remove_message_timeout(message_id)
                del self.send_queue[0]
                if self._closing:
                    return
                if self.disconnect_callback:
                    self.disconnect_callback()
                # if the last connect finished, then we need to make a new one
                if self._connecting_future.done():
                    self._connecting_future = self.connect()
                yield self._connecting_future

    def _message_id(self):
        wrap = False
        while self._mid in self.send_future_map:
            if self._mid >= self._max_messages:
                if wrap:
                    # this shouldn't ever happen, but just in case
                    raise Exception("Unable to find available messageid")
                self._mid = 1
                wrap = True
            else:
                self._mid += 1

        return self._mid

    # TODO: return a message object which takes care of multiplexing?
    def on_recv(self, callback):
        """
        Register a callback for received messages (that we didn't initiate)
        """
        if callback is None:
            self._on_recv = callback
        else:

            def wrap_recv(header, body):
                callback(body)

            self._on_recv = wrap_recv

    def remove_message_timeout(self, message_id):
        if message_id not in self.send_timeout_map:
            return
        timeout = self.send_timeout_map.pop(message_id)
        self.io_loop.remove_timeout(timeout)

    def timeout_message(self, message_id, msg):
        if message_id in self.send_timeout_map:
            del self.send_timeout_map[message_id]
        if message_id in self.send_future_map:
            future = self.send_future_map.pop(message_id)
            # In a race condition the message might have been sent by the time
            # we're timing it out. Make sure the future is not None
            if future is not None:
                if future.attempts < future.tries:
                    future.attempts += 1

                    log.debug(
                        "SaltReqTimeoutError, retrying. (%s/%s)",
                        future.attempts,
                        future.tries,
                    )
                    self.send(
                        msg, timeout=future.timeout, tries=future.tries, future=future,
                    )

                else:
                    future.set_exception(SaltReqTimeoutError("Message timed out"))

    def send(self, msg, timeout=None, callback=None, raw=False, future=None, tries=3):
        """
        Send given message, and return a future
        """
        message_id = self._message_id()
        header = {"mid": message_id}

        if future is None:
            future = salt.ext.tornado.concurrent.Future()
            future.tries = tries
            future.attempts = 0
            future.timeout = timeout

        if callback is not None:

            def handle_future(future):
                response = future.result()
                self.io_loop.add_callback(callback, response)

            future.add_done_callback(handle_future)
        # Add this future to the mapping
        self.send_future_map[message_id] = future

        if self.opts.get("detect_mode") is True:
            timeout = 1

        if timeout is not None:
            send_timeout = self.io_loop.call_later(
                timeout, self.timeout_message, message_id, msg
            )
            self.send_timeout_map[message_id] = send_timeout

        # if we don't have a send queue, we need to spawn the callback to do the sending
        if len(self.send_queue) == 0:
            self.io_loop.spawn_callback(self._stream_send)
        self.send_queue.append(
            (message_id, salt.transport.frame.frame_msg(msg, header=header))
        )
        return future


class Subscriber:
    """
    Client object for use with the TCP publisher server
    """

    def __init__(self, stream, address):
        self.stream = stream
        self.address = address
        self._closing = False
        self._read_until_future = None
        self.id_ = None

    def close(self):
        if self._closing:
            return
        self._closing = True
        if not self.stream.closed():
            self.stream.close()
            if self._read_until_future is not None and self._read_until_future.done():
                # This will prevent this message from showing up:
                # '[ERROR   ] Future exception was never retrieved:
                # StreamClosedError'
                # This happens because the logic is always waiting to read
                # the next message and the associated read future is marked
                # 'StreamClosedError' when the stream is closed.
                self._read_until_future.exception()

    # pylint: disable=W1701
    def __del__(self):
        self.close()

    # pylint: enable=W1701


class PubServer(salt.ext.tornado.tcpserver.TCPServer):
    """
    TCP publisher
    """

    def __init__(self, opts, io_loop=None):
        super().__init__(ssl_options=opts.get("ssl"))
        self.io_loop = io_loop
        self.opts = opts
        self._closing = False
        self.clients = set()
        self.aes_funcs = salt.master.AESFuncs(self.opts)
        self.present = {}
        self.event = None
        self.presence_events = False
        if self.opts.get("presence_events", False):
            tcp_only = True
            for transport, _ in iter_transport_opts(self.opts):
                if transport != "tcp":
                    tcp_only = False
            if tcp_only:
                # Only when the transport is TCP only, the presence events will
                # be handled here. Otherwise, it will be handled in the
                # 'Maintenance' process.
                self.presence_events = True

        if self.presence_events:
            self.event = salt.utils.event.get_event(
                "master", opts=self.opts, listen=False
            )
<<<<<<< HEAD
            self.io_loop.add_future(
                self._send_presence_events(),
                lambda f: True)
=======
        else:
            self.event = None
>>>>>>> 2ecd8678

    def close(self):
        if self._closing:
            return
        self._closing = True
        if self.event is not None:
            self.event.destroy()
            self.event = None
        if self.aes_funcs is not None:
            self.aes_funcs.destroy()
            self.aes_funcs = None

    # pylint: disable=W1701
    def __del__(self):
        self.close()

    # pylint: enable=W1701

    @salt.ext.tornado.gen.coroutine
    def _send_presence_events(self):
        while True:
            data = {'present': list(self.present.keys())}
            self.event.fire_event(
                data,
                salt.utils.event.tagify('present', 'presence')
            )
            yield salt.ext.tornado.gen.sleep(60)

    def _add_client_present(self, client):
        id_ = client.id_
        if id_ in self.present:
            clients = self.present[id_]
            clients.add(client)
        else:
            self.present[id_] = {client}
            if self.presence_events:
                data = {"new": [id_], "lost": []}
                self.event.fire_event(
                    data, salt.utils.event.tagify("change", "presence")
                )
                data = {"present": list(self.present.keys())}
                self.event.fire_event(
                    data, salt.utils.event.tagify("present", "presence")
                )

    def _remove_client_present(self, client):
        id_ = client.id_
        if id_ is None or id_ not in self.present:
            # This is possible if _remove_client_present() is invoked
            # before the minion's id is validated.
            return

        clients = self.present[id_]
        if client not in clients:
            # Since _remove_client_present() is potentially called from
            # _stream_read() and/or publish_payload(), it is possible for
            # it to be called twice, in which case we will get here.
            # This is not an abnormal case, so no logging is required.
            return

        clients.remove(client)
        if len(clients) == 0:
            del self.present[id_]
            if self.presence_events:
                data = {"new": [], "lost": [id_]}
                self.event.fire_event(
                    data, salt.utils.event.tagify("change", "presence")
                )
                data = {"present": list(self.present.keys())}
                self.event.fire_event(
                    data, salt.utils.event.tagify("present", "presence")
                )

    @salt.ext.tornado.gen.coroutine
    def _stream_read(self, client):
        unpacker = salt.utils.msgpack.Unpacker()
        while not self._closing:
            try:
                client._read_until_future = client.stream.read_bytes(4096, partial=True)
                wire_bytes = yield client._read_until_future
                unpacker.feed(wire_bytes)
                for framed_msg in unpacker:
                    framed_msg = salt.transport.frame.decode_embedded_strs(framed_msg)
                    body = framed_msg["body"]
                    if body["enc"] != "aes":
                        # We only accept 'aes' encoded messages for 'id'
                        continue
                    crypticle = salt.crypt.Crypticle(
                        self.opts, salt.master.SMaster.secrets["aes"]["secret"].value
                    )
                    load = crypticle.loads(body["load"])
                    load = salt.transport.frame.decode_embedded_strs(load)
                    if not self.aes_funcs.verify_minion(load["id"], load["tok"]):
                        continue
                    client.id_ = load["id"]
                    self._add_client_present(client)
            except salt.ext.tornado.iostream.StreamClosedError as e:
                log.debug("tcp stream to %s closed, unable to recv", client.address)
                client.close()
                self._remove_client_present(client)
                self.clients.discard(client)
                break
            except Exception as e:  # pylint: disable=broad-except
                log.error(
                    "Exception parsing response from %s", client.address, exc_info=True
                )
                continue

    def handle_stream(self, stream, address):
        log.trace("Subscriber at %s connected", address)
        client = Subscriber(stream, address)
        self.clients.add(client)
        self.io_loop.spawn_callback(self._stream_read, client)

    # TODO: ACK the publish through IPC
    @salt.ext.tornado.gen.coroutine
    def publish_payload(self, package, _):
        log.debug("TCP PubServer sending payload: %s", package)
        payload = salt.transport.frame.frame_msg(package["payload"])

        to_remove = []
        if "topic_lst" in package:
            topic_lst = package["topic_lst"]
            for topic in topic_lst:
                if topic in self.present:
                    # This will rarely be a list of more than 1 item. It will
                    # be more than 1 item if the minion disconnects from the
                    # master in an unclean manner (eg cable yank), then
                    # restarts and the master is yet to detect the disconnect
                    # via TCP keep-alive.
                    for client in self.present[topic]:
                        try:
                            # Write the packed str
                            f = client.stream.write(payload)
                            self.io_loop.add_future(f, lambda f: True)
                        except salt.ext.tornado.iostream.StreamClosedError:
                            to_remove.append(client)
                else:
                    log.debug("Publish target %s not connected", topic)
        else:
            for client in self.clients:
                try:
                    # Write the packed str
                    f = client.stream.write(payload)
                    self.io_loop.add_future(f, lambda f: True)
                except salt.ext.tornado.iostream.StreamClosedError:
                    to_remove.append(client)
        for client in to_remove:
            log.debug(
                "Subscriber at %s has disconnected from publisher", client.address
            )
            client.close()
            self._remove_client_present(client)
            self.clients.discard(client)
        log.trace("TCP PubServer finished publishing payload")


class TCPPubServerChannel(salt.transport.server.PubServerChannel):
    # TODO: opts!
    # Based on default used in salt.ext.tornado.netutil.bind_sockets()
    backlog = 128

    def __init__(self, opts):
        self.opts = opts
        self.serial = salt.payload.Serial(self.opts)  # TODO: in init?
        self.ckminions = salt.utils.minions.CkMinions(opts)
        self.io_loop = None

    def __setstate__(self, state):
        salt.master.SMaster.secrets = state["secrets"]
        self.__init__(state["opts"])

    def __getstate__(self):
        return {"opts": self.opts, "secrets": salt.master.SMaster.secrets}

    def _publish_daemon(self, **kwargs):
        """
        Bind to the interface specified in the configuration file
        """
        salt.utils.process.appendproctitle(self.__class__.__name__)

        log_queue = kwargs.get("log_queue")
        if log_queue is not None:
            salt.log.setup.set_multiprocessing_logging_queue(log_queue)
        log_queue_level = kwargs.get("log_queue_level")
        if log_queue_level is not None:
            salt.log.setup.set_multiprocessing_logging_level(log_queue_level)
        salt.log.setup.setup_multiprocessing_logging(log_queue)

        # Check if io_loop was set outside
        if self.io_loop is None:
            self.io_loop = salt.ext.tornado.ioloop.IOLoop.current()

        # Spin up the publisher
        pub_server = PubServer(self.opts, io_loop=self.io_loop)
        sock = socket.socket(socket.AF_INET, socket.SOCK_STREAM)
        sock.setsockopt(socket.SOL_SOCKET, socket.SO_REUSEADDR, 1)
        _set_tcp_keepalive(sock, self.opts)
        sock.setblocking(0)
        sock.bind((self.opts["interface"], int(self.opts["publish_port"])))
        sock.listen(self.backlog)
        # pub_server will take ownership of the socket
        pub_server.add_socket(sock)

        # Set up Salt IPC server
        if self.opts.get("ipc_mode", "") == "tcp":
            pull_uri = int(self.opts.get("tcp_master_publish_pull", 4514))
        else:
            pull_uri = os.path.join(self.opts["sock_dir"], "publish_pull.ipc")

        pull_sock = salt.transport.ipc.IPCMessageServer(
            pull_uri, io_loop=self.io_loop, payload_handler=pub_server.publish_payload,
        )

        # Securely create socket
        log.info("Starting the Salt Puller on %s", pull_uri)
        with salt.utils.files.set_umask(0o177):
            pull_sock.start()

        # run forever
        try:
            self.io_loop.start()
        except (KeyboardInterrupt, SystemExit):
            salt.log.setup.shutdown_multiprocessing_logging()
        finally:
            pull_sock.close()

    def pre_fork(self, process_manager, kwargs=None):
        """
        Do anything necessary pre-fork. Since this is on the master side this will
        primarily be used to create IPC channels and create our daemon process to
        do the actual publishing
        """
        process_manager.add_process(self._publish_daemon, kwargs=kwargs)

    def publish(self, load):
        """
        Publish "load" to minions
        """
        payload = {"enc": "aes"}

        crypticle = salt.crypt.Crypticle(
            self.opts, salt.master.SMaster.secrets["aes"]["secret"].value
        )
        payload["load"] = crypticle.dumps(load)
        if self.opts["sign_pub_messages"]:
            master_pem_path = os.path.join(self.opts["pki_dir"], "master.pem")
            log.debug("Signing data packet")
            payload["sig"] = salt.crypt.sign_message(master_pem_path, payload["load"])
        # Use the Salt IPC server
        if self.opts.get("ipc_mode", "") == "tcp":
            pull_uri = int(self.opts.get("tcp_master_publish_pull", 4514))
        else:
            pull_uri = os.path.join(self.opts["sock_dir"], "publish_pull.ipc")
        # TODO: switch to the actual asynchronous interface
        # pub_sock = salt.transport.ipc.IPCMessageClient(self.opts, io_loop=self.io_loop)
        pub_sock = salt.utils.asynchronous.SyncWrapper(
            salt.transport.ipc.IPCMessageClient, (pull_uri,), loop_kwarg="io_loop",
        )
        pub_sock.connect()

        int_payload = {"payload": self.serial.dumps(payload)}

        # add some targeting stuff for lists only (for now)
        if load["tgt_type"] == "list" and not self.opts.get("order_masters", False):
            if isinstance(load["tgt"], str):
                # Fetch a list of minions that match
                _res = self.ckminions.check_minions(
                    load["tgt"], tgt_type=load["tgt_type"]
                )
                match_ids = _res["minions"]

                log.debug("Publish Side Match: %s", match_ids)
                # Send list of miions thru so zmq can target them
                int_payload["topic_lst"] = match_ids
            else:
                int_payload["topic_lst"] = load["tgt"]
        # Send it over IPC!
        pub_sock.send(int_payload)<|MERGE_RESOLUTION|>--- conflicted
+++ resolved
@@ -365,14 +365,9 @@
 
     def _package_load(self, load):
         return {
-<<<<<<< HEAD
-            'enc': self.crypt,
-            'x-ni-api-key': self.opts.get('x-ni-api-key'),
-            'load': load,
-=======
             "enc": self.crypt,
+            "x-ni-api-key": self.opts.get("x-ni-api-key"),
             "load": load,
->>>>>>> 2ecd8678
         }
 
     @salt.ext.tornado.gen.coroutine
@@ -501,14 +496,9 @@
 
     def _package_load(self, load):
         return {
-<<<<<<< HEAD
-            'enc': self.crypt,
-            'x-ni-api-key': self.opts.get('x-ni-api-key'),
-            'load': load,
-=======
             "enc": self.crypt,
+            "x-ni-api-key": self.opts.get("x-ni-api-key"),
             "load": load,
->>>>>>> 2ecd8678
         }
 
     @salt.ext.tornado.gen.coroutine
@@ -1277,16 +1267,12 @@
                                     message_id,
                                 )
                 except salt.ext.tornado.iostream.StreamClosedError as e:
-<<<<<<< HEAD
-                    for future in six.itervalues(self.send_future_map):
-=======
                     log.debug(
                         "tcp stream to %s:%s closed, unable to recv",
                         self.host,
                         self.port,
                     )
                     for future in self.send_future_map.values():
->>>>>>> 2ecd8678
                         future.set_exception(e)
                     self.send_future_map = {}
                     if self._closing:
@@ -1512,14 +1498,11 @@
             self.event = salt.utils.event.get_event(
                 "master", opts=self.opts, listen=False
             )
-<<<<<<< HEAD
             self.io_loop.add_future(
                 self._send_presence_events(),
                 lambda f: True)
-=======
         else:
             self.event = None
->>>>>>> 2ecd8678
 
     def close(self):
         if self._closing:
