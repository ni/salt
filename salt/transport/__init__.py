# -*- coding: utf-8 -*-
'''
Encapsulate the different transports available to Salt.
'''
# Import Python libs
from __future__ import absolute_import, print_function, unicode_literals
import logging

# Import Salt libs
import salt.utils.versions

# Import third party libs
from salt.ext import six
from salt.ext.six.moves import range

log = logging.getLogger(__name__)


def iter_transport_opts(opts):
    '''
    Yield transport, opts for all master configured transports
    '''
    transports = set()

    for transport, opts_overrides in six.iteritems(opts.get('transport_opts', {})):
        t_opts = dict(opts)
        t_opts.update(opts_overrides)
        t_opts['transport'] = transport
        transports.add(transport)
        yield transport, t_opts

    if opts['transport'] not in transports:
        yield opts['transport'], opts


# for backwards compatibility
class Channel(object):
    @staticmethod
    def factory(opts, **kwargs):
<<<<<<< HEAD
        # Default to ZeroMQ for now
        ttype = 'zeromq'

        # determine the ttype
        if 'transport' in opts:
            ttype = opts['transport']
        elif 'transport' in opts.get('pillar', {}).get('master', {}):
            ttype = opts['pillar']['master']['transport']

        # TODO: deprecation warning, should use
        # salt.transport.channel.Channel.factory()
=======
        salt.utils.versions.warn_until(
            'Sodium',
            'Stop using salt.transport.Channel and instead use salt.transport.client.ReqChannel',
            stacklevel=3
        )
>>>>>>> e00cbbac
        from salt.transport.client import ReqChannel
        return ReqChannel.factory(opts, **kwargs)


class MessageClientPool(object):
    def __init__(self, tgt, opts, args=None, kwargs=None):
        sock_pool_size = opts['sock_pool_size'] if 'sock_pool_size' in opts else 1
        if sock_pool_size < 1:
            log.warning(
                'sock_pool_size is not correctly set, the option should be '
                'greater than 0 but is instead %s', sock_pool_size
            )
            sock_pool_size = 1

        if args is None:
            args = ()
        if kwargs is None:
            kwargs = {}

        self.message_clients = [tgt(*args, **kwargs) for _ in range(sock_pool_size)]<|MERGE_RESOLUTION|>--- conflicted
+++ resolved
@@ -37,25 +37,11 @@
 class Channel(object):
     @staticmethod
     def factory(opts, **kwargs):
-<<<<<<< HEAD
-        # Default to ZeroMQ for now
-        ttype = 'zeromq'
-
-        # determine the ttype
-        if 'transport' in opts:
-            ttype = opts['transport']
-        elif 'transport' in opts.get('pillar', {}).get('master', {}):
-            ttype = opts['pillar']['master']['transport']
-
-        # TODO: deprecation warning, should use
-        # salt.transport.channel.Channel.factory()
-=======
         salt.utils.versions.warn_until(
             'Sodium',
             'Stop using salt.transport.Channel and instead use salt.transport.client.ReqChannel',
             stacklevel=3
         )
->>>>>>> e00cbbac
         from salt.transport.client import ReqChannel
         return ReqChannel.factory(opts, **kwargs)
 
