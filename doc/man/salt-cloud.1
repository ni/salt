--- conflicted
+++ resolved
@@ -1,10 +1,6 @@
 .\" Man page generated from reStructuredText.
 .
-<<<<<<< HEAD
-.TH "SALT-CLOUD" "1" "May 05, 2020" "3000.3" "Salt"
-=======
 .TH "SALT-CLOUD" "1" "Apr 20, 2021" "3003.1" "Salt"
->>>>>>> 2ecd8678
 .SH NAME
 salt-cloud \- Salt Cloud Command
 .
