#!/usr/bin/env python
"""
The setup script for salt
"""

# pylint: disable=file-perms,resource-leakage
import contextlib
import distutils.dist
import glob
import operator
import os
import platform
import sys
from ctypes.util import find_library
from datetime import datetime

# pylint: disable=no-name-in-module
from distutils import log
from distutils.cmd import Command
from distutils.command.build import build
from distutils.command.clean import clean
from distutils.command.install_lib import install_lib
from distutils.errors import DistutilsArgError
from distutils.version import LooseVersion  # pylint: disable=blacklisted-module

import setuptools
from setuptools import setup
from setuptools.command.bdist_egg import bdist_egg
from setuptools.command.develop import develop
from setuptools.command.install import install
from setuptools.command.sdist import sdist

# pylint: enable=no-name-in-module


try:
    from urllib2 import urlopen
except ImportError:
    from urllib.request import urlopen  # pylint: disable=no-name-in-module


try:
    from wheel.bdist_wheel import bdist_wheel

    HAS_BDIST_WHEEL = True
except ImportError:
    HAS_BDIST_WHEEL = False

try:
    import zmq

    HAS_ZMQ = True
except ImportError:
    HAS_ZMQ = False

try:
    DATE = datetime.utcfromtimestamp(int(os.environ["SOURCE_DATE_EPOCH"]))
except (KeyError, ValueError):
    DATE = datetime.utcnow()

# Change to salt source's directory prior to running any command
try:
    SETUP_DIRNAME = os.path.dirname(__file__)
except NameError:
    # We're most likely being frozen and __file__ triggered this NameError
    # Let's work around that
    SETUP_DIRNAME = os.path.dirname(sys.argv[0])

if SETUP_DIRNAME != "":
    os.chdir(SETUP_DIRNAME)

SETUP_DIRNAME = os.path.abspath(SETUP_DIRNAME)

BOOTSTRAP_SCRIPT_DISTRIBUTED_VERSION = os.environ.get(
    # The user can provide a different bootstrap-script version.
    # ATTENTION: A tag for that version MUST exist
    "BOOTSTRAP_SCRIPT_VERSION",
    # If no bootstrap-script version was provided from the environment, let's
    # provide the one we define.
    "v2014.06.21",
)

# Store a reference to the executing platform
IS_OSX_PLATFORM = sys.platform.startswith("darwin")
IS_WINDOWS_PLATFORM = sys.platform.startswith("win")
if IS_WINDOWS_PLATFORM or IS_OSX_PLATFORM:
    IS_SMARTOS_PLATFORM = False
else:
    # os.uname() not available on Windows.
    IS_SMARTOS_PLATFORM = os.uname()[0] == "SunOS" and os.uname()[3].startswith(
        "joyent_"
    )

USE_STATIC_REQUIREMENTS = os.environ.get("USE_STATIC_REQUIREMENTS")
if USE_STATIC_REQUIREMENTS is not None:
    USE_STATIC_REQUIREMENTS = USE_STATIC_REQUIREMENTS == "1"
# Are we running pop-build
if "TIAMAT_BUILD" in os.environ:
    USE_STATIC_REQUIREMENTS = True

try:
    # Add the esky bdist target if the module is available
    # may require additional modules depending on platform
    # bbfreeze chosen for its tight integration with distutils
    import bbfreeze  # pylint: disable=unused-import
    from esky import bdist_esky  # pylint: disable=unused-import

    HAS_ESKY = True
except ImportError:
    HAS_ESKY = False

<<<<<<< HEAD
SALT_VERSION = os.path.join(os.path.abspath(SETUP_DIRNAME), 'salt', 'version.py')
SALT_VERSION_HARDCODED = os.path.join(os.path.abspath(SETUP_DIRNAME), 'salt', '_version.py')
SALT_SYSPATHS_HARDCODED = os.path.join(os.path.abspath(SETUP_DIRNAME), 'salt', '_syspaths.py')
SALT_REQS = os.path.join(os.path.abspath(SETUP_DIRNAME), 'requirements', 'base.txt')
SALT_CRYPTO_REQS = os.path.join(os.path.abspath(SETUP_DIRNAME), 'requirements', 'crypto.txt')
SALT_ZEROMQ_REQS = os.path.join(os.path.abspath(SETUP_DIRNAME), 'requirements', 'zeromq.txt')
SALT_LONG_DESCRIPTION_FILE = os.path.join(os.path.abspath(SETUP_DIRNAME), 'README.rst')
SALT_OSX_REQS = [
    os.path.join(os.path.abspath(SETUP_DIRNAME), 'pkg', 'osx', 'req.txt'),
    os.path.join(os.path.abspath(SETUP_DIRNAME), 'pkg', 'osx', 'req_ext.txt')
=======
SALT_VERSION = os.path.join(os.path.abspath(SETUP_DIRNAME), "salt", "version.py")
SALT_VERSION_HARDCODED = os.path.join(
    os.path.abspath(SETUP_DIRNAME), "salt", "_version.py"
)
SALT_SYSPATHS_HARDCODED = os.path.join(
    os.path.abspath(SETUP_DIRNAME), "salt", "_syspaths.py"
)
SALT_BASE_REQUIREMENTS = [
    os.path.join(os.path.abspath(SETUP_DIRNAME), "requirements", "base.txt"),
    # pyzmq needs to be installed regardless of the salt transport
    os.path.join(os.path.abspath(SETUP_DIRNAME), "requirements", "zeromq.txt"),
    os.path.join(os.path.abspath(SETUP_DIRNAME), "requirements", "crypto.txt"),
]
SALT_LINUX_LOCKED_REQS = [
    # Linux packages defined locked requirements
    os.path.join(
        os.path.abspath(SETUP_DIRNAME),
        "requirements",
        "static",
        "pkg",
        "py{}.{}".format(*sys.version_info),
        "linux.txt",
    )
]
SALT_OSX_REQS = SALT_BASE_REQUIREMENTS + [
    os.path.join(os.path.abspath(SETUP_DIRNAME), "requirements", "darwin.txt")
]
SALT_OSX_LOCKED_REQS = [
    # OSX packages already defined locked requirements
    os.path.join(
        os.path.abspath(SETUP_DIRNAME),
        "requirements",
        "static",
        "pkg",
        "py{}.{}".format(*sys.version_info),
        "darwin.txt",
    )
]
SALT_WINDOWS_REQS = SALT_BASE_REQUIREMENTS + [
    os.path.join(os.path.abspath(SETUP_DIRNAME), "requirements", "windows.txt")
>>>>>>> 2ecd8678
]
SALT_WINDOWS_LOCKED_REQS = [
    # Windows packages already defined locked requirements
    os.path.join(
        os.path.abspath(SETUP_DIRNAME),
        "requirements",
        "static",
        "pkg",
        "py{}.{}".format(*sys.version_info),
        "windows.txt",
    )
]
SALT_LONG_DESCRIPTION_FILE = os.path.join(os.path.abspath(SETUP_DIRNAME), "README.rst")

# Salt SSH Packaging Detection
PACKAGED_FOR_SALT_SSH_FILE = os.path.join(
    os.path.abspath(SETUP_DIRNAME), ".salt-ssh-package"
)
PACKAGED_FOR_SALT_SSH = os.path.isfile(PACKAGED_FOR_SALT_SSH_FILE)


# pylint: disable=W0122
exec(compile(open(SALT_VERSION).read(), SALT_VERSION, "exec"))
# pylint: enable=W0122


# ----- Helper Functions -------------------------------------------------------------------------------------------->


def _parse_op(op):
    """
    >>> _parse_op('>')
    'gt'
    >>> _parse_op('>=')
    'ge'
    >>> _parse_op('=>')
    'ge'
    >>> _parse_op('=> ')
    'ge'
    >>> _parse_op('<')
    'lt'
    >>> _parse_op('<=')
    'le'
    >>> _parse_op('==')
    'eq'
    >>> _parse_op(' <= ')
    'le'
    """
    op = op.strip()
    if ">" in op:
        if "=" in op:
            return "ge"
        else:
            return "gt"
    elif "<" in op:
        if "=" in op:
            return "le"
        else:
            return "lt"
    elif "!" in op:
        return "ne"
    else:
        return "eq"


def _parse_ver(ver):
    """
    >>> _parse_ver("'3.4'  # pyzmq 17.1.0 stopped building wheels for python3.4")
    '3.4'
    >>> _parse_ver('"3.4"')
    '3.4'
    >>> _parse_ver('"2.6.17"')
    '2.6.17'
    """
    if "#" in ver:
        ver, _ = ver.split("#", 1)
        ver = ver.strip()
    return ver.strip("'").strip('"')


def _check_ver(pyver, op, wanted):
    """
    >>> _check_ver('2.7.15', 'gt', '2.7')
    True
    >>> _check_ver('2.7.15', 'gt', '2.7.15')
    False
    >>> _check_ver('2.7.15', 'ge', '2.7.15')
    True
    >>> _check_ver('2.7.15', 'eq', '2.7.15')
    True
    """
    pyver = distutils.version.LooseVersion(pyver)
    wanted = distutils.version.LooseVersion(wanted)
    if not isinstance(pyver, str):
        pyver = str(pyver)
    if not isinstance(wanted, str):
        wanted = str(wanted)
    return getattr(operator, "__{}__".format(op))(pyver, wanted)


def _parse_requirements_file(requirements_file):
    parsed_requirements = []
    with open(requirements_file) as rfh:
        for line in rfh.readlines():
            line = line.strip()
            if not line or line.startswith(("#", "-r", "--")):
                continue
            if IS_WINDOWS_PLATFORM:
                if "libcloud" in line:
                    continue
            try:
                pkg, pyverspec = line.rsplit(";", 1)
            except ValueError:
                pkg, pyverspec = line, ""
            pyverspec = pyverspec.strip()
            if pyverspec and (
                not pkg.startswith("pycrypto") or pkg.startswith("pycryptodome")
            ):
                _, op, ver = pyverspec.split(" ", 2)
                if not _check_ver(
                    platform.python_version(), _parse_op(op), _parse_ver(ver)
                ):
                    continue
            parsed_requirements.append(pkg)
    return parsed_requirements


# <---- Helper Functions ---------------------------------------------------------------------------------------------


# ----- Custom Distutils/Setuptools Commands ------------------------------------------------------------------------>
class WriteSaltVersion(Command):

    description = "Write salt's hardcoded version file"
    user_options = []

    def initialize_options(self):
        """
        Abstract method that is required to be overwritten
        """

    def finalize_options(self):
        """
        Abstract method that is required to be overwritten
        """

    def run(self):
        if (
            not os.path.exists(SALT_VERSION_HARDCODED)
            or self.distribution.with_salt_version
        ):
            # Write the version file
            if getattr(self.distribution, "salt_version_hardcoded_path", None) is None:
                print("This command is not meant to be called on it's own")
                exit(1)

            if not self.distribution.with_salt_version:
                salt_version = (
                    __saltstack_version__  # pylint: disable=undefined-variable
                )
            else:
                from salt.version import SaltStackVersion

                salt_version = SaltStackVersion.parse(
                    self.distribution.with_salt_version
                )

            # pylint: disable=E0602
            open(self.distribution.salt_version_hardcoded_path, "w").write(
                INSTALL_VERSION_TEMPLATE.format(
                    date=DATE, full_version_info=salt_version.full_info_all_versions
                )
            )
            # pylint: enable=E0602


class GenerateSaltSyspaths(Command):

    description = "Generate salt's hardcoded syspaths file"

    def initialize_options(self):
        pass

    def finalize_options(self):
        pass

    def run(self):
        # Write the syspaths file
        if getattr(self.distribution, "salt_syspaths_hardcoded_path", None) is None:
            print("This command is not meant to be called on it's own")
            exit(1)

        # Write the system paths file
        open(self.distribution.salt_syspaths_hardcoded_path, "w").write(
            INSTALL_SYSPATHS_TEMPLATE.format(
                date=DATE,
                root_dir=self.distribution.salt_root_dir,
                share_dir=self.distribution.salt_share_dir,
                config_dir=self.distribution.salt_config_dir,
                cache_dir=self.distribution.salt_cache_dir,
                sock_dir=self.distribution.salt_sock_dir,
                srv_root_dir=self.distribution.salt_srv_root_dir,
                base_file_roots_dir=self.distribution.salt_base_file_roots_dir,
                base_pillar_roots_dir=self.distribution.salt_base_pillar_roots_dir,
                base_master_roots_dir=self.distribution.salt_base_master_roots_dir,
                base_thorium_roots_dir=self.distribution.salt_base_thorium_roots_dir,
                logs_dir=self.distribution.salt_logs_dir,
                pidfile_dir=self.distribution.salt_pidfile_dir,
                spm_parent_path=self.distribution.salt_spm_parent_dir,
                spm_formula_path=self.distribution.salt_spm_formula_dir,
                spm_pillar_path=self.distribution.salt_spm_pillar_dir,
                spm_reactor_path=self.distribution.salt_spm_reactor_dir,
                home_dir=self.distribution.salt_home_dir,
            )
        )


class WriteSaltSshPackagingFile(Command):

    description = "Write salt's ssh packaging file"
    user_options = []

    def initialize_options(self):
        """
        Abstract method that is required to be overwritten
        """

    def finalize_options(self):
        """
        Abstract method that is required to be overwritten
        """

    def run(self):
        if not os.path.exists(PACKAGED_FOR_SALT_SSH_FILE):
            # Write the salt-ssh packaging file
            if getattr(self.distribution, "salt_ssh_packaging_file", None) is None:
                print("This command is not meant to be called on it's own")
                exit(1)

            # pylint: disable=E0602
            open(self.distribution.salt_ssh_packaging_file, "w").write(
                "Packaged for Salt-SSH\n"
            )
            # pylint: enable=E0602


class Develop(develop):
    user_options = develop.user_options + [
        (
            "write-salt-version",
            None,
            "Generate Salt's _version.py file which allows proper version "
            "reporting. This defaults to False on develop/editable setups. "
            "If WRITE_SALT_VERSION is found in the environment this flag is "
            "switched to True.",
        ),
        (
            "generate-salt-syspaths",
            None,
            "Generate Salt's _syspaths.py file which allows tweaking some "
            "common paths that salt uses. This defaults to False on "
            "develop/editable setups. If GENERATE_SALT_SYSPATHS is found in "
            "the environment this flag is switched to True.",
        ),
        (
            "mimic-salt-install",
            None,
            "Mimmic the install command when running the develop command. "
            "This will generate salt's _version.py and _syspaths.py files. "
            "Generate Salt's _syspaths.py file which allows tweaking some "
            "This defaults to False on develop/editable setups. "
            "If MIMIC_INSTALL is found in the environment this flag is "
            "switched to True.",
        ),
    ]
    boolean_options = develop.boolean_options + [
        "write-salt-version",
        "generate-salt-syspaths",
        "mimic-salt-install",
    ]

    def initialize_options(self):
        develop.initialize_options(self)
        self.write_salt_version = False
        self.generate_salt_syspaths = False
        self.mimic_salt_install = False

    def finalize_options(self):
        develop.finalize_options(self)
        if "WRITE_SALT_VERSION" in os.environ:
            self.write_salt_version = True
        if "GENERATE_SALT_SYSPATHS" in os.environ:
            self.generate_salt_syspaths = True
        if "MIMIC_SALT_INSTALL" in os.environ:
            self.mimic_salt_install = True

        if self.mimic_salt_install:
            self.write_salt_version = True
            self.generate_salt_syspaths = True

    def run(self):
        if IS_WINDOWS_PLATFORM:
            # Download the required DLLs
            self.distribution.salt_download_windows_dlls = True
            self.run_command("download-windows-dlls")
            self.distribution.salt_download_windows_dlls = None

        if self.write_salt_version is True:
            self.distribution.running_salt_install = True
            self.distribution.salt_version_hardcoded_path = SALT_VERSION_HARDCODED
            self.run_command("write_salt_version")

        if self.generate_salt_syspaths:
            self.distribution.salt_syspaths_hardcoded_path = SALT_SYSPATHS_HARDCODED
            self.run_command("generate_salt_syspaths")

        # Resume normal execution
        develop.run(self)


class DownloadWindowsDlls(Command):

    description = "Download required DLL's for windows"

    def initialize_options(self):
        pass

    def finalize_options(self):
        pass

    def run(self):
        if getattr(self.distribution, "salt_download_windows_dlls", None) is None:
            print("This command is not meant to be called on it's own")
            exit(1)
        try:
            import pip

            # pip has moved many things to `_internal` starting with pip 10
            if LooseVersion(pip.__version__) < LooseVersion("10.0"):
                # pylint: disable=no-name-in-module
                from pip.utils.logging import indent_log

                # pylint: enable=no-name-in-module
            else:
                from pip._internal.utils.logging import (  # pylint: disable=no-name-in-module
                    indent_log,
                )
        except ImportError:
            # TODO: Impliment indent_log here so we don't require pip
            @contextlib.contextmanager
            def indent_log():
                yield

        platform_bits, _ = platform.architecture()
        url = "https://repo.saltstack.com/windows/dependencies/{bits}/{fname}.dll"
        dest = os.path.join(os.path.dirname(sys.executable), "{fname}.dll")
        with indent_log():
            for fname in ("libeay32", "ssleay32", "libsodium"):
                # See if the library is already on the system
                if find_library(fname):
                    continue
                furl = url.format(bits=platform_bits[:2], fname=fname)
                fdest = dest.format(fname=fname)
                if not os.path.exists(fdest):
<<<<<<< HEAD
                    log.info('Downloading {0}.dll to {1} fDrom {2}'.format(fname, fdest, furl))
=======
                    log.info(
                        "Downloading {}.dll to {} from {}".format(fname, fdest, furl)
                    )
>>>>>>> 2ecd8678
                    try:
                        from contextlib import closing

                        import requests

                        with closing(requests.get(furl, stream=True)) as req:
                            if req.status_code == 200:
                                with open(fdest, "wb") as wfh:
                                    for chunk in req.iter_content(chunk_size=4096):
                                        if chunk:  # filter out keep-alive new chunks
                                            wfh.write(chunk)
                                            wfh.flush()
                            else:
                                log.error(
                                    "Failed to download {}.dll to {} from {}".format(
                                        fname, fdest, furl
                                    )
                                )
                    except ImportError:
                        req = urlopen(furl)

                        if req.getcode() == 200:
                            with open(fdest, "wb") as wfh:
                                while True:
                                    chunk = req.read(4096)
                                    if not chunk:
                                        break
                                    wfh.write(chunk)
                                    wfh.flush()
                        else:
                            log.error(
                                "Failed to download {}.dll to {} from {}".format(
                                    fname, fdest, furl
                                )
                            )


class Sdist(sdist):
    def make_release_tree(self, base_dir, files):
        if self.distribution.ssh_packaging:
            self.distribution.salt_ssh_packaging_file = PACKAGED_FOR_SALT_SSH_FILE
            self.run_command("write_salt_ssh_packaging_file")
            self.filelist.files.append(os.path.basename(PACKAGED_FOR_SALT_SSH_FILE))

        sdist.make_release_tree(self, base_dir, files)

        # Let's generate salt/_version.py to include in the sdist tarball
        self.distribution.running_salt_sdist = True
        self.distribution.salt_version_hardcoded_path = os.path.join(
            base_dir, "salt", "_version.py"
        )
        self.run_command("write_salt_version")

    def make_distribution(self):
        sdist.make_distribution(self)
        if self.distribution.ssh_packaging:
            os.unlink(PACKAGED_FOR_SALT_SSH_FILE)


class BDistEgg(bdist_egg):
    def finalize_options(self):
        bdist_egg.finalize_options(self)
        self.distribution.build_egg = True
        if not self.skip_build:
            self.run_command("build")


class CloudSdist(Sdist):  # pylint: disable=too-many-ancestors
    user_options = Sdist.user_options + [
        (
            "download-bootstrap-script",
            None,
            "Download the latest stable bootstrap-salt.sh script. This "
            "can also be triggered by having `DOWNLOAD_BOOTSTRAP_SCRIPT=1` as an "
            "environment variable.",
        )
    ]
    boolean_options = Sdist.boolean_options + ["download-bootstrap-script"]

    def initialize_options(self):
        Sdist.initialize_options(self)
        self.skip_bootstrap_download = True
        self.download_bootstrap_script = False

    def finalize_options(self):
        Sdist.finalize_options(self)
        if "SKIP_BOOTSTRAP_DOWNLOAD" in os.environ:
            # pylint: disable=not-callable
            log(
                "Please stop using 'SKIP_BOOTSTRAP_DOWNLOAD' and use "
                "'DOWNLOAD_BOOTSTRAP_SCRIPT' instead"
            )
            # pylint: enable=not-callable

        if "DOWNLOAD_BOOTSTRAP_SCRIPT" in os.environ:
            download_bootstrap_script = os.environ.get("DOWNLOAD_BOOTSTRAP_SCRIPT", "0")
            self.download_bootstrap_script = download_bootstrap_script == "1"

    def run(self):
        if self.download_bootstrap_script is True:
            # Let's update the bootstrap-script to the version defined to be
            # distributed. See BOOTSTRAP_SCRIPT_DISTRIBUTED_VERSION above.
            url = (
                "https://github.com/saltstack/salt-bootstrap/raw/{}"
                "/bootstrap-salt.sh".format(BOOTSTRAP_SCRIPT_DISTRIBUTED_VERSION)
            )
            deploy_path = os.path.join(
                SETUP_DIRNAME, "salt", "cloud", "deploy", "bootstrap-salt.sh"
            )
            log.info(
                "Updating bootstrap-salt.sh."
                "\n\tSource:      {}"
                "\n\tDestination: {}".format(url, deploy_path)
            )

            try:
                import requests

                req = requests.get(url)
                if req.status_code == 200:
                    script_contents = req.text.encode(req.encoding)
                else:
                    log.error(
                        "Failed to update the bootstrap-salt.sh script. HTTP "
                        "Error code: {}".format(req.status_code)
                    )
            except ImportError:
                req = urlopen(url)

                if req.getcode() == 200:
                    script_contents = req.read()
                else:
                    log.error(
                        "Failed to update the bootstrap-salt.sh script. HTTP "
                        "Error code: {}".format(req.getcode())
                    )
            try:
                with open(deploy_path, "w") as fp_:
                    fp_.write(script_contents)
            except OSError as err:
                log.error("Failed to write the updated script: {}".format(err))

        # Let's the rest of the build command
        Sdist.run(self)

    def write_manifest(self):
        # We only need to ship the scripts which are supposed to be installed
        dist_scripts = self.distribution.scripts
        for script in self.filelist.files[:]:
            if not script.startswith("scripts/"):
                continue
            if script not in dist_scripts:
                self.filelist.files.remove(script)
        return Sdist.write_manifest(self)


class TestCommand(Command):
    description = "Run tests"
    user_options = [
        ("runtests-opts=", "R", "Command line options to pass to runtests.py")
    ]

    def initialize_options(self):
        self.runtests_opts = None

    def finalize_options(self):
        """
        Abstract method that is required to be overwritten
        """

    def run(self):
        # This should either be removed or migrated to use nox
        import subprocess

        self.run_command("build")
        build_cmd = self.get_finalized_command("build_ext")
        runner = os.path.abspath("tests/runtests.py")
        test_cmd = [sys.executable, runner]
        if self.runtests_opts:
            test_cmd.extend(self.runtests_opts.split())

        print("running test")
        ret = subprocess.run(
            test_cmd,
            stdout=sys.stdout,
            stderr=sys.stderr,
            cwd=build_cmd.build_lib,
            check=False,
        )
        sys.exit(ret.returncode)


class Clean(clean):
    def run(self):
        clean.run(self)
        # Let's clean compiled *.py[c,o]
        for subdir in ("salt", "tests", "doc"):
            root = os.path.join(os.path.dirname(__file__), subdir)
            for dirname, _, _ in os.walk(root):
                for to_remove_filename in glob.glob("{}/*.py[oc]".format(dirname)):
                    os.remove(to_remove_filename)


if HAS_BDIST_WHEEL:

    class BDistWheel(bdist_wheel):
        def finalize_options(self):
            bdist_wheel.finalize_options(self)
            self.distribution.build_wheel = True


INSTALL_VERSION_TEMPLATE = """\
# This file was auto-generated by salt's setup

from salt.version import SaltStackVersion

__saltstack_version__ = SaltStackVersion{full_version_info!r}
"""


INSTALL_SYSPATHS_TEMPLATE = """\
# This file was auto-generated by salt's setup on \
{date:%A, %d %B %Y @ %H:%m:%S UTC}.

ROOT_DIR = {root_dir!r}
SHARE_DIR = {share_dir!r}
CONFIG_DIR = {config_dir!r}
CACHE_DIR = {cache_dir!r}
SOCK_DIR = {sock_dir!r}
SRV_ROOT_DIR= {srv_root_dir!r}
BASE_FILE_ROOTS_DIR = {base_file_roots_dir!r}
BASE_PILLAR_ROOTS_DIR = {base_pillar_roots_dir!r}
BASE_MASTER_ROOTS_DIR = {base_master_roots_dir!r}
BASE_THORIUM_ROOTS_DIR = {base_thorium_roots_dir!r}
LOGS_DIR = {logs_dir!r}
PIDFILE_DIR = {pidfile_dir!r}
SPM_PARENT_PATH = {spm_parent_path!r}
SPM_FORMULA_PATH = {spm_formula_path!r}
SPM_PILLAR_PATH = {spm_pillar_path!r}
SPM_REACTOR_PATH = {spm_reactor_path!r}
HOME_DIR = {home_dir!r}
"""


class Build(build):
    def run(self):
        # Run build.run function
        build.run(self)
        salt_build_ver_file = os.path.join(self.build_lib, "salt", "_version.py")

        if getattr(self.distribution, "with_salt_version", False):
            # Write the hardcoded salt version module salt/_version.py
            self.distribution.salt_version_hardcoded_path = salt_build_ver_file
            self.run_command("write_salt_version")

        if getattr(self.distribution, "build_egg", False):
            # we are building an egg package. need to include _version.py
            self.distribution.salt_version_hardcoded_path = salt_build_ver_file
            self.run_command("write_salt_version")

        if getattr(self.distribution, "build_wheel", False):
            # we are building a wheel package. need to include _version.py
            self.distribution.salt_version_hardcoded_path = salt_build_ver_file
            self.run_command("write_salt_version")

        if getattr(self.distribution, "running_salt_install", False):
            # If our install attribute is present and set to True, we'll go
            # ahead and write our install time python modules.

            # Write the hardcoded salt version module salt/_version.py
            self.run_command("write_salt_version")

            # Write the system paths file
            self.distribution.salt_syspaths_hardcoded_path = os.path.join(
                self.build_lib, "salt", "_syspaths.py"
            )
            self.run_command("generate_salt_syspaths")


class Install(install):
    def initialize_options(self):
        install.initialize_options(self)

    def finalize_options(self):
        install.finalize_options(self)

    def run(self):
        if LooseVersion(setuptools.__version__) < LooseVersion("9.1"):
            sys.stderr.write(
                "\n\nInstalling Salt requires setuptools >= 9.1\n"
                "Available setuptools version is {}\n\n".format(setuptools.__version__)
            )
            sys.stderr.flush()
            sys.exit(1)

        # Let's set the running_salt_install attribute so we can add
        # _version.py in the build command
        self.distribution.running_salt_install = True
        self.distribution.salt_version_hardcoded_path = os.path.join(
            self.build_lib, "salt", "_version.py"
        )
        if IS_WINDOWS_PLATFORM:
            # Download the required DLLs
            self.distribution.salt_download_windows_dlls = True
            self.run_command("download-windows-dlls")
            self.distribution.salt_download_windows_dlls = None
        # need to ensure _version.py is created in build dir before install
        if not os.path.exists(os.path.join(self.build_lib)):
            if not self.skip_build:
                self.run_command("build")
        else:
            self.run_command("write_salt_version")
        # Run install.run
        install.run(self)

    @staticmethod
    def _called_from_setup(run_frame):
        """
        Attempt to detect whether run() was called from setup() or by another
        command.  If called by setup(), the parent caller will be the
        'run_command' method in 'distutils.dist', and *its* caller will be
        the 'run_commands' method.  If called any other way, the
        immediate caller *might* be 'run_command', but it won't have been
        called by 'run_commands'. Return True in that case or if a call stack
        is unavailable. Return False otherwise.
        """
        if run_frame is None:
            # If run_frame is None, just call the parent class logic
            return install._called_from_setup(run_frame)

        # Because Salt subclasses the setuptools install command, it needs to
        # override this static method to provide the right frame for the logic
        # so apply.

        # We first try the current run_frame in case the issue
        # https://github.com/pypa/setuptools/issues/456 is fixed.
        first_call = install._called_from_setup(run_frame)
        if first_call:
            return True

        # Fallback to providing the parent frame to have the right logic kick in
        second_call = install._called_from_setup(run_frame.f_back)
        if second_call is None:
            # There was no parent frame?!
            return first_call
        return second_call


class InstallLib(install_lib):
    def run(self):
        executables = [
            "salt/templates/git/ssh-id-wrapper",
            "salt/templates/lxc/salt_tarball",
        ]
        install_lib.run(self)

        # input and outputs match 1-1
        inp = self.get_inputs()
        out = self.get_outputs()
        chmod = []

        for idx, inputfile in enumerate(inp):
            for executable in executables:
                if inputfile.endswith(executable):
                    chmod.append(idx)
        for idx in chmod:
            filename = out[idx]
            os.chmod(filename, 0o755)


# <---- Custom Distutils/Setuptools Commands -------------------------------------------------------------------------


# ----- Custom Distribution Class ----------------------------------------------------------------------------------->
# We use this to override the package name in case --ssh-packaging is passed to
# setup.py or the special .salt-ssh-package is found
class SaltDistribution(distutils.dist.Distribution):
    """
    Just so it's completely clear

    Under windows, the following scripts should be installed:

        * salt-call
        * salt-cp
        * salt-minion
        * salt-syndic
        * salt-unity
        * spm

    When packaged for salt-ssh, the following scripts should be installed:
        * salt-call
        * salt-run
        * salt-ssh
        * salt-cloud

        Under windows, the following scripts should be omitted from the salt-ssh
        package:
            * salt-cloud
            * salt-run

    Under *nix, all scripts should be installed
    """

    global_options = (
        distutils.dist.Distribution.global_options
        + [
            ("ssh-packaging", None, "Run in SSH packaging mode"),
            (
                "salt-transport=",
                None,
                "The transport to prepare salt for. Currently, the only choice "
                "is 'zeromq'. This may be expanded in the future. Defaults to "
                "'zeromq'",
                "zeromq",
            ),
        ]
        + [
            (
                "with-salt-version=",
                None,
                "Set a fixed version for Salt instead calculating it",
            ),
            # Salt's Paths Configuration Settings
            ("salt-root-dir=", None, "Salt's pre-configured root directory"),
            ("salt-share-dir=", None, "Salt's pre-configured share directory"),
            ("salt-config-dir=", None, "Salt's pre-configured configuration directory"),
            ("salt-cache-dir=", None, "Salt's pre-configured cache directory"),
            ("salt-sock-dir=", None, "Salt's pre-configured socket directory"),
            ("salt-srv-root-dir=", None, "Salt's pre-configured service directory"),
            (
                "salt-base-file-roots-dir=",
                None,
                "Salt's pre-configured file roots directory",
            ),
            (
                "salt-base-pillar-roots-dir=",
                None,
                "Salt's pre-configured pillar roots directory",
            ),
            (
                "salt-base-master-roots-dir=",
                None,
                "Salt's pre-configured master roots directory",
            ),
            ("salt-logs-dir=", None, "Salt's pre-configured logs directory"),
            ("salt-pidfile-dir=", None, "Salt's pre-configured pidfiles directory"),
            (
                "salt-spm-formula-dir=",
                None,
                "Salt's pre-configured SPM formulas directory",
            ),
            (
                "salt-spm-pillar-dir=",
                None,
                "Salt's pre-configured SPM pillar directory",
            ),
            (
                "salt-spm-reactor-dir=",
                None,
                "Salt's pre-configured SPM reactor directory",
            ),
            ("salt-home-dir=", None, "Salt's pre-configured user home directory"),
        ]
    )

    def __init__(self, attrs=None):
        distutils.dist.Distribution.__init__(self, attrs)

        self.ssh_packaging = PACKAGED_FOR_SALT_SSH
        self.salt_transport = None

        # Salt Paths Configuration Settings
        self.salt_root_dir = None
        self.salt_share_dir = None
        self.salt_config_dir = None
        self.salt_cache_dir = None
        self.salt_sock_dir = None
        self.salt_srv_root_dir = None
        self.salt_base_file_roots_dir = None
        self.salt_base_thorium_roots_dir = None
        self.salt_base_pillar_roots_dir = None
        self.salt_base_master_roots_dir = None
        self.salt_logs_dir = None
        self.salt_pidfile_dir = None
        self.salt_spm_parent_dir = None
        self.salt_spm_formula_dir = None
        self.salt_spm_pillar_dir = None
        self.salt_spm_reactor_dir = None
        self.salt_home_dir = None

        # Salt version
        self.with_salt_version = None

        self.name = "salt-ssh" if PACKAGED_FOR_SALT_SSH else "salt"
        self.salt_version = __version__  # pylint: disable=undefined-variable
        self.description = "Portable, distributed, remote execution and configuration management system"
        with open(SALT_LONG_DESCRIPTION_FILE, encoding="utf-8") as f:
            self.long_description = f.read()
        self.long_description_content_type = "text/x-rst"
        self.author = "Thomas S Hatch"
        self.author_email = "thatch45@gmail.com"
        self.url = "http://saltstack.org"
        self.cmdclass.update(
            {
                "test": TestCommand,
                "clean": Clean,
                "build": Build,
                "sdist": Sdist,
                "bdist_egg": BDistEgg,
                "install": Install,
                "develop": Develop,
                "write_salt_version": WriteSaltVersion,
                "generate_salt_syspaths": GenerateSaltSyspaths,
                "write_salt_ssh_packaging_file": WriteSaltSshPackagingFile,
            }
        )
        if not IS_WINDOWS_PLATFORM:
            self.cmdclass.update({"sdist": CloudSdist, "install_lib": InstallLib})
        if IS_WINDOWS_PLATFORM:
            self.cmdclass.update({"download-windows-dlls": DownloadWindowsDlls})
        if HAS_BDIST_WHEEL:
            self.cmdclass["bdist_wheel"] = BDistWheel

        self.license = "Apache Software License 2.0"
        self.packages = self.discover_packages()
        self.zip_safe = False

        if HAS_ESKY:
            self.setup_esky()

        self.update_metadata()

    def update_metadata(self):
        for attrname in dir(self):
            if attrname.startswith("__"):
                continue
            attrvalue = getattr(self, attrname, None)
            if attrvalue == 0:
                continue
            if attrname == "salt_version":
                attrname = "version"
            if hasattr(self.metadata, "set_{}".format(attrname)):
                getattr(self.metadata, "set_{}".format(attrname))(attrvalue)
            elif hasattr(self.metadata, attrname):
                try:
                    setattr(self.metadata, attrname, attrvalue)
                except AttributeError:
                    pass

    def discover_packages(self):
        modules = []
        for root, _, files in os.walk(os.path.join(SETUP_DIRNAME, "salt")):
            if "__init__.py" not in files:
                continue
            modules.append(os.path.relpath(root, SETUP_DIRNAME).replace(os.sep, "."))
        return modules

    # ----- Static Data -------------------------------------------------------------------------------------------->
    @property
    def _property_classifiers(self):
        return [
            "Programming Language :: Python",
            "Programming Language :: Cython",
            "Programming Language :: Python :: 3",
            "Programming Language :: Python :: 3 :: Only",
            "Programming Language :: Python :: 3.5",
            "Programming Language :: Python :: 3.6",
            "Programming Language :: Python :: 3.7",
            "Programming Language :: Python :: 3.8",
            "Development Status :: 5 - Production/Stable",
            "Environment :: Console",
            "Intended Audience :: Developers",
            "Intended Audience :: Information Technology",
            "Intended Audience :: System Administrators",
            "License :: OSI Approved :: Apache Software License",
            "Operating System :: POSIX :: Linux",
            "Topic :: System :: Clustering",
            "Topic :: System :: Distributed Computing",
        ]

    @property
    def _property_dependency_links(self):
        return [
            "https://github.com/saltstack/salt-testing/tarball/develop#egg=SaltTesting"
        ]

    @property
    def _property_tests_require(self):
        return ["SaltTesting"]

    # <---- Static Data ----------------------------------------------------------------------------------------------

    # ----- Dynamic Data -------------------------------------------------------------------------------------------->
    @property
    def _property_package_data(self):
        package_data = {
            "salt.templates": [
                "rh_ip/*.jinja",
                "debian_ip/*.jinja",
                "virt/*.jinja",
                "git/*",
                "lxc/*",
            ]
        }
        if not IS_WINDOWS_PLATFORM:
            package_data["salt.cloud"] = ["deploy/*.sh"]

        if not self.ssh_packaging and not PACKAGED_FOR_SALT_SSH:
            package_data["salt.daemons.flo"] = ["*.flo"]
        return package_data

    @property
    def _property_data_files(self):
        # Data files common to all scenarios
        data_files = [
            ("share/man/man1", ["doc/man/salt-call.1", "doc/man/salt-run.1"]),
            ("share/man/man7", ["doc/man/salt.7"]),
        ]
        if self.ssh_packaging or PACKAGED_FOR_SALT_SSH:
            data_files[0][1].append("doc/man/salt-ssh.1")
            if IS_WINDOWS_PLATFORM:
                return data_files
            data_files[0][1].append("doc/man/salt-cloud.1")

            return data_files

        if IS_WINDOWS_PLATFORM:
<<<<<<< HEAD
            data_files[0][1].extend(['doc/man/salt-api.1',
                                     'doc/man/salt-cp.1',
                                     'doc/man/salt-key.1',
                                     'doc/man/salt-master.1',
                                     'doc/man/salt-minion.1',
                                     'doc/man/salt.1',
                                     'doc/man/salt-syndic.1',
                                     'doc/man/salt-unity.1',
                                     'doc/man/spm.1'])
=======
            data_files[0][1].extend(
                [
                    "doc/man/salt-api.1",
                    "doc/man/salt-cp.1",
                    "doc/man/salt-key.1",
                    "doc/man/salt-minion.1",
                    "doc/man/salt-syndic.1",
                    "doc/man/salt-unity.1",
                    "doc/man/spm.1",
                ]
            )
>>>>>>> 2ecd8678
            return data_files

        # *nix, so, we need all man pages
        data_files[0][1].extend(
            [
                "doc/man/salt-api.1",
                "doc/man/salt-cloud.1",
                "doc/man/salt-cp.1",
                "doc/man/salt-key.1",
                "doc/man/salt-master.1",
                "doc/man/salt-minion.1",
                "doc/man/salt-proxy.1",
                "doc/man/spm.1",
                "doc/man/salt.1",
                "doc/man/salt-ssh.1",
                "doc/man/salt-syndic.1",
                "doc/man/salt-unity.1",
            ]
        )
        return data_files

    @property
    def _property_install_requires(self):
        install_requires = []
        if USE_STATIC_REQUIREMENTS is True:
            # We've been explicitly asked to use static requirements
            if IS_OSX_PLATFORM:
                for reqfile in SALT_OSX_LOCKED_REQS:
                    install_requires += _parse_requirements_file(reqfile)

            elif IS_WINDOWS_PLATFORM:
                for reqfile in SALT_WINDOWS_LOCKED_REQS:
                    install_requires += _parse_requirements_file(reqfile)
            else:
                for reqfile in SALT_LINUX_LOCKED_REQS:
                    install_requires += _parse_requirements_file(reqfile)
            return install_requires
        elif USE_STATIC_REQUIREMENTS is False:
            # We've been explicitly asked NOT to use static requirements
            if IS_OSX_PLATFORM:
                for reqfile in SALT_OSX_REQS:
                    install_requires += _parse_requirements_file(reqfile)
            elif IS_WINDOWS_PLATFORM:
                for reqfile in SALT_WINDOWS_REQS:
                    install_requires += _parse_requirements_file(reqfile)
            else:
                for reqfile in SALT_BASE_REQUIREMENTS:
                    install_requires += _parse_requirements_file(reqfile)
        else:
            # This is the old and default behavior
            if IS_OSX_PLATFORM:
                for reqfile in SALT_OSX_LOCKED_REQS:
                    install_requires += _parse_requirements_file(reqfile)
            elif IS_WINDOWS_PLATFORM:
                for reqfile in SALT_WINDOWS_LOCKED_REQS:
                    install_requires += _parse_requirements_file(reqfile)
            else:
                for reqfile in SALT_BASE_REQUIREMENTS:
                    install_requires += _parse_requirements_file(reqfile)
        return install_requires

    @property
    def _property_scripts(self):
        # Scripts common to all scenarios
        scripts = ["scripts/salt-call", "scripts/salt-run"]
        if self.ssh_packaging or PACKAGED_FOR_SALT_SSH:
            scripts.append("scripts/salt-ssh")
            if IS_WINDOWS_PLATFORM:
                return scripts
            scripts.extend(["scripts/salt-cloud", "scripts/spm"])
            return scripts

        if IS_WINDOWS_PLATFORM:
<<<<<<< HEAD
            scripts.extend(['scripts/salt',
                            'scripts/salt-api',
                            'scripts/salt-cp',
                            'scripts/salt-key',
                            'scripts/salt-master',
                            'scripts/salt-minion',
                            'scripts/salt-syndic',
                            'scripts/salt-unity',
                            'scripts/spm'])
=======
            scripts.extend(
                [
                    "scripts/salt-api",
                    "scripts/salt-cp",
                    "scripts/salt-key",
                    "scripts/salt-minion",
                    "scripts/salt-syndic",
                    "scripts/salt-unity",
                    "scripts/spm",
                ]
            )
>>>>>>> 2ecd8678
            return scripts

        # *nix, so, we need all scripts
        scripts.extend(
            [
                "scripts/salt",
                "scripts/salt-api",
                "scripts/salt-cloud",
                "scripts/salt-cp",
                "scripts/salt-key",
                "scripts/salt-master",
                "scripts/salt-minion",
                "scripts/salt-proxy",
                "scripts/salt-ssh",
                "scripts/salt-syndic",
                "scripts/salt-unity",
                "scripts/spm",
            ]
        )
        return scripts

    @property
    def _property_entry_points(self):
        # console scripts common to all scenarios
        scripts = [
            "salt-call = salt.scripts:salt_call",
            "salt-run = salt.scripts:salt_run",
        ]
        if self.ssh_packaging or PACKAGED_FOR_SALT_SSH:
            scripts.append("salt-ssh = salt.scripts:salt_ssh")
            if IS_WINDOWS_PLATFORM:
                return {"console_scripts": scripts}
            scripts.append("salt-cloud = salt.scripts:salt_cloud")
            return {"console_scripts": scripts}

        if IS_WINDOWS_PLATFORM:
<<<<<<< HEAD
            scripts.extend(['salt = salt.scripts:salt_main',
                            'salt-api = salt.scripts:salt_api',
                            'salt-cp = salt.scripts:salt_cp',
                            'salt-key = salt.scripts:salt_key',
                            'salt-master = salt.scripts:salt_master',
                            'salt-minion = salt.scripts:salt_minion',
                            'salt-syndic = salt.scripts:salt_syndic',
                            'salt-unity = salt.scripts:salt_unity',
                            'spm = salt.scripts:salt_spm'])
            return {'console_scripts': scripts}
=======
            scripts.extend(
                [
                    "salt-api = salt.scripts:salt_api",
                    "salt-cp = salt.scripts:salt_cp",
                    "salt-key = salt.scripts:salt_key",
                    "salt-minion = salt.scripts:salt_minion",
                    "salt-syndic = salt.scripts:salt_syndic",
                    "salt-unity = salt.scripts:salt_unity",
                    "spm = salt.scripts:salt_spm",
                ]
            )
            return {"console_scripts": scripts}
>>>>>>> 2ecd8678

        # *nix, so, we need all scripts
        scripts.extend(
            [
                "salt = salt.scripts:salt_main",
                "salt-api = salt.scripts:salt_api",
                "salt-cloud = salt.scripts:salt_cloud",
                "salt-cp = salt.scripts:salt_cp",
                "salt-key = salt.scripts:salt_key",
                "salt-master = salt.scripts:salt_master",
                "salt-minion = salt.scripts:salt_minion",
                "salt-ssh = salt.scripts:salt_ssh",
                "salt-syndic = salt.scripts:salt_syndic",
                "salt-unity = salt.scripts:salt_unity",
                "spm = salt.scripts:salt_spm",
            ]
        )
        return {"console_scripts": scripts}

    # <---- Dynamic Data ---------------------------------------------------------------------------------------------

    # ----- Esky Setup ---------------------------------------------------------------------------------------------->
    def setup_esky(self):
        opt_dict = self.get_option_dict("bdist_esky")
        opt_dict["freezer_module"] = ("setup script", "bbfreeze")
        opt_dict["freezer_options"] = (
            "setup script",
            {"includes": self.get_esky_freezer_includes()},
        )

    @property
    def _property_freezer_options(self):
        return {"includes": self.get_esky_freezer_includes()}

    def get_esky_freezer_includes(self):
        # Sometimes the auto module traversal doesn't find everything, so we
        # explicitly add it. The auto dependency tracking especially does not work for
        # imports occurring in salt.modules, as they are loaded at salt runtime.
        # Specifying includes that don't exist doesn't appear to cause a freezing
        # error.
        freezer_includes = [
            "zmq.core.*",
            "zmq.utils.*",
            "ast",
            "csv",
            "difflib",
            "distutils",
            "distutils.version",
            "numbers",
            "json",
            "M2Crypto",
            "Cookie",
            "asyncore",
            "fileinput",
            "sqlite3",
            "email",
            "email.mime.*",
            "requests",
            "sqlite3",
        ]
        if HAS_ZMQ and hasattr(zmq, "pyzmq_version_info"):
            if HAS_ZMQ and zmq.pyzmq_version_info() >= (0, 14):
                # We're freezing, and when freezing ZMQ needs to be installed, so this
                # works fine
                if "zmq.core.*" in freezer_includes:
                    # For PyZMQ >= 0.14, freezing does not need 'zmq.core.*'
                    freezer_includes.remove("zmq.core.*")

        if IS_WINDOWS_PLATFORM:
            freezer_includes.extend(
                [
                    "imp",
                    "win32api",
                    "win32file",
                    "win32con",
                    "win32com",
                    "win32net",
                    "win32netcon",
                    "win32gui",
                    "win32security",
                    "ntsecuritycon",
                    "pywintypes",
                    "pythoncom",
                    "_winreg",
                    "wmi",
                    "site",
                    "psutil",
                    "pytz",
                ]
            )
        elif IS_SMARTOS_PLATFORM:
            # we have them as requirements in pkg/smartos/esky/requirements.txt
            # all these should be safe to force include
            freezer_includes.extend(
                ["cherrypy", "python-dateutil", "pyghmi", "croniter", "mako", "gnupg"]
            )
        elif sys.platform.startswith("linux"):
            freezer_includes.append("spwd")
            try:
                import yum  # pylint: disable=unused-import

                freezer_includes.append("yum")
            except ImportError:
                pass
        elif sys.platform.startswith("sunos"):
            # (The sledgehammer approach)
            # Just try to include everything
            # (This may be a better way to generate freezer_includes generally)
            try:
                from bbfreeze.modulegraph.modulegraph import ModuleGraph

                mgraph = ModuleGraph(sys.path[:])
                for arg in glob.glob("salt/modules/*.py"):
                    mgraph.run_script(arg)
                for mod in mgraph.flatten():
                    if type(mod).__name__ != "Script" and mod.filename:
                        freezer_includes.append(str(os.path.basename(mod.identifier)))
            except ImportError:
                pass

        return freezer_includes

    # <---- Esky Setup -----------------------------------------------------------------------------------------------

    # ----- Overridden Methods -------------------------------------------------------------------------------------->
    def parse_command_line(self):
        args = distutils.dist.Distribution.parse_command_line(self)

        if not self.ssh_packaging and PACKAGED_FOR_SALT_SSH:
            self.ssh_packaging = 1

        if self.ssh_packaging:
            self.metadata.name = "salt-ssh"
            self.salt_transport = "ssh"
        elif self.salt_transport is None:
            self.salt_transport = "zeromq"

        if self.salt_transport not in ("zeromq", "both", "ssh", "none"):
            raise DistutilsArgError(
                "The value of --salt-transport needs be 'zeromq', "
                "'both', 'ssh', or 'none' not '{}'".format(self.salt_transport)
            )

        # Setup our property functions after class initialization and
        # after parsing the command line since most are set to None
        # ATTENTION: This should be the last step before returning the args or
        # some of the requirements won't be correctly set
        for funcname in dir(self):
            if not funcname.startswith("_property_"):
                continue
            property_name = funcname.split("_property_", 1)[-1]
            setattr(self, property_name, getattr(self, funcname))

        return args

    # <---- Overridden Methods ---------------------------------------------------------------------------------------


# <---- Custom Distribution Class ------------------------------------------------------------------------------------


if __name__ == "__main__":
    setup(distclass=SaltDistribution)<|MERGE_RESOLUTION|>--- conflicted
+++ resolved
@@ -109,18 +109,6 @@
 except ImportError:
     HAS_ESKY = False
 
-<<<<<<< HEAD
-SALT_VERSION = os.path.join(os.path.abspath(SETUP_DIRNAME), 'salt', 'version.py')
-SALT_VERSION_HARDCODED = os.path.join(os.path.abspath(SETUP_DIRNAME), 'salt', '_version.py')
-SALT_SYSPATHS_HARDCODED = os.path.join(os.path.abspath(SETUP_DIRNAME), 'salt', '_syspaths.py')
-SALT_REQS = os.path.join(os.path.abspath(SETUP_DIRNAME), 'requirements', 'base.txt')
-SALT_CRYPTO_REQS = os.path.join(os.path.abspath(SETUP_DIRNAME), 'requirements', 'crypto.txt')
-SALT_ZEROMQ_REQS = os.path.join(os.path.abspath(SETUP_DIRNAME), 'requirements', 'zeromq.txt')
-SALT_LONG_DESCRIPTION_FILE = os.path.join(os.path.abspath(SETUP_DIRNAME), 'README.rst')
-SALT_OSX_REQS = [
-    os.path.join(os.path.abspath(SETUP_DIRNAME), 'pkg', 'osx', 'req.txt'),
-    os.path.join(os.path.abspath(SETUP_DIRNAME), 'pkg', 'osx', 'req_ext.txt')
-=======
 SALT_VERSION = os.path.join(os.path.abspath(SETUP_DIRNAME), "salt", "version.py")
 SALT_VERSION_HARDCODED = os.path.join(
     os.path.abspath(SETUP_DIRNAME), "salt", "_version.py"
@@ -161,7 +149,6 @@
 ]
 SALT_WINDOWS_REQS = SALT_BASE_REQUIREMENTS + [
     os.path.join(os.path.abspath(SETUP_DIRNAME), "requirements", "windows.txt")
->>>>>>> 2ecd8678
 ]
 SALT_WINDOWS_LOCKED_REQS = [
     # Windows packages already defined locked requirements
@@ -526,13 +513,9 @@
                 furl = url.format(bits=platform_bits[:2], fname=fname)
                 fdest = dest.format(fname=fname)
                 if not os.path.exists(fdest):
-<<<<<<< HEAD
-                    log.info('Downloading {0}.dll to {1} fDrom {2}'.format(fname, fdest, furl))
-=======
                     log.info(
                         "Downloading {}.dll to {} from {}".format(fname, fdest, furl)
                     )
->>>>>>> 2ecd8678
                     try:
                         from contextlib import closing
 
@@ -1160,29 +1143,19 @@
             return data_files
 
         if IS_WINDOWS_PLATFORM:
-<<<<<<< HEAD
-            data_files[0][1].extend(['doc/man/salt-api.1',
-                                     'doc/man/salt-cp.1',
-                                     'doc/man/salt-key.1',
-                                     'doc/man/salt-master.1',
-                                     'doc/man/salt-minion.1',
-                                     'doc/man/salt.1',
-                                     'doc/man/salt-syndic.1',
-                                     'doc/man/salt-unity.1',
-                                     'doc/man/spm.1'])
-=======
             data_files[0][1].extend(
                 [
                     "doc/man/salt-api.1",
                     "doc/man/salt-cp.1",
                     "doc/man/salt-key.1",
+                    "doc/man/salt-master.1",
                     "doc/man/salt-minion.1",
+                    "doc/man/salt.1",
                     "doc/man/salt-syndic.1",
                     "doc/man/salt-unity.1",
                     "doc/man/spm.1",
                 ]
             )
->>>>>>> 2ecd8678
             return data_files
 
         # *nix, so, we need all man pages
@@ -1256,29 +1229,19 @@
             return scripts
 
         if IS_WINDOWS_PLATFORM:
-<<<<<<< HEAD
-            scripts.extend(['scripts/salt',
-                            'scripts/salt-api',
-                            'scripts/salt-cp',
-                            'scripts/salt-key',
-                            'scripts/salt-master',
-                            'scripts/salt-minion',
-                            'scripts/salt-syndic',
-                            'scripts/salt-unity',
-                            'scripts/spm'])
-=======
             scripts.extend(
                 [
+                    "scripts/salt",
                     "scripts/salt-api",
                     "scripts/salt-cp",
                     "scripts/salt-key",
+                    "scripts/salt-master",
                     "scripts/salt-minion",
                     "scripts/salt-syndic",
                     "scripts/salt-unity",
                     "scripts/spm",
                 ]
             )
->>>>>>> 2ecd8678
             return scripts
 
         # *nix, so, we need all scripts
@@ -1315,23 +1278,13 @@
             return {"console_scripts": scripts}
 
         if IS_WINDOWS_PLATFORM:
-<<<<<<< HEAD
-            scripts.extend(['salt = salt.scripts:salt_main',
-                            'salt-api = salt.scripts:salt_api',
-                            'salt-cp = salt.scripts:salt_cp',
-                            'salt-key = salt.scripts:salt_key',
-                            'salt-master = salt.scripts:salt_master',
-                            'salt-minion = salt.scripts:salt_minion',
-                            'salt-syndic = salt.scripts:salt_syndic',
-                            'salt-unity = salt.scripts:salt_unity',
-                            'spm = salt.scripts:salt_spm'])
-            return {'console_scripts': scripts}
-=======
             scripts.extend(
                 [
+                    "salt-api = salt.scripts:salt_main",
                     "salt-api = salt.scripts:salt_api",
                     "salt-cp = salt.scripts:salt_cp",
                     "salt-key = salt.scripts:salt_key",
+                    "salt-minion = salt.scripts:salt_master",
                     "salt-minion = salt.scripts:salt_minion",
                     "salt-syndic = salt.scripts:salt_syndic",
                     "salt-unity = salt.scripts:salt_unity",
@@ -1339,7 +1292,6 @@
                 ]
             )
             return {"console_scripts": scripts}
->>>>>>> 2ecd8678
 
         # *nix, so, we need all scripts
         scripts.extend(
